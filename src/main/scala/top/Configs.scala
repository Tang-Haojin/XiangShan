--- conflicted
+++ resolved
@@ -23,18 +23,11 @@
 import system._
 import chipsalliance.rocketchip.config._
 import freechips.rocketchip.tile.{BusErrorUnit, BusErrorUnitParams, XLen}
-<<<<<<< HEAD
 import sifive.blocks.inclusivecache.{InclusiveCache, InclusiveCacheMicroParameters, CacheParameters}
 import xiangshan.frontend.{ICacheParameters}
 import xiangshan.backend.exu.ExuParameters
 import xiangshan.backend.dispatch.DispatchParameters
 import xiangshan.cache.{DCacheParameters, L1plusCacheParameters}
-=======
-import sifive.blocks.inclusivecache.{CacheParameters, InclusiveCache, InclusiveCacheMicroParameters}
-import xiangshan.backend.dispatch.DispatchParameters
-import xiangshan.backend.exu.ExuParameters
-import xiangshan.cache.{DCacheParameters, ICacheParameters, L1plusCacheParameters}
->>>>>>> a391e081
 import xiangshan.cache.prefetch.{BOPParameters, L1plusPrefetcherParameters, L2PrefetcherParameters, StreamPrefetchParameters}
 
 class DefaultConfig(n: Int) extends Config((site, here, up) => {
@@ -104,11 +97,6 @@
           nReleaseEntries = 4,
           nStoreReplayEntries = 4,
         ),
-<<<<<<< HEAD
-        L2Size = 128 * 1024, // 128KB
-        L2NWays = 8,
-=======
->>>>>>> a391e081
         EnableBPD = false, // disable TAGE
         EnableLoop = false,
         TlbEntrySize = 4,
