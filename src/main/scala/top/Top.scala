/***************************************************************************************
* Copyright (c) 2020-2021 Institute of Computing Technology, Chinese Academy of Sciences
* Copyright (c) 2020-2021 Peng Cheng Laboratory
*
* XiangShan is licensed under Mulan PSL v2.
* You can use this software according to the terms and conditions of the Mulan PSL v2.
* You may obtain a copy of Mulan PSL v2 at:
*          http://license.coscl.org.cn/MulanPSL2
*
* THIS SOFTWARE IS PROVIDED ON AN "AS IS" BASIS, WITHOUT WARRANTIES OF ANY KIND,
* EITHER EXPRESS OR IMPLIED, INCLUDING BUT NOT LIMITED TO NON-INFRINGEMENT,
* MERCHANTABILITY OR FIT FOR A PARTICULAR PURPOSE.
*
* See the Mulan PSL v2 for more details.
***************************************************************************************/

package top

import chisel3._
import chisel3.util._
import xiangshan._
import utils._
import system._
import device._
import chisel3.stage.ChiselGeneratorAnnotation
import chipsalliance.rocketchip.config._
import device.{AXI4Plic, TLTimer, DebugModule}
import firrtl.stage.RunFirrtlTransformAnnotation
import freechips.rocketchip.diplomacy._
import freechips.rocketchip.tilelink._
import freechips.rocketchip.amba.axi4._
import freechips.rocketchip.devices.tilelink._
import freechips.rocketchip.diplomaticobjectmodel.logicaltree.GenericLogicalTreeNode
import freechips.rocketchip.interrupts._
import freechips.rocketchip.stage.phases.GenerateArtefacts
import freechips.rocketchip.jtag.JTAGIO
import freechips.rocketchip.tile.{BusErrorUnit, BusErrorUnitParams, XLen}
import freechips.rocketchip.tilelink
import freechips.rocketchip.util.{ElaborationArtefacts, HasRocketChipStageUtils}
import freechips.rocketchip.devices.debug.{DebugIO, ResetCtrlIO}
import sifive.blocks.inclusivecache.{CacheParameters, InclusiveCache, InclusiveCacheMicroParameters}
import xiangshan.cache.prefetch.L2Prefetcher



class XSCoreWithL2()(implicit p: Parameters) extends LazyModule
  with HasXSParameter with HasSoCParameter {
  private val core = LazyModule(new XSCore)
  private val l2prefetcher = LazyModule(new L2Prefetcher())
  private val busPMU = BusPerfMonitor(enable = true)
  private val l2cache = if (useFakeL2Cache) null else LazyModule(new InclusiveCache(
    CacheParameters(
      level = 2,
      ways = L2NWays,
      sets = L2NSets,
      blockBytes = L2BlockSize,
      beatBytes = L1BusWidth / 8, // beatBytes = l1BusDataWidth / 8
      cacheName = s"L2",
      uncachedGet = true,
      enablePerf = false
    ),
    InclusiveCacheMicroParameters(
      memCycles = 25,
      writeBytes = 32
    ),
    fpga = debugOpts.FPGAPlatform
  ))
  if(!useFakeL2Cache) {
    ResourceBinding {
      Resource(l2cache.device, "reg").bind(ResourceAddress(hardId))
    }
  }

  val memory_port = TLIdentityNode()
  val uncache = TLXbar()

  if (!useFakeDCache) {
    busPMU := TLBuffer() := core.memBlock.dcache.clientNode
  }
<<<<<<< HEAD
  //if (!useFakeL1plusCache) {
    l2xbar := TLBuffer() := core.frontend.icache.clientNode
  //}
=======
  if (!useFakeL1plusCache) {
    busPMU := TLBuffer() := core.l1pluscache.clientNode
  }
>>>>>>> dd81f7f0
  if (!useFakePTW) {
    busPMU := TLBuffer() := core.ptw.node
  }
  busPMU := TLBuffer() := l2prefetcher.clientNode
  if (useFakeL2Cache) {
    memory_port := TLXbar() :=* busPMU
  }
  else {
    memory_port := l2cache.node := TLBuffer() := TLXbar() :=* busPMU
  }

  uncache := TLBuffer() := core.frontend.instrUncache.clientNode
  uncache := TLBuffer() := core.memBlock.uncache.clientNode

  lazy val module = new LazyModuleImp(this) {
    val io = IO(new Bundle {
      val hartId = Input(UInt(64.W))
      val externalInterrupt = new ExternalInterruptIO
      val l1plus_error, icache_error, dcache_error = new L1CacheErrorInfo
    })

    core.module.io.hartId := io.hartId
    core.module.io.externalInterrupt := io.externalInterrupt
    l2prefetcher.module.io.enable := core.module.io.l2_pf_enable
    if (useFakeL2Cache) {
      l2prefetcher.module.io.in := DontCare
    }
    else {
      l2prefetcher.module.io.in <> l2cache.module.io
    }
    io.l1plus_error <> core.module.io.l1plus_error
    io.icache_error <> core.module.io.icache_error
    io.dcache_error <> core.module.io.dcache_error

    val core_reset_gen = Module(new ResetGen(1, !debugOpts.FPGAPlatform))
    core.module.reset := core_reset_gen.io.out

    val l2_reset_gen = Module(new ResetGen(1, !debugOpts.FPGAPlatform))
    l2prefetcher.module.reset := l2_reset_gen.io.out
    if (!useFakeL2Cache) {
      l2cache.module.reset := l2_reset_gen.io.out
    }
  }
}

abstract class BaseXSSoc()(implicit p: Parameters) extends LazyModule
  with HasSoCParameter
  with BindingScope
{
  val bankedNode = BankBinder(L3NBanks, L3BlockSize)
  val peripheralXbar = TLXbar()
  val l3_xbar = TLXbar()
  lazy val dts = DTS(bindingTree)
  lazy val json = JSON(bindingTree)
}

// We adapt the following three traits from rocket-chip.
// Source: rocket-chip/src/main/scala/subsystem/Ports.scala
trait HaveSlaveAXI4Port {
  this: BaseXSSoc =>

  val idBits = 16

  val l3FrontendAXI4Node = AXI4MasterNode(Seq(AXI4MasterPortParameters(
    Seq(AXI4MasterParameters(
      name = "dma",
      id = IdRange(0, 1 << idBits)
    ))
  )))
  private val errorDevice = LazyModule(new TLError(
    params = DevNullParams(
      address = Seq(AddressSet(0x0, 0x7fffffffL)),
      maxAtomic = 8,
      maxTransfer = 64),
    beatBytes = L3InnerBusWidth / 8
  ))
  private val error_xbar = TLXbar()

  error_xbar :=
    AXI4ToTL() :=
    AXI4UserYanker(Some(1)) :=
    AXI4Fragmenter() :=
    AXI4IdIndexer(1) :=
    l3FrontendAXI4Node
  errorDevice.node := error_xbar
  l3_xbar :=
    TLBuffer() :=
    error_xbar

  val dma = InModuleBody {
    l3FrontendAXI4Node.makeIOs()
  }
}

trait HaveAXI4MemPort {
  this: BaseXSSoc =>
  val device = new MemoryDevice
  // 40-bit physical address
  val memRange = AddressSet(0x00000000L, 0xffffffffffL).subtract(AddressSet(0x0L, 0x7fffffffL))
  val memAXI4SlaveNode = AXI4SlaveNode(Seq(
    AXI4SlavePortParameters(
      slaves = Seq(
        AXI4SlaveParameters(
          address = memRange,
          regionType = RegionType.UNCACHED,
          executable = true,
          supportsRead = TransferSizes(1, L3BlockSize),
          supportsWrite = TransferSizes(1, L3BlockSize),
          interleavedId = Some(0),
          resources = device.reg("mem")
        )
      ),
      beatBytes = L3OuterBusWidth / 8
    )
  ))

  val mem_xbar = TLXbar()
  mem_xbar :=* TLBuffer() :=* TLCacheCork() :=* bankedNode
  memAXI4SlaveNode :=
    AXI4UserYanker() :=
    AXI4Deinterleaver(L3BlockSize) :=
    TLToAXI4() :=
    TLWidthWidget(L3OuterBusWidth / 8) :=
    mem_xbar

  val memory = InModuleBody {
    memAXI4SlaveNode.makeIOs()
  }
}


trait HaveAXI4PeripheralPort { this: BaseXSSoc =>
  // on-chip devices: 0x3800_0000 - 0x3fff_ffff 0x0000_0000 - 0x0000_0fff
  val onChipPeripheralRange = AddressSet(0x38000000L, 0x07ffffffL)
  val uartRange = AddressSet(0x40600000, 0xf)
  val uartDevice = new SimpleDevice("serial", Seq("xilinx,uartlite"))
  val uartParams = AXI4SlaveParameters(
    address = Seq(uartRange),
    regionType = RegionType.UNCACHED,
    supportsRead = TransferSizes(1, 8),
    supportsWrite = TransferSizes(1, 8),
    resources = uartDevice.reg
  )
  val peripheralRange = AddressSet(
    0x0, 0x7fffffff
  ).subtract(onChipPeripheralRange).flatMap(x => x.subtract(uartRange))
  val peripheralNode = AXI4SlaveNode(Seq(AXI4SlavePortParameters(
    Seq(AXI4SlaveParameters(
      address = peripheralRange,
      regionType = RegionType.UNCACHED,
      supportsRead = TransferSizes(1, 8),
      supportsWrite = TransferSizes(1, 8),
      interleavedId = Some(0)
    ), uartParams),
    beatBytes = 8
  )))

  peripheralNode :=
    AXI4UserYanker() :=
    AXI4Deinterleaver(8) :=
    TLToAXI4() :=
    peripheralXbar

  val peripheral = InModuleBody {
    peripheralNode.makeIOs()
  }

}

class XSTop()(implicit p: Parameters) extends XSTopWithoutDMA
  with HaveSlaveAXI4Port

class XSTopWithoutDMA()(implicit p: Parameters) extends BaseXSSoc()
  with HaveAXI4MemPort
  with HaveAXI4PeripheralPort
{
  ResourceBinding {
    val width = ResourceInt(2)
    val model = "freechips,rocketchip-unknown"
    Resource(ResourceAnchors.root, "model").bind(ResourceString(model))
    Resource(ResourceAnchors.root, "compat").bind(ResourceString(model + "-dev"))
    Resource(ResourceAnchors.soc, "compat").bind(ResourceString(model + "-soc"))
    Resource(ResourceAnchors.root, "width").bind(width)
    Resource(ResourceAnchors.soc, "width").bind(width)
    Resource(ResourceAnchors.cpus, "width").bind(ResourceInt(1))
    def bindManagers(xbar: TLNexusNode) = {
      ManagerUnification(xbar.edges.in.head.manager.managers).foreach{ manager =>
        manager.resources.foreach(r => r.bind(manager.toResource))
      }
    }
    bindManagers(l3_xbar.asInstanceOf[TLNexusNode])
    bindManagers(peripheralXbar.asInstanceOf[TLNexusNode])
  }

  println(s"FPGASoC cores: $NumCores banks: $L3NBanks block size: $L3BlockSize bus size: $L3OuterBusWidth")

  val core_with_l2 = soc.cores.map(coreParams =>
    LazyModule(new XSCoreWithL2()(p.alterPartial({
      case XSCoreParamsKey => coreParams
    })))
  )

  for (i <- 0 until NumCores) {
    peripheralXbar := TLBuffer() := core_with_l2(i).uncache
    l3_xbar := TLBuffer() := core_with_l2(i).memory_port
  }

  val clint = LazyModule(new CLINT(CLINTParams(0x38000000L), 8))
  clint.node := peripheralXbar

  val clintIntSinks = Array.fill(NumCores){
    val clintSink = LazyModule(new IntSinkNodeToModule(2))
    clintSink.sinkNode := clint.intnode
    clintSink
  }

  val fakeTreeNode = new GenericLogicalTreeNode
  val beu = LazyModule(
    new BusErrorUnit(new XSL1BusErrors(NumCores), BusErrorUnitParams(0x38010000), fakeTreeNode))
  beu.node := peripheralXbar

  class IntSinkNodeToModule(val sinks: Int)(implicit p: Parameters) extends LazyModule {
    val sinkNode = IntSinkNode(IntSinkPortSimple(1, sinks))
    lazy val module = new LazyModuleImp(this){
      val out = IO(Output(Vec(sinks, Bool())))
      out.zip(sinkNode.in.head._1).foreach{ case (o, i) => o := i }
    }
  }

  class IntSourceNodeToModule(val num: Int)(implicit p: Parameters) extends LazyModule {
    val sourceNode = IntSourceNode(IntSourcePortSimple(num, ports = 1, sources = 1))
    lazy val module = new LazyModuleImp(this){
      val in = IO(Input(Vec(num, Bool())))
      in.zip(sourceNode.out.head._1).foreach{ case (i, s) => s := i }
    }
  }

  val plic = LazyModule(new TLPLIC(PLICParams(0x3c000000L), 8))
  val plicSource = LazyModule(new IntSourceNodeToModule(NrExtIntr))
  val plicIntSinks = Array.fill(NumCores){
    val plicSink = LazyModule(new IntSinkNodeToModule(1))
    plicSink.sinkNode := plic.intnode
    plicSink
  }
  plic.intnode := beu.intNode
  plic.intnode := plicSource.sourceNode
  
  plic.node := peripheralXbar

  val l3cache = if (useFakeL3Cache) null else LazyModule(new InclusiveCache(
    CacheParameters(
      level = 3,
      ways = L3NWays,
      sets = L3NSets,
      blockBytes = L3BlockSize,
      beatBytes = L3InnerBusWidth / 8,
      cacheName = "L3",
      uncachedGet = false,
      enablePerf = false
    ),
    InclusiveCacheMicroParameters(
      memCycles = 25,
      writeBytes = 32
    ),
    fpga = debugOpts.FPGAPlatform
  ))
  if(!useFakeL3Cache){
    ResourceBinding{
      Resource(l3cache.device, "reg").bind(ResourceAddress(0))
    }
  }
  val l3Ignore = if (useFakeL3Cache) TLIgnoreNode() else null

  if (useFakeL3Cache) {
    bankedNode :*= l3Ignore :*= l3_xbar
  }
  else {
    bankedNode :*= l3cache.node :*= BusPerfMonitor(enable = true) :*= TLBuffer() :*= l3_xbar
  }

  val debugModule = LazyModule(new DebugModule(NumCores)(p))
  debugModule.debug.node := peripheralXbar
  val debugIntSink = LazyModule(new IntSinkNodeToModule(NumCores))
  debugIntSink.sinkNode := debugModule.debug.dmOuter.dmOuter.intnode
  debugModule.debug.dmInner.dmInner.sb2tlOpt.foreach { sb2tl  =>
    l3_xbar := TLBuffer() := TLWidthWidget(1) := sb2tl.node
  }

  lazy val module = new LazyRawModuleImp(this) {
    ElaborationArtefacts.add("dts", dts)
    ElaborationArtefacts.add("graphml", graphML)
    ElaborationArtefacts.add("json", json)
    ElaborationArtefacts.add("plusArgs", freechips.rocketchip.util.PlusArgArtefacts.serialize_cHeader())

    val io = IO(new Bundle {
      val clock = Input(Bool())
      val reset = Input(Bool())
      val extIntrs = Input(UInt(NrExtIntr.W))
      // val meip = Input(Vec(NumCores, Bool()))
      val ila = if(debugOpts.FPGAPlatform && EnableILA) Some(Output(new ILABundle)) else None
      val systemjtag = new Bundle {
        val jtag = Flipped(new JTAGIO(hasTRSTn = false))
        val reset = Input(Bool()) // No reset allowed on top
        val mfr_id = Input(UInt(11.W))
        val part_number = Input(UInt(16.W))
        val version = Input(UInt(4.W))
      }
      // val resetCtrl = new ResetCtrlIO(NumCores)(p)
    })
    childClock := io.clock.asClock()

    withClockAndReset(childClock, io.reset) {
      val resetGen = Module(new ResetGen(1, !debugOpts.FPGAPlatform))
      resetGen.suggestName("top_reset_gen")
      childReset := resetGen.io.out | debugModule.module.io.debugIO.ndreset
    }

    withClockAndReset(childClock, childReset) {
      plicSource.module.in := io.extIntrs.asBools()

      for (i <- 0 until NumCores) {
        val core_reset_gen = Module(new ResetGen(1, !debugOpts.FPGAPlatform))
        core_reset_gen.suggestName(s"core_${i}_reset_gen")
        core_with_l2(i).module.reset := core_reset_gen.io.out
        core_with_l2(i).module.io.hartId := i.U
        core_with_l2(i).module.io.externalInterrupt.msip := clintIntSinks(i).module.out(0)
        core_with_l2(i).module.io.externalInterrupt.mtip := clintIntSinks(i).module.out(1)
        core_with_l2(i).module.io.externalInterrupt.meip := plicIntSinks(i).module.out(0)
        core_with_l2(i).module.io.externalInterrupt.debug := debugIntSink.module.out(i)
        beu.module.io.errors.l1plus(i) := core_with_l2(i).module.io.l1plus_error
        beu.module.io.errors.icache(i) := core_with_l2(i).module.io.icache_error
        beu.module.io.errors.dcache(i) := core_with_l2(i).module.io.dcache_error
      }

      if (!useFakeL3Cache) {
        val l3_reset_gen = Module(new ResetGen(1, !debugOpts.FPGAPlatform))
        l3_reset_gen.suggestName("l3_reset_gen")
        l3cache.module.reset := l3_reset_gen.io.out
      }
      // TODO: wrap this in a module
      val freq = 100
      val cnt = RegInit(freq.U)
      val tick = cnt === 0.U
      cnt := Mux(tick, freq.U, cnt - 1.U)
      clint.module.io.rtcTick := tick

      debugModule.module.io.resetCtrl.hartIsInReset.foreach {x => x := childReset.asBool() }
      debugModule.module.io.clock := io.clock
      debugModule.module.io.reset := io.reset

      debugModule.module.io.debugIO.reset := io.systemjtag.reset // TODO: use synchronizer?
      debugModule.module.io.debugIO.clock := childClock
      debugModule.module.io.debugIO.dmactiveAck  := debugModule.module.io.debugIO.dmactive // TODO: delay 3 cycles?
      // jtag connector
      debugModule.module.io.debugIO.systemjtag.foreach { x =>
        x.jtag <> io.systemjtag.jtag
        x.reset  := io.systemjtag.reset
        x.mfr_id := io.systemjtag.mfr_id
        x.part_number := io.systemjtag.part_number
        x.version := io.systemjtag.version
      }
    }
  }
}

object TopMain extends App with HasRocketChipStageUtils {
  override def main(args: Array[String]): Unit = {
    val (config, firrtlOpts) = ArgParser.parse(args)
    XiangShanStage.execute(firrtlOpts, Seq(
      ChiselGeneratorAnnotation(() => {
        val soc = LazyModule(new XSTop()(config))
        soc.module
      })
    ))
    ElaborationArtefacts.files.foreach{ case (extension, contents) =>
      writeOutputFile("./build", s"XSTop.${extension}", contents())
    }
  }
}<|MERGE_RESOLUTION|>--- conflicted
+++ resolved
@@ -77,15 +77,9 @@
   if (!useFakeDCache) {
     busPMU := TLBuffer() := core.memBlock.dcache.clientNode
   }
-<<<<<<< HEAD
   //if (!useFakeL1plusCache) {
-    l2xbar := TLBuffer() := core.frontend.icache.clientNode
+    busPMU := TLBuffer() := core.frontend.icache.clientNode
   //}
-=======
-  if (!useFakeL1plusCache) {
-    busPMU := TLBuffer() := core.l1pluscache.clientNode
-  }
->>>>>>> dd81f7f0
   if (!useFakePTW) {
     busPMU := TLBuffer() := core.ptw.node
   }
