package noop

import chisel3._
import chisel3.util._

class CtrlSignalIO extends NOOPBundle {
  val src1Type = Output(SrcType())
  val src2Type = Output(SrcType())
  val fuType = Output(FuType())
  val fuOpType = Output(FuOpType())
  val rfSrc1 = Output(UInt(5.W))
  val rfSrc2 = Output(UInt(5.W))
  val rfWen = Output(Bool())
  val rfDest = Output(UInt(5.W))
  val isNoopTrap = Output(Bool())
  val isSrc1Forward = Output(Bool())
  val isSrc2Forward = Output(Bool())
}

class DataSrcIO extends NOOPBundle {
  val src1 = Output(UInt(XLEN.W))
  val src2 = Output(UInt(XLEN.W))
  val imm  = Output(UInt(XLEN.W))
}

class RedirectIO extends NOOPBundle {
  val target = Output(UInt(AddrBits.W))
  // val brIdx = Output(UInt(3.W)) // for RVC
  val valid = Output(Bool())
}

// class IRIDCtrlFlowIO extends NOOPBundle {
//   val instr = Output(UInt(64.W))
//   val pc = Output(UInt(AddrBits.W))
//   val pnpc = Output(UInt(AddrBits.W))
//   val brIdx = Output(UInt(3.W))
//   val redirect = new RedirectIO
// }

class CtrlFlowIO extends NOOPBundle {
  val instr = Output(UInt(64.W))
  val pc = Output(UInt(AddrBits.W))
  val pnpc = Output(UInt(AddrBits.W))
  val redirect = new RedirectIO
  val exceptionVec = Output(Vec(16, Bool()))
  val intrVec = Output(Vec(12, Bool()))
  val brIdx = Output(UInt(4.W))
}

class DecodeIO extends NOOPBundle {
  val cf = new CtrlFlowIO
  val ctrl = new CtrlSignalIO
  val data = new DataSrcIO
}

class WriteBackIO extends NOOPBundle {
  val rfWen = Output(Bool())
  val rfDest = Output(UInt(5.W))
  val rfData = Output(UInt(XLEN.W))
}

class CommitIO extends NOOPBundle {
  val decode = new DecodeIO
  val isMMIO = Output(Bool())
  val intrNO = Output(UInt(XLEN.W))
  val commits = Output(Vec(FuType.num, UInt(XLEN.W)))
}

class FunctionUnitIO extends NOOPBundle {
  val in = Flipped(Decoupled(new Bundle {
    val src1 = Output(UInt(XLEN.W))
    val src2 = Output(UInt(XLEN.W))
    val func = Output(FuOpType())
  }))
  val out = Decoupled(Output(UInt(XLEN.W)))
}

class ForwardIO extends NOOPBundle {
  val valid = Output(Bool())
  val wb = new WriteBackIO
  val fuType = Output(FuType())
}

<<<<<<< HEAD
class MMUIO extends NOOPBundle {
  // val ptev = Output(Bool())
  // val pteu = Output(Bool())
  // val ptex = Output(Bool())
  // val valid = Output(Bool())
  // val isStore = Output(Bool())

  val priviledgeMode = Input(UInt(2.W))
  val status_sum = Input(Bool())
  val status_mxr = Input(Bool())

  val loadPF = Output(Bool())
  val storePF = Output(Bool())
  val addr = Output(UInt(AddrBits.W)) // reserved for further use
}

class TLBExuIO extends NOOPBundle with tlbConst{
=======
class TLBExuIO extends NOOPBundle {
>>>>>>> 147f4097
  val satp = Output(UInt(XLEN.W))
  val sfence = new Bundle {
    val valid = Output(Bool())
    val asid  = Output(UInt(9.W))
    val vaddr = Output(UInt(XLEN.W))
  }

  def access(valid: Bool, src1: UInt, src2: UInt, func: UInt, satp: UInt) = {//func no use here for just sfence.vma only
    this.sfence.valid := valid
    this.sfence.vaddr := src1
    this.sfence.asid  := src2(8,0)
    this.satp := satp
  }
}<|MERGE_RESOLUTION|>--- conflicted
+++ resolved
@@ -81,7 +81,6 @@
   val fuType = Output(FuType())
 }
 
-<<<<<<< HEAD
 class MMUIO extends NOOPBundle {
   // val ptev = Output(Bool())
   // val pteu = Output(Bool())
@@ -98,10 +97,7 @@
   val addr = Output(UInt(AddrBits.W)) // reserved for further use
 }
 
-class TLBExuIO extends NOOPBundle with tlbConst{
-=======
 class TLBExuIO extends NOOPBundle {
->>>>>>> 147f4097
   val satp = Output(UInt(XLEN.W))
   val sfence = new Bundle {
     val valid = Output(Bool())
