/***************************************************************************************
* Copyright (c) 2020-2021 Institute of Computing Technology, Chinese Academy of Sciences
* Copyright (c) 2020-2021 Peng Cheng Laboratory
*
* XiangShan is licensed under Mulan PSL v2.
* You can use this software according to the terms and conditions of the Mulan PSL v2.
* You may obtain a copy of Mulan PSL v2 at:
*          http://license.coscl.org.cn/MulanPSL2
*
* THIS SOFTWARE IS PROVIDED ON AN "AS IS" BASIS, WITHOUT WARRANTIES OF ANY KIND,
* EITHER EXPRESS OR IMPLIED, INCLUDING BUT NOT LIMITED TO NON-INFRINGEMENT,
* MERCHANTABILITY OR FIT FOR A PARTICULAR PURPOSE.
*
* See the Mulan PSL v2 for more details.
***************************************************************************************/

package xiangshan.cache

import chipsalliance.rocketchip.config.Parameters
import chisel3._
import chisel3.experimental.ExtModule
import chisel3.util._
import xiangshan._
import utils._
import freechips.rocketchip.diplomacy.{IdRange, LazyModule, LazyModuleImp, TransferSizes}
import freechips.rocketchip.tilelink._
import freechips.rocketchip.util.{BundleFieldBase, UIntToOH1}
import device.RAMHelper
import huancun.{AliasField, AliasKey, DirtyField, PreferCacheField, PrefetchField}
import mem.{AddPipelineReg}

import scala.math.max

// DCache specific parameters
case class DCacheParameters
(
  nSets: Int = 256,
  nWays: Int = 8,
  rowBits: Int = 128,
  tagECC: Option[String] = None,
  dataECC: Option[String] = None,
  replacer: Option[String] = Some("setplru"),
  nMissEntries: Int = 1,
  nProbeEntries: Int = 1,
  nReleaseEntries: Int = 1,
  nMMIOEntries: Int = 1,
  nMMIOs: Int = 1,
  blockBytes: Int = 64,
  alwaysReleaseData: Boolean = true
) extends L1CacheParameters {
  // if sets * blockBytes > 4KB(page size),
  // cache alias will happen,
  // we need to avoid this by recoding additional bits in L2 cache
  val setBytes = nSets * blockBytes
  val aliasBitsOpt = if(setBytes > pageSize) Some(log2Ceil(setBytes / pageSize)) else None
  val reqFields: Seq[BundleFieldBase] = Seq(
    PrefetchField(),
    PreferCacheField()
  ) ++ aliasBitsOpt.map(AliasField)
  val echoFields: Seq[BundleFieldBase] = Seq(DirtyField())

  def tagCode: Code = Code.fromString(tagECC)

  def dataCode: Code = Code.fromString(dataECC)
}

//           Physical Address
// --------------------------------------
// |   Physical Tag |  PIndex  | Offset |
// --------------------------------------
//                  |
//                  DCacheTagOffset
//
//           Virtual Address
// --------------------------------------
// | Above index  | Set | Bank | Offset |
// --------------------------------------
//                |     |      |        |
//                |     |      |        0
//                |     |      DCacheBankOffset
//                |     DCacheSetOffset
//                DCacheAboveIndexOffset

// Default DCache size = 64 sets * 8 ways * 8 banks * 8 Byte = 32K Byte

trait HasDCacheParameters extends HasL1CacheParameters {
  val cacheParams = dcacheParameters
  val cfg = cacheParams

  def encWordBits = cacheParams.dataCode.width(wordBits)

  def encRowBits = encWordBits * rowWords // for DuplicatedDataArray only
  def eccBits = encWordBits - wordBits

  def encTagBits = cacheParams.tagCode.width(tagBits)
  def eccTagBits = encTagBits - tagBits

  def lrscCycles = LRSCCycles // ISA requires 16-insn LRSC sequences to succeed
  def lrscBackoff = 3 // disallow LRSC reacquisition briefly
  def blockProbeAfterGrantCycles = 8 // give the processor some time to issue a request after a grant

  def nSourceType = 3
  def sourceTypeWidth = log2Up(nSourceType)
  def LOAD_SOURCE = 0
  def STORE_SOURCE = 1
  def AMO_SOURCE = 2
  def SOFT_PREFETCH = 3

  // each source use a id to distinguish its multiple reqs
  def reqIdWidth = 64

  require(isPow2(cfg.nMissEntries)) // TODO
  // require(isPow2(cfg.nReleaseEntries))
  require(cfg.nMissEntries < cfg.nReleaseEntries)
  val nEntries = cfg.nMissEntries + cfg.nReleaseEntries
  val releaseIdBase = cfg.nMissEntries

  // banked dcache support
  val DCacheSets = cacheParams.nSets
  val DCacheWays = cacheParams.nWays
  val DCacheBanks = 8
  val DCacheSRAMRowBits = 64 // hardcoded
  val DCacheWordBits = 64 // hardcoded
  val DCacheWordBytes = DCacheWordBits / 8

  val DCacheSizeBits = DCacheSRAMRowBits * DCacheBanks * DCacheWays * DCacheSets
  val DCacheSizeBytes = DCacheSizeBits / 8
  val DCacheSizeWords = DCacheSizeBits / 64 // TODO

  val DCacheSameVPAddrLength = 12

  val DCacheSRAMRowBytes = DCacheSRAMRowBits / 8
  val DCacheWordOffset = log2Up(DCacheWordBytes)

  val DCacheBankOffset = log2Up(DCacheSRAMRowBytes)
  val DCacheSetOffset = DCacheBankOffset + log2Up(DCacheBanks)
  val DCacheAboveIndexOffset = DCacheSetOffset + log2Up(DCacheSets)
  val DCacheTagOffset = DCacheAboveIndexOffset min DCacheSameVPAddrLength
  val DCacheLineOffset = DCacheSetOffset
  val DCacheIndexOffset = DCacheBankOffset

  def addr_to_dcache_bank(addr: UInt) = {
    require(addr.getWidth >= DCacheSetOffset)
    addr(DCacheSetOffset-1, DCacheBankOffset)
  }

  def addr_to_dcache_set(addr: UInt) = {
    require(addr.getWidth >= DCacheAboveIndexOffset)
    addr(DCacheAboveIndexOffset-1, DCacheSetOffset)
  }

  def get_data_of_bank(bank: Int, data: UInt) = {
    require(data.getWidth >= (bank+1)*DCacheSRAMRowBits)
    data(DCacheSRAMRowBits * (bank + 1) - 1, DCacheSRAMRowBits * bank)
  }

  def get_mask_of_bank(bank: Int, data: UInt) = {
    require(data.getWidth >= (bank+1)*DCacheSRAMRowBytes)
    data(DCacheSRAMRowBytes * (bank + 1) - 1, DCacheSRAMRowBytes * bank)
  }

  def arbiter[T <: Bundle](
    in: Seq[DecoupledIO[T]],
    out: DecoupledIO[T],
    name: Option[String] = None): Unit = {
    val arb = Module(new Arbiter[T](chiselTypeOf(out.bits), in.size))
    if (name.nonEmpty) { arb.suggestName(s"${name.get}_arb") }
    for ((a, req) <- arb.io.in.zip(in)) {
      a <> req
    }
    out <> arb.io.out
  }

  def arbiter_with_pipereg[T <: Bundle](
    in: Seq[DecoupledIO[T]],
    out: DecoupledIO[T],
    name: Option[String] = None): Unit = {
    val arb = Module(new Arbiter[T](chiselTypeOf(out.bits), in.size))
    if (name.nonEmpty) { arb.suggestName(s"${name.get}_arb") }
    for ((a, req) <- arb.io.in.zip(in)) {
      a <> req
    }
    AddPipelineReg(arb.io.out, out, false.B)
  }

  def rrArbiter[T <: Bundle](
    in: Seq[DecoupledIO[T]],
    out: DecoupledIO[T],
    name: Option[String] = None): Unit = {
    val arb = Module(new RRArbiter[T](chiselTypeOf(out.bits), in.size))
    if (name.nonEmpty) { arb.suggestName(s"${name.get}_arb") }
    for ((a, req) <- arb.io.in.zip(in)) {
      a <> req
    }
    out <> arb.io.out
  }

  val numReplaceRespPorts = 2

  require(isPow2(nSets), s"nSets($nSets) must be pow2")
  require(isPow2(nWays), s"nWays($nWays) must be pow2")
  require(full_divide(rowBits, wordBits), s"rowBits($rowBits) must be multiple of wordBits($wordBits)")
  require(full_divide(beatBits, rowBits), s"beatBits($beatBits) must be multiple of rowBits($rowBits)")
}

abstract class DCacheModule(implicit p: Parameters) extends L1CacheModule
  with HasDCacheParameters

abstract class DCacheBundle(implicit p: Parameters) extends L1CacheBundle
  with HasDCacheParameters

class ReplacementAccessBundle(implicit p: Parameters) extends DCacheBundle {
  val set = UInt(log2Up(nSets).W)
  val way = UInt(log2Up(nWays).W)
}

class ReplacementWayReqIO(implicit p: Parameters) extends DCacheBundle {
  val set = ValidIO(UInt(log2Up(nSets).W))
  val way = Input(UInt(log2Up(nWays).W))
}

// memory request in word granularity(load, mmio, lr/sc, atomics)
class DCacheWordReq(implicit p: Parameters)  extends DCacheBundle
{
  val cmd    = UInt(M_SZ.W)
  val addr   = UInt(PAddrBits.W)
  val data   = UInt(DataBits.W)
  val mask   = UInt((DataBits/8).W)
  val id     = UInt(reqIdWidth.W)
  val instrtype   = UInt(sourceTypeWidth.W)
  def dump() = {
    XSDebug("DCacheWordReq: cmd: %x addr: %x data: %x mask: %x id: %d\n",
      cmd, addr, data, mask, id)
  }
}

// memory request in word granularity(store)
class DCacheLineReq(implicit p: Parameters)  extends DCacheBundle
{
  val cmd    = UInt(M_SZ.W)
  val vaddr  = UInt(VAddrBits.W)
  val addr   = UInt(PAddrBits.W)
  val data   = UInt((cfg.blockBytes * 8).W)
  val mask   = UInt(cfg.blockBytes.W)
  val id     = UInt(reqIdWidth.W)
  def dump() = {
    XSDebug("DCacheLineReq: cmd: %x addr: %x data: %x mask: %x id: %d\n",
      cmd, addr, data, mask, id)
  }
  def idx: UInt = get_idx(vaddr)
}

class DCacheWordReqWithVaddr(implicit p: Parameters) extends DCacheWordReq {
  val vaddr = UInt(VAddrBits.W)
  val wline = Bool()
}

class DCacheWordResp(implicit p: Parameters) extends DCacheBundle
{
  val data         = UInt(DataBits.W)
  // cache req missed, send it to miss queue
  val miss   = Bool()
  // cache req nacked, replay it later
  val miss_enter = Bool()
  // cache miss, and enter the missqueue successfully. just for softprefetch
  val replay = Bool()
  val id     = UInt(reqIdWidth.W)
  def dump() = {
    XSDebug("DCacheWordResp: data: %x id: %d miss: %b replay: %b\n",
      data, id, miss, replay)
  }
}

class DCacheLineResp(implicit p: Parameters) extends DCacheBundle
{
  val data   = UInt((cfg.blockBytes * 8).W)
  // cache req missed, send it to miss queue
  val miss   = Bool()
  // cache req nacked, replay it later
  val replay = Bool()
  val id     = UInt(reqIdWidth.W)
  def dump() = {
    XSDebug("DCacheLineResp: data: %x id: %d miss: %b replay: %b\n",
      data, id, miss, replay)
  }
}

class Refill(implicit p: Parameters) extends DCacheBundle
{
  val addr   = UInt(PAddrBits.W)
  val data   = UInt(l1BusDataWidth.W)
  // for debug usage
  val data_raw = UInt((cfg.blockBytes * 8).W)
  val hasdata = Bool()
  val refill_done = Bool()
  def dump() = {
    XSDebug("Refill: addr: %x data: %x\n", addr, data)
  }
}

class Release(implicit p: Parameters) extends DCacheBundle
{
  val paddr  = UInt(PAddrBits.W)
  def dump() = {
    XSDebug("Release: paddr: %x\n", paddr(PAddrBits-1, DCacheTagOffset))
  }
}

class DCacheWordIO(implicit p: Parameters) extends DCacheBundle
{
  val req  = DecoupledIO(new DCacheWordReq)
  val resp = Flipped(DecoupledIO(new DCacheWordResp))
}

class DCacheWordIOWithVaddr(implicit p: Parameters) extends DCacheBundle
{
  val req  = DecoupledIO(new DCacheWordReqWithVaddr)
  val resp = Flipped(DecoupledIO(new DCacheWordResp))
}

// used by load unit
class DCacheLoadIO(implicit p: Parameters) extends DCacheWordIO
{
  // kill previous cycle's req
  val s1_kill  = Output(Bool())
  val s2_kill  = Output(Bool())
  // cycle 0: virtual address: req.addr
  // cycle 1: physical address: s1_paddr
  val s1_paddr = Output(UInt(PAddrBits.W))
  val s1_hit_way = Input(UInt(nWays.W))
  val s1_disable_fast_wakeup = Input(Bool())
  val s1_bank_conflict = Input(Bool())
}
//tjz
class DCacheToPrefetchIO(implicit p: Parameters) extends DCacheWordIO
{
  val s1_kill  = Output(Bool())
  val s2_kill  = Output(Bool())
  val s1_paddr = Output(UInt(PAddrBits.W))
}

class DCacheLineIO(implicit p: Parameters) extends DCacheBundle
{
  val req  = DecoupledIO(new DCacheLineReq)
  val resp = Flipped(DecoupledIO(new DCacheLineResp))
}

class DCacheToSbufferIO(implicit p: Parameters) extends DCacheBundle { 
  // sbuffer will directly send request to dcache main pipe
  val req = Flipped(Decoupled(new DCacheLineReq))

  val main_pipe_hit_resp = ValidIO(new DCacheLineResp)
  val refill_hit_resp = ValidIO(new DCacheLineResp)

  val replay_resp = ValidIO(new DCacheLineResp)

  def hit_resps: Seq[ValidIO[DCacheLineResp]] = Seq(main_pipe_hit_resp, refill_hit_resp)
}

class DCacheToLsuIO(implicit p: Parameters) extends DCacheBundle {
  val load  = Vec(LoadPipelineWidth, Flipped(new DCacheLoadIO)) // for speculative load
  val lsq = ValidIO(new Refill)  // refill to load queue, wake up load misses
  val store = new DCacheToSbufferIO // for sbuffer
  val atomics  = Flipped(new DCacheWordIOWithVaddr)  // atomics reqs
  val release = ValidIO(new Release) // cacheline release hint for ld-ld violation check 
}

class DCacheIO(implicit p: Parameters) extends DCacheBundle {
  val hartId = Input(UInt(8.W))
  val lsu = new DCacheToLsuIO
  val csr = new L1CacheToCsrIO
  val error = new L1CacheErrorInfo
  val mshrFull = Output(Bool())
  val prefetch = Flipped(new DCacheToPrefetchIO) //tjz
}


class DCache()(implicit p: Parameters) extends LazyModule with HasDCacheParameters {

  val clientParameters = TLMasterPortParameters.v1(
    Seq(TLMasterParameters.v1(
      name = "dcache",
      sourceId = IdRange(0, nEntries + 1),
      supportsProbe = TransferSizes(cfg.blockBytes)
    )),
    requestFields = cacheParams.reqFields,
    echoFields = cacheParams.echoFields
  )

  val clientNode = TLClientNode(Seq(clientParameters))

  lazy val module = new DCacheImp(this)
}


class DCacheImp(outer: DCache) extends LazyModuleImp(outer) with HasDCacheParameters with HasPerfEvents {

  val io = IO(new DCacheIO)

  val (bus, edge) = outer.clientNode.out.head
  require(bus.d.bits.data.getWidth == l1BusDataWidth, "DCache: tilelink width does not match")

  println("DCache:")
  println("  DCacheSets: " + DCacheSets)
  println("  DCacheWays: " + DCacheWays)
  println("  DCacheBanks: " + DCacheBanks)
  println("  DCacheSRAMRowBits: " + DCacheSRAMRowBits)
  println("  DCacheWordOffset: " + DCacheWordOffset)
  println("  DCacheBankOffset: " + DCacheBankOffset)
  println("  DCacheSetOffset: " + DCacheSetOffset)
  println("  DCacheTagOffset: " + DCacheTagOffset)
  println("  DCacheAboveIndexOffset: " + DCacheAboveIndexOffset)

  //----------------------------------------
  // core data structures
  val bankedDataArray = Module(new BankedDataArray)
<<<<<<< HEAD
  val metaArray = Module(new AsynchronousMetaArray(readPorts = 4 + L1DPrefetchPipelineWidth, writePorts = 3)) //tjz
  val tagArray = Module(new DuplicatedTagArray(readPorts = LoadPipelineWidth + 1 + L1DPrefetchPipelineWidth)) //tjz
=======
  val metaArray = Module(new AsynchronousMetaArray(readPorts = 3, writePorts = 2))
  val tagArray = Module(new DuplicatedTagArray(readPorts = LoadPipelineWidth + 1))
>>>>>>> 0fbed464
  bankedDataArray.dump()

  //----------------------------------------
  // core modules
  val ldu = Seq.tabulate(LoadPipelineWidth)({ i => Module(new LoadPipe(i))})
  val atomicsReplayUnit = Module(new AtomicsReplayEntry)
  val mainPipe   = Module(new MainPipe)
  val refillPipe = Module(new RefillPipe)
//  val replacePipe = Module(new ReplacePipe)
  val missQueue  = Module(new MissQueue(edge))
  val probeQueue = Module(new ProbeQueue(edge))
  val wb         = Module(new WritebackQueue(edge))
  val l1dpu      = Module(new StridePrefetchPipe)

  missQueue.io.hartId := io.hartId

  val errors = bankedDataArray.io.errors ++ ldu.map(_.io.error) ++
    Seq(mainPipe.io.error)
  io.error <> RegNext(Mux1H(errors.map(e => e.ecc_error.valid -> e)))

  //----------------------------------------
  // meta array
  val meta_read_ports = ldu.map(_.io.meta_read) ++
<<<<<<< HEAD
    Seq(mainPipe.io.meta_read,
      replacePipe.io.meta_read,
      l1dpu.io.meta_read)//tjz
  val meta_resp_ports = ldu.map(_.io.meta_resp) ++
    Seq(mainPipe.io.meta_resp,
      replacePipe.io.meta_resp,
      l1dpu.io.meta_resp)//tjz
=======
    Seq(mainPipe.io.meta_read/*,
      replacePipe.io.meta_read*/)
  val meta_resp_ports = ldu.map(_.io.meta_resp) ++
    Seq(mainPipe.io.meta_resp/*,
      replacePipe.io.meta_resp*/)
>>>>>>> 0fbed464
  val meta_write_ports = Seq(
    mainPipe.io.meta_write,
    refillPipe.io.meta_write/*,
    replacePipe.io.meta_write*/
  )
  meta_read_ports.zip(metaArray.io.read).foreach { case (p, r) => r <> p }
  meta_resp_ports.zip(metaArray.io.resp).foreach { case (p, r) => p := r }
  meta_write_ports.zip(metaArray.io.write).foreach { case (p, w) => w <> p }

  //----------------------------------------
  // tag array
  require(tagArray.io.read.size == (ldu.size + 2))//tjz
  ldu.zipWithIndex.foreach {
    case (ld, i) =>
      tagArray.io.read(i) <> ld.io.tag_read
      ld.io.tag_resp := tagArray.io.resp(i)
  }
//tjz
  tagArray.io.read(ldu.size) <> l1dpu.io.tag_read
  l1dpu.io.tag_resp := tagArray.io.resp(ldu.size)

  tagArray.io.read.last <> mainPipe.io.tag_read
  mainPipe.io.tag_resp := tagArray.io.resp.last

  val tag_write_arb = Module(new Arbiter(new TagWriteReq, 2))
  tag_write_arb.io.in(0) <> refillPipe.io.tag_write
  tag_write_arb.io.in(1) <> mainPipe.io.tag_write
  tagArray.io.write <> tag_write_arb.io.out

  //----------------------------------------
  // data array

//  val dataReadLineArb = Module(new Arbiter(new L1BankedDataReadLineReq, 2))
//  dataReadLineArb.io.in(0) <> replacePipe.io.data_read
//  dataReadLineArb.io.in(1) <> mainPipe.io.data_read

  val dataWriteArb = Module(new Arbiter(new L1BankedDataWriteReq, 2))
  dataWriteArb.io.in(0) <> refillPipe.io.data_write
  dataWriteArb.io.in(1) <> mainPipe.io.data_write

  bankedDataArray.io.write <> dataWriteArb.io.out
  bankedDataArray.io.read(0) <> ldu(0).io.banked_data_read
  bankedDataArray.io.read(1) <> ldu(1).io.banked_data_read
  bankedDataArray.io.readline <> mainPipe.io.data_read

  ldu(0).io.banked_data_resp := bankedDataArray.io.resp
  ldu(1).io.banked_data_resp := bankedDataArray.io.resp
  mainPipe.io.data_resp := bankedDataArray.io.resp
//  replacePipe.io.data_resp := bankedDataArray.io.resp

  ldu(0).io.bank_conflict_fast := bankedDataArray.io.bank_conflict_fast(0)
  ldu(1).io.bank_conflict_fast := bankedDataArray.io.bank_conflict_fast(1)
  ldu(0).io.bank_conflict_slow := bankedDataArray.io.bank_conflict_slow(0)
  ldu(1).io.bank_conflict_slow := bankedDataArray.io.bank_conflict_slow(1)

  //----------------------------------------
  // load pipe
  // the s1 kill signal
  // only lsu uses this, replay never kills
  for (w <- 0 until LoadPipelineWidth) {
    ldu(w).io.lsu <> io.lsu.load(w)

    // replay and nack not needed anymore
    // TODO: remove replay and nack
    ldu(w).io.nack := false.B

    ldu(w).io.disable_ld_fast_wakeup :=
      bankedDataArray.io.bank_conflict_fast(w) // load pipe fast wake up should be disabled when bank conflict
  }

  //----------------------------------------
  //prefetch pipe
    l1dpu.io.l1dprefetch <> io.prefetch

  //----------------------------------------
  // atomics
  // atomics not finished yet
  io.lsu.atomics <> atomicsReplayUnit.io.lsu
  atomicsReplayUnit.io.pipe_resp := RegNext(mainPipe.io.atomic_resp)

  //----------------------------------------
  // miss queue
  val MissReqPortCount = LoadPipelineWidth + 1 + L1DPrefetchPipelineWidth //tjz
  val MainPipeMissReqPort = 0

  // Request
  val missReqArb = Module(new Arbiter(new MissReq, MissReqPortCount))

  missReqArb.io.in(MainPipeMissReqPort) <> mainPipe.io.miss_req
  for (w <- 0 until LoadPipelineWidth) { missReqArb.io.in(w + 1) <> ldu(w).io.miss_req }

  missReqArb.io.in(MissReqPortCount - 1) <> l1dpu.io.miss_req //tjz

  wb.io.miss_req.valid := missReqArb.io.out.valid
  wb.io.miss_req.bits  := missReqArb.io.out.bits.addr

  // block_decoupled(missReqArb.io.out, missQueue.io.req, wb.io.block_miss_req)
  missReqArb.io.out <> missQueue.io.req
  when(wb.io.block_miss_req) {
    missQueue.io.req.bits.cancel := true.B
    missReqArb.io.out.ready := false.B
  }

  // refill to load queue
  io.lsu.lsq <> missQueue.io.refill_to_ldq

  // tilelink stuff
  bus.a <> missQueue.io.mem_acquire
  bus.e <> missQueue.io.mem_finish
  missQueue.io.probe_addr := bus.b.bits.address

  missQueue.io.main_pipe_resp := RegNext(mainPipe.io.atomic_resp)

  //----------------------------------------
  // probe
  // probeQueue.io.mem_probe <> bus.b
  block_decoupled(bus.b, probeQueue.io.mem_probe, missQueue.io.probe_block)
  probeQueue.io.lrsc_locked_block <> mainPipe.io.lrsc_locked_block
  probeQueue.io.update_resv_set <> mainPipe.io.update_resv_set

  //----------------------------------------
  // mainPipe
  // when a req enters main pipe, if it is set-conflict with replace pipe or refill pipe,
  // block the req in main pipe
  block_decoupled(probeQueue.io.pipe_req, mainPipe.io.probe_req, refillPipe.io.req.valid)
  block_decoupled(io.lsu.store.req, mainPipe.io.store_req, refillPipe.io.req.valid)

  io.lsu.store.replay_resp := RegNext(mainPipe.io.store_replay_resp)
  io.lsu.store.main_pipe_hit_resp := mainPipe.io.store_hit_resp

  arbiter_with_pipereg(
    in = Seq(missQueue.io.main_pipe_req, atomicsReplayUnit.io.pipe_req),
    out = mainPipe.io.atomic_req,
    name = Some("main_pipe_atomic_req")
  )

  mainPipe.io.invalid_resv_set := RegNext(wb.io.req.fire && wb.io.req.bits.addr === mainPipe.io.lrsc_locked_block.bits)

  //----------------------------------------
  // replace (main pipe)
  val mpStatus = mainPipe.io.status
  mainPipe.io.replace_req <> missQueue.io.replace_pipe_req
  missQueue.io.replace_pipe_resp := mainPipe.io.replace_resp

  //----------------------------------------
  // refill pipe
  val refillShouldBeBlocked = (mpStatus.s1.valid && mpStatus.s1.bits.set === missQueue.io.refill_pipe_req.bits.idx) ||
    Cat(Seq(mpStatus.s2, mpStatus.s3).map(s =>
      s.valid &&
        s.bits.set === missQueue.io.refill_pipe_req.bits.idx &&
        s.bits.way_en === missQueue.io.refill_pipe_req.bits.way_en
    )).orR
  block_decoupled(missQueue.io.refill_pipe_req, refillPipe.io.req, refillShouldBeBlocked)
  missQueue.io.refill_pipe_resp := refillPipe.io.resp
  io.lsu.store.refill_hit_resp := RegNext(refillPipe.io.store_resp)

  //----------------------------------------
  // wb
  // add a queue between MainPipe and WritebackUnit to reduce MainPipe stalls due to WritebackUnit busy
//  val wbArb = Module(new Arbiter(new WritebackReq, 2))
//  wbArb.io.in.zip(Seq(mainPipe.io.wb, replacePipe.io.wb)).foreach { case (arb, pipe) => arb <> pipe }
  wb.io.req <> mainPipe.io.wb
  bus.c     <> wb.io.mem_release
  wb.io.release_wakeup := refillPipe.io.release_wakeup
  wb.io.release_update := mainPipe.io.release_update
  io.lsu.release.valid := RegNext(bus.c.fire())
  io.lsu.release.bits.paddr := RegNext(bus.c.bits.address)

  // connect bus d
  missQueue.io.mem_grant.valid := false.B
  missQueue.io.mem_grant.bits  := DontCare

  wb.io.mem_grant.valid := false.B
  wb.io.mem_grant.bits  := DontCare

  // in L1DCache, we ony expect Grant[Data] and ReleaseAck
  bus.d.ready := false.B
  when (bus.d.bits.opcode === TLMessages.Grant || bus.d.bits.opcode === TLMessages.GrantData) {
    missQueue.io.mem_grant <> bus.d
  } .elsewhen (bus.d.bits.opcode === TLMessages.ReleaseAck) {
    wb.io.mem_grant <> bus.d
  } .otherwise {
    assert (!bus.d.fire())
  }

  //----------------------------------------
  // replacement algorithm
  val replacer = ReplacementPolicy.fromString(cacheParams.replacer, nWays, nSets)

  val replWayReqs = ldu.map(_.io.replace_way) ++ Seq(mainPipe.io.replace_way, l1dpu.io.replace_way) //tjz
  replWayReqs.foreach{
    case req =>
      req.way := DontCare
      when (req.set.valid) { req.way := replacer.way(req.set.bits) }
  }

  val replAccessReqs = ldu.map(_.io.replace_access) ++ Seq(
    mainPipe.io.replace_access,
    refillPipe.io.replace_access,
    l1dpu.io.replace_access
  )
  val touchWays = Seq.fill(replAccessReqs.size)(Wire(ValidIO(UInt(log2Up(nWays).W))))
  touchWays.zip(replAccessReqs).foreach {
    case (w, req) =>
      w.valid := req.valid
      w.bits := req.bits.way
  }
  val touchSets = replAccessReqs.map(_.bits.set)
  replacer.access(touchSets, touchWays)

  //----------------------------------------
  // assertions
  // dcache should only deal with DRAM addresses
  when (bus.a.fire()) {
    assert(bus.a.bits.address >= 0x80000000L.U)
  }
  when (bus.b.fire()) {
    assert(bus.b.bits.address >= 0x80000000L.U)
  }
  when (bus.c.fire()) {
    assert(bus.c.bits.address >= 0x80000000L.U)
  }

  //----------------------------------------
  // utility functions
  def block_decoupled[T <: Data](source: DecoupledIO[T], sink: DecoupledIO[T], block_signal: Bool) = {
    sink.valid   := source.valid && !block_signal
    source.ready := sink.ready   && !block_signal
    sink.bits    := source.bits
  }

  //----------------------------------------
  // Customized csr cache op support
  val cacheOpDecoder = Module(new CSRCacheOpDecoder("dcache", CacheInstrucion.COP_ID_DCACHE))
  cacheOpDecoder.io.csr <> io.csr
  bankedDataArray.io.cacheOp.req := cacheOpDecoder.io.cache.req
  metaArray.io.cacheOp.req := cacheOpDecoder.io.cache.req
  tagArray.io.cacheOp.req := cacheOpDecoder.io.cache.req
  cacheOpDecoder.io.cache.resp.valid := bankedDataArray.io.cacheOp.resp.valid ||
    metaArray.io.cacheOp.resp.valid ||
    tagArray.io.cacheOp.resp.valid
  cacheOpDecoder.io.cache.resp.bits := Mux1H(List(
    bankedDataArray.io.cacheOp.resp.valid -> bankedDataArray.io.cacheOp.resp.bits,
    metaArray.io.cacheOp.resp.valid -> metaArray.io.cacheOp.resp.bits,
    tagArray.io.cacheOp.resp.valid -> tagArray.io.cacheOp.resp.bits,
  ))
  assert(!((bankedDataArray.io.cacheOp.resp.valid +& metaArray.io.cacheOp.resp.valid +& tagArray.io.cacheOp.resp.valid) > 1.U))

  //----------------------------------------
  // performance counters
  val num_loads = PopCount(ldu.map(e => e.io.lsu.req.fire()))
  XSPerfAccumulate("num_loads", num_loads)
  XSPerfAccumulate("num_prefetchs", l1dpu.io.l1dprefetch.req.fire())

  io.mshrFull := missQueue.io.full

  // performance counter
  val ld_access = Wire(Vec(LoadPipelineWidth, missQueue.io.debug_early_replace.last.cloneType))
  val st_access = Wire(ld_access.last.cloneType)
  ld_access.zip(ldu).foreach {
    case (a, u) =>
      a.valid := RegNext(u.io.lsu.req.fire()) && !u.io.lsu.s1_kill
      a.bits.idx := RegNext(get_idx(u.io.lsu.req.bits.addr))
      a.bits.tag := get_tag(u.io.lsu.s1_paddr)
  }
  st_access.valid := RegNext(mainPipe.io.store_req.fire())
  st_access.bits.idx := RegNext(get_idx(mainPipe.io.store_req.bits.vaddr))
  st_access.bits.tag := RegNext(get_tag(mainPipe.io.store_req.bits.addr))
  val access_info = ld_access.toSeq ++ Seq(st_access)
  val early_replace = RegNext(missQueue.io.debug_early_replace)
  val access_early_replace = access_info.map {
    case acc =>
      Cat(early_replace.map {
        case r =>
          acc.valid && r.valid &&
            acc.bits.tag === r.bits.tag &&
            acc.bits.idx === r.bits.idx
      })
  }
  XSPerfAccumulate("access_early_replace", PopCount(Cat(access_early_replace)))

  val perfEvents = (Seq(wb, mainPipe, missQueue, probeQueue) ++ ldu).flatMap(_.getPerfEvents)
  generatePerfEvent()
}

class AMOHelper() extends ExtModule {
  val clock  = IO(Input(Clock()))
  val enable = IO(Input(Bool()))
  val cmd    = IO(Input(UInt(5.W)))
  val addr   = IO(Input(UInt(64.W)))
  val wdata  = IO(Input(UInt(64.W)))
  val mask   = IO(Input(UInt(8.W)))
  val rdata  = IO(Output(UInt(64.W)))
}

class DCacheWrapper()(implicit p: Parameters) extends LazyModule with HasXSParameter {

  val useDcache = coreParams.dcacheParametersOpt.nonEmpty
  val clientNode = if (useDcache) TLIdentityNode() else null
  val dcache = if (useDcache) LazyModule(new DCache()) else null
  if (useDcache) {
    clientNode := dcache.clientNode
  }

  lazy val module = new LazyModuleImp(this) with HasPerfEvents {
    val io = IO(new DCacheIO)
    val perfEvents = if (!useDcache) {
      // a fake dcache which uses dpi-c to access memory, only for debug usage!
      val fake_dcache = Module(new FakeDCache())
      io <> fake_dcache.io
      Seq()
    }
    else {
      io <> dcache.module.io
      dcache.module.getPerfEvents
    }
    generatePerfEvent()
  }
}<|MERGE_RESOLUTION|>--- conflicted
+++ resolved
@@ -414,13 +414,8 @@
   //----------------------------------------
   // core data structures
   val bankedDataArray = Module(new BankedDataArray)
-<<<<<<< HEAD
-  val metaArray = Module(new AsynchronousMetaArray(readPorts = 4 + L1DPrefetchPipelineWidth, writePorts = 3)) //tjz
-  val tagArray = Module(new DuplicatedTagArray(readPorts = LoadPipelineWidth + 1 + L1DPrefetchPipelineWidth)) //tjz
-=======
-  val metaArray = Module(new AsynchronousMetaArray(readPorts = 3, writePorts = 2))
+  val metaArray = Module(new AsynchronousMetaArray(readPorts = 4 + L1DPrefetchPipelineWidth, writePorts = 2))
   val tagArray = Module(new DuplicatedTagArray(readPorts = LoadPipelineWidth + 1))
->>>>>>> 0fbed464
   bankedDataArray.dump()
 
   //----------------------------------------
@@ -444,21 +439,13 @@
   //----------------------------------------
   // meta array
   val meta_read_ports = ldu.map(_.io.meta_read) ++
-<<<<<<< HEAD
-    Seq(mainPipe.io.meta_read,
-      replacePipe.io.meta_read,
+    Seq(mainPipe.io.meta_read/*,
+      replacePipe.io.meta_read*/,
       l1dpu.io.meta_read)//tjz
   val meta_resp_ports = ldu.map(_.io.meta_resp) ++
-    Seq(mainPipe.io.meta_resp,
-      replacePipe.io.meta_resp,
+    Seq(mainPipe.io.meta_resp/*,
+      replacePipe.io.meta_resp*/,
       l1dpu.io.meta_resp)//tjz
-=======
-    Seq(mainPipe.io.meta_read/*,
-      replacePipe.io.meta_read*/)
-  val meta_resp_ports = ldu.map(_.io.meta_resp) ++
-    Seq(mainPipe.io.meta_resp/*,
-      replacePipe.io.meta_resp*/)
->>>>>>> 0fbed464
   val meta_write_ports = Seq(
     mainPipe.io.meta_write,
     refillPipe.io.meta_write/*,
