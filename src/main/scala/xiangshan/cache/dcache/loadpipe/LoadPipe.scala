--- conflicted
+++ resolved
@@ -123,17 +123,10 @@
 
   // ready can wait for valid
   io.lsu.req.ready := (!io.nack && not_nacked_ready) || (io.nack && nacked_ready)
-<<<<<<< HEAD
-  io.meta_read.valid := io.lsu.req.fire() && !io.nack
-  io.tag_read.valid := io.lsu.req.fire() && !io.nack
-
-  val s0_valid = io.lsu.req.fire()
-=======
   io.meta_read.valid := io.lsu.req.fire && !io.nack
   io.tag_read.valid := io.lsu.req.fire && !io.nack
 
   val s0_valid = io.lsu.req.fire
->>>>>>> 7f37d55f
   val s0_req = io.lsu.req.bits
   val s0_fire = s0_valid && s1_ready
   val s0_vaddr = s0_req.vaddr
@@ -426,11 +419,7 @@
   io.lsu.s2_first_hit := s2_req.isFirstIssue && s2_hit
   // load pipe need replay when there is a bank conflict or wpu predict fail
   resp.bits.replay := DontCare
-<<<<<<< HEAD
-  resp.bits.replayCarry.valid := (resp.bits.miss && (!io.miss_req.fire() || s2_nack)) || io.bank_conflict_slow || s2_wpu_pred_fail
-=======
   resp.bits.replayCarry.valid := (resp.bits.miss && (!io.miss_req.fire || s2_nack || io.mq_enq_cancel)) || io.bank_conflict_slow || s2_wpu_pred_fail
->>>>>>> 7f37d55f
   resp.bits.replayCarry.real_way_en := s2_real_way_en
   resp.bits.meta_prefetch := s2_hit_prefetch
   resp.bits.meta_access := s2_hit_access
@@ -490,11 +479,7 @@
   io.lsu.s1_disable_fast_wakeup := io.disable_ld_fast_wakeup
   io.lsu.s2_bank_conflict := io.bank_conflict_slow
   io.lsu.s2_wpu_pred_fail := s2_wpu_pred_fail_and_real_hit
-<<<<<<< HEAD
-  io.lsu.s2_mq_nack       := (resp.bits.miss && (!io.miss_req.fire() || s2_nack))
-=======
   io.lsu.s2_mq_nack       := (resp.bits.miss && (!io.miss_req.fire || s2_nack || io.mq_enq_cancel))
->>>>>>> 7f37d55f
   assert(RegNext(s1_ready && s2_ready), "load pipeline should never be blocked")
 
   // --------------------------------------------------------------------------------
