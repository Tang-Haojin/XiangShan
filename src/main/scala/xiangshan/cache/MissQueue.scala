package xiangshan.cache

import chisel3._
import chisel3.util._
import chisel3.ExcitingUtils._

import freechips.rocketchip.tilelink.{TLEdgeOut, TLBundleA, TLBundleD, TLBundleE, TLPermissions, TLArbiter, ClientMetadata}
import utils.{HasTLDump, XSDebug, BoolStopWatch, OneHot, XSPerf}

class MissReq extends DCacheBundle
{
  val source = UInt(sourceTypeWidth.W)
  val cmd    = UInt(M_SZ.W)
  // must be aligned to block
  val addr   = UInt(PAddrBits.W)

  // store
  val store_data   = UInt((cfg.blockBytes * 8).W)
  val store_mask   = UInt(cfg.blockBytes.W)

  // which word does amo work on?
  val word_idx = UInt(log2Up(blockWords).W)
  val amo_data = UInt(DataBits.W)
  val amo_mask = UInt((DataBits/8).W)

  // coherence state
  val coh = new ClientMetadata
  val id  = UInt(reqIdWidth.W)

  def dump() = {
    XSDebug("MissReq source: %d cmd: %d addr: %x store_data: %x store_mask: %x word_idx: %d amo_data: %x amo_mask: %x coh: %d id: %d\n",
      source, cmd, addr, store_data, store_mask, word_idx, amo_data, amo_mask, coh.state, id)
  }
}

// One miss entry deals with one missed block
class MissEntry(edge: TLEdgeOut) extends DCacheModule
{
  val io = IO(new Bundle {
    // MSHR ID
    val id = Input(UInt())

    // client requests
    val req_valid = Input(Bool())
    // this entry is free and can be allocated to new reqs
    val primary_ready = Output(Bool())
    // this entry is busy, but it can merge the new req
    val secondary_ready = Output(Bool())
    // this entry is busy and it can not merge the new req
    val secondary_reject = Output(Bool())
    val req    = Input((new MissReq))
    val refill = ValidIO(new Refill)

    // bus
    val mem_acquire = DecoupledIO(new TLBundleA(edge.bundle))
    val mem_grant   = Flipped(DecoupledIO(new TLBundleD(edge.bundle)))
    val mem_finish  = DecoupledIO(new TLBundleE(edge.bundle))

    val pipe_req  = DecoupledIO(new MainPipeReq)
    val pipe_resp = Flipped(ValidIO(new MainPipeResp))

    // block probe
    val block_addr = ValidIO(UInt(PAddrBits.W))
  })

  // old MSHR:
  // 1. receive req
  // 2. send acquire req
  // 3. receive grant resp
  // 4. let main pipe do refill and replace
  // 5. wait for resp
  // 6. send finish to end the tilelink transaction
  //    We only send finish after data is written into cache.
  //    This prevents L2 from probing the block down.
  //    See Tilelink spec 1.8.1 page 69
  //    A slave should not issue a Probe if there is a pending GrantAck on the block. Once the Probe is
  //    issued, the slave should not issue further Probes on that block until it receives a ProbeAck.

  // new MSHR:
  // send finish to end the transaction before sending pipe_req
  val s_invalid :: s_refill_req :: s_refill_resp :: s_mem_finish :: s_main_pipe_req :: s_main_pipe_resp :: s_release_entry :: Nil = Enum(7)

  val state = RegInit(s_invalid)

  // --------------------------------------------
  // internal registers
  val req = Reg(new MissReq)

  // param of grant
  val grant_param = Reg(UInt(TLPermissions.bdWidth.W))

  // recording the source/sink info from Grant
  // so that we can use it grantack
  val grantack = Reg(Valid(new TLBundleE(edge.bundle)))

  // should we refill the data to load queue to wake up any missed load?
  val should_refill_data  = Reg(Bool())


  // --------------------------------------------
  // merge reqs
  // see whether we can merge requests
  // do not count s_invalid state in
  // since we can not merge request at that state
  val acquire_not_sent = state === s_refill_req && !io.mem_acquire.ready
  val data_not_refilled = state === s_refill_req || state === s_refill_resp

  def can_merge(new_req: MissReq): Bool = {
    // caution: do not merge with AMO
    // we can not do amoalu calculation in MissQueue
    // so, we do not know the result after AMO calculation
    // so do not merge with AMO

    // before read acquire is fired, we can merge read or write
    val before_read_sent = acquire_not_sent && req.source === LOAD_SOURCE.U && (new_req.source === LOAD_SOURCE.U || new_req.source === STORE_SOURCE.U)
    // before read/write refills data to LoadQueue, we can merge any read
    val before_data_refill = data_not_refilled && (req.source === LOAD_SOURCE.U || req.source === STORE_SOURCE.U) && new_req.source === LOAD_SOURCE.U

    before_read_sent || before_data_refill
  }

  def should_merge(new_req: MissReq): Bool = {
    val block_match = req.addr === new_req.addr
    block_match && can_merge(new_req)
  }

  def should_reject(new_req: MissReq): Bool = {
    val block_match = req.addr === new_req.addr
    // do not reject any req when we are in s_invalid
    block_match && !can_merge(new_req) && state =/= s_invalid
  }

  io.primary_ready    := state === s_invalid
  io.secondary_ready  := should_merge(io.req)
  io.secondary_reject := should_reject(io.req)

  // should not allocate, merge or reject at the same time
  // one at a time
  OneHot.checkOneHot(Seq(io.primary_ready, io.secondary_ready, io.secondary_reject))


  // --------------------------------------------
  // assign default values to output signals
  io.refill.valid := false.B
  io.refill.bits  := DontCare

  io.mem_acquire.valid   := false.B
  io.mem_acquire.bits    := DontCare
  io.mem_grant.ready     := false.B
  io.mem_finish.valid    := false.B
  io.mem_finish.bits     := DontCare

  io.pipe_req.valid := false.B
  io.pipe_req.bits  := DontCare

  io.block_addr.valid := state === s_mem_finish || state === s_main_pipe_req || state === s_main_pipe_resp
  io.block_addr.bits := req.addr

  when (state =/= s_invalid) {
    XSDebug("entry: %d state: %d\n", io.id, state)
    req.dump()
  }


  // --------------------------------------------
  // State Machine

  // --------------------------------------------
  // receive requests
  // primary request: allocate for a new request
  when (io.req_valid && io.primary_ready) {
    assert (state === s_invalid)

    // re init some fields
    req := io.req
    grantack.valid := false.B
    // only miss req from load needs a refill to LoadQueue
    should_refill_data := io.req.source === LOAD_SOURCE.U

    state := s_refill_req
  }

  // secondary request: merge with existing request
  when (io.req_valid && io.secondary_ready) {
    // The merged reqs should never have higher permissions
    // which means the cache silently upgrade the permission of our block
    // without merge with this miss queue request!
    // Either our req come in with stale meta, or the req that upgrade the permission does not merge with this req.
    // Both cases are bugs of DCache.
    //
    // DCache can silently drop permission(eg, probed or evicted)
    // it should never silently upgrade permissions.
    //
    // TODO: please check Tilelink Metadata.scala
    // and make sure that lower permission are encoded as smaller number
    assert (io.req.coh.state <= req.coh.state)
    // use the most uptodate meta
    req.coh := io.req.coh

    // when merging with store
    // we should remember its info into our req
    // or we will not be able to replay store
    when (io.req.source === STORE_SOURCE.U) {
      req := io.req
    }

    should_refill_data := should_refill_data || io.req.source === LOAD_SOURCE.U
  }


  // --------------------------------------------
  // refill

  // for full overwrite, we can use AcquirePerm to save memory bandwidth
  val full_overwrite = req.source === STORE_SOURCE.U && req.store_mask.andR
  when (state === s_refill_req) {

    val grow_param = req.coh.onAccess(req.cmd)._2
    val acquireBlock = edge.AcquireBlock(
      fromSource      = io.id,
      toAddress       = req.addr,
      lgSize          = (log2Up(cfg.blockBytes)).U,
      growPermissions = grow_param)._2
    val acquirePerm = edge.AcquirePerm(
      fromSource      = io.id,
      toAddress       = req.addr,
      lgSize          = (log2Up(cfg.blockBytes)).U,
      growPermissions = grow_param)._2

    io.mem_acquire.valid := true.B
    io.mem_acquire.bits := Mux(full_overwrite, acquirePerm, acquireBlock)

    when (io.mem_acquire.fire()) {
      state := s_refill_resp
    }
  }

  val (_, _, refill_done, refill_count) = edge.count(io.mem_grant)

  // raw data
  val refill_data = Reg(Vec(blockRows, UInt(rowBits.W)))
  val new_data    = Wire(Vec(blockRows, UInt(rowBits.W)))
  val new_mask    = Wire(Vec(blockRows, UInt(rowBytes.W)))

  for (i <- 0 until blockRows) {
    new_data(i) := req.store_data(rowBits * (i + 1) - 1, rowBits * i)
    // we only need to merge data for Store
    new_mask(i) := Mux(req.source === STORE_SOURCE.U,
      req.store_mask(rowBytes * (i + 1) - 1, rowBytes * i), 0.U(rowBytes.W))
  }

  def mergePutData(old_data: UInt, new_data: UInt, wmask: UInt): UInt = {
    val full_wmask = FillInterleaved(8, wmask)
    ((~full_wmask & old_data) | (full_wmask & new_data))
  }

  when (state === s_refill_resp) {
    io.mem_grant.ready := true.B
    when (io.mem_grant.fire()) {
      when (edge.hasData(io.mem_grant.bits)) {
        // GrantData
        for (i <- 0 until beatRows) {
          val idx = (refill_count << log2Floor(beatRows)) + i.U
          refill_data(idx) := mergePutData(io.mem_grant.bits.data(rowBits * (i + 1) - 1, rowBits * i), new_data(idx), new_mask(idx))
        }
      } .otherwise {
        // Grant

        // since we do not sync between MissQueue and WritebackQueue
        // for a AcquireBlock BtoT, we can not protect our block from being replaced by another miss and written back by WritebackQueue
        // so AcquireBlock BtoT, we need L2 to give us GrantData, not Grant.
        // So that whether our block is replaced or not, we can always refill the block with valid data
        // So, if we enters here
        // we must be a AcquirePerm, not a AcquireBlock!!!
        assert (full_overwrite)
        // when we only acquire perm, not data
        // use Store's data
        for (i <- 0 until blockRows) {
          refill_data(i) := new_data(i)
        }
      }
    }

    when (refill_done) {
      grantack.valid := edge.isRequest(io.mem_grant.bits)
      grantack.bits := edge.GrantAck(io.mem_grant.bits)
      grant_param := io.mem_grant.bits.param

      state := s_mem_finish
    }
  }

  // put should_refill_data out of RegNext
  // so that when load miss are merged at refill_done
  // we can still refill data back
  io.refill.valid := RegNext(state === s_refill_resp && refill_done) && should_refill_data
  io.refill.bits.addr := req.addr
  io.refill.bits.data := refill_data.asUInt

  when (state === s_main_pipe_req) {
    io.pipe_req.valid := true.B
    val pipe_req = io.pipe_req.bits
    pipe_req.miss := true.B
    pipe_req.miss_id := io.id
    pipe_req.miss_param := grant_param

    pipe_req.probe := false.B
    pipe_req.probe_param := DontCare

    pipe_req.source := req.source
    pipe_req.cmd    := req.cmd
    pipe_req.addr   := req.addr
    pipe_req.store_data := refill_data.asUInt
    // full overwrite
    pipe_req.store_mask := Fill(cfg.blockBytes, "b1".U)
    pipe_req.word_idx := req.word_idx
    pipe_req.amo_data   := req.amo_data
    pipe_req.amo_mask   := req.amo_mask
    pipe_req.id     := req.id

    when (io.pipe_req.fire()) {
      state := s_main_pipe_resp
    }
  }

  when (state === s_main_pipe_resp) {
    when (io.pipe_resp.fire()) {
      state := s_release_entry
    }
  }

  when (state === s_mem_finish) {
    io.mem_finish.valid := grantack.valid
    io.mem_finish.bits  := grantack.bits

    when (io.mem_finish.fire()) {
      grantack.valid := false.B
      state := s_main_pipe_req
    }
  }

  when (state === s_release_entry) {
    state := s_invalid
  }
}


class MissQueue(edge: TLEdgeOut) extends DCacheModule with HasTLDump
{
  val io = IO(new Bundle {
    val req    = Flipped(DecoupledIO(new MissReq))
    val refill = ValidIO(new Refill)

    val mem_acquire = Decoupled(new TLBundleA(edge.bundle))
    val mem_grant   = Flipped(DecoupledIO(new TLBundleD(edge.bundle)))
    val mem_finish  = Decoupled(new TLBundleE(edge.bundle))

    val pipe_req  = DecoupledIO(new MainPipeReq)
    val pipe_resp = Flipped(ValidIO(new MainPipeResp))

    // block probe
    val probe_req = Input(UInt(PAddrBits.W))
    val probe_block = Output(Bool())
  })

  val pipe_req_arb = Module(new RRArbiter(new MainPipeReq, cfg.nMissEntries))
  val refill_arb   = Module(new RRArbiter(new Refill, cfg.nMissEntries))

  // dispatch req to MSHR
  val primary_ready  = Wire(Vec(cfg.nMissEntries, Bool()))
  val secondary_ready  = Wire(Vec(cfg.nMissEntries, Bool()))
  val secondary_reject  = Wire(Vec(cfg.nMissEntries, Bool()))
  val probe_block_vec = Wire(Vec(cfg.nMissEntries, Bool()))

  // try merging with existing reqs
  val merge = secondary_ready.asUInt.orR
  val merge_idx = PriorityEncoder(secondary_ready)
  // some req says the request can not be merged
  val reject = secondary_reject.asUInt.orR
  // allocate a new entry for this req
  val allocate = !reject && !merge && primary_ready.asUInt.orR
  val alloc_idx = PriorityEncoder(primary_ready)

  // will this req be accepted
  val accept = (merge || allocate) && !reject
  // if it's accepted, which entry will it enter
  val entry_idx = Mux(allocate, alloc_idx, merge_idx)

  // for one block, their should be only one MSHR
  // one block should not be stay in multiple MSHRs
  // if we a req can not merge with existing reqs
  // block it!
  OneHot.checkOneHot(secondary_ready)
  OneHot.checkOneHot(secondary_reject)
  // should not merge and reject at the same time
  OneHot.checkOneHot(Seq(merge, reject))

  io.req.ready := accept
  io.mem_grant.ready := false.B

  val entries = (0 until cfg.nMissEntries) map { i =>
    val entry = Module(new MissEntry(edge))

    entry.io.id := i.U(log2Up(cfg.nMissEntries).W)

    // entry req
    entry.io.req_valid  := (i.U === entry_idx) && accept && io.req.valid
    primary_ready(i)    := entry.io.primary_ready
    secondary_ready(i)  := entry.io.secondary_ready
    secondary_reject(i) := entry.io.secondary_reject
    probe_block_vec(i)  := entry.io.block_addr.valid && entry.io.block_addr.bits === io.probe_req
    entry.io.req        := io.req.bits

    // entry refill
    refill_arb.io.in(i).valid := entry.io.refill.valid
    refill_arb.io.in(i).bits  := entry.io.refill.bits

    // pipe_req
    pipe_req_arb.io.in(i)     <> entry.io.pipe_req

    // pipe_req
    entry.io.pipe_resp.valid  := false.B
    entry.io.pipe_resp.bits   := DontCare
    when (io.pipe_resp.bits.id === i.U) {
      entry.io.pipe_resp <> io.pipe_resp
    }

    entry.io.mem_grant.valid := false.B
    entry.io.mem_grant.bits  := DontCare
    when (io.mem_grant.bits.source === i.U) {
      entry.io.mem_grant <> io.mem_grant
    }

    /*
    XSPerf(
      "perfCntDCacheMissQueuePenaltyEntry" + Integer.toString(i, 10),
      BoolStopWatch(
        start = entry.io.req.fire(), 
        stop = entry.io.resp.fire(),
        startHighPriority = true)
    )
    */

    entry
  }

  io.refill.valid := refill_arb.io.out.valid
  io.refill.bits  := refill_arb.io.out.bits
  refill_arb.io.out.ready := true.B

  // one refill at a time
  OneHot.checkOneHot(refill_arb.io.in.map(r => r.valid))

  TLArbiter.robin(edge, io.mem_acquire, entries.map(_.io.mem_acquire):_*)
  TLArbiter.robin(edge, io.mem_finish,  entries.map(_.io.mem_finish):_*)

  io.pipe_req <> pipe_req_arb.io.out

  io.probe_block := probe_block_vec.asUInt.orR

  // print all input/output requests for debug purpose

  when (io.req.fire()) {
    io.req.bits.dump()
    // sanity check
    val source = io.req.bits.source
    val cmd = io.req.bits.cmd
    when (source === LOAD_SOURCE.U) {
      assert (cmd === M_XRD)
    }
    when (source === STORE_SOURCE.U) {
      assert (cmd === M_XWR)
    }

    when (source === AMO_SOURCE.U) {
      assert (
        cmd === M_XA_SWAP ||
        cmd === M_XLR     ||
        cmd === M_XSC     ||
        cmd === M_XA_ADD  ||
        cmd === M_XA_XOR  ||
        cmd === M_XA_OR   ||
        cmd === M_XA_AND  ||
        cmd === M_XA_MIN  ||
        cmd === M_XA_MAX  ||
        cmd === M_XA_MINU ||
        cmd === M_XA_MAXU)
    }
    // req addr must be aligned to block boundary
    assert (io.req.bits.addr(blockOffBits - 1, 0) === 0.U)
  }

  when (io.refill.fire()) {
    io.refill.bits.dump()
  }

  when (io.mem_acquire.fire()) {
    XSDebug("mem_acquire ")
    io.mem_acquire.bits.dump
  }

  when (io.mem_grant.fire()) {
    XSDebug("mem_grant ")
    io.mem_grant.bits.dump
  }

  when (io.mem_finish.fire()) {
    XSDebug("mem_finish ")
    io.mem_finish.bits.dump
  }

<<<<<<< HEAD
  when (io.probe_block) {
    XSDebug(p"block probe req ${Hexadecimal(io.probe_req)}\n")
  }

  if (!env.FPGAPlatform && !env.DualCore) {
    ExcitingUtils.addSource(io.req.fire(), "perfCntDCacheMiss", Perf)
  }
=======
  XSPerf("dcache_miss", io.req.fire())
>>>>>>> 1ef04a55
}<|MERGE_RESOLUTION|>--- conflicted
+++ resolved
@@ -509,15 +509,9 @@
     io.mem_finish.bits.dump
   }
 
-<<<<<<< HEAD
   when (io.probe_block) {
     XSDebug(p"block probe req ${Hexadecimal(io.probe_req)}\n")
   }
 
-  if (!env.FPGAPlatform && !env.DualCore) {
-    ExcitingUtils.addSource(io.req.fire(), "perfCntDCacheMiss", Perf)
-  }
-=======
   XSPerf("dcache_miss", io.req.fire())
->>>>>>> 1ef04a55
 }