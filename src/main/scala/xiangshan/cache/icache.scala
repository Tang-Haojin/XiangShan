package xiangshan.cache

import chipsalliance.rocketchip.config.Parameters
import chisel3._
import chisel3.util._
import device._
import xiangshan._
import xiangshan.frontend._
import utils._

import freechips.rocketchip.tilelink.{TLBundleA,TLBundleD,TLBundleE,TLEdgeOut}
import freechips.rocketchip.diplomacy.{AddressSet,IdRange,LazyModule, LazyModuleImp, TransferSizes}
import freechips.rocketchip.tilelink.{TLClientNode, TLClientParameters, TLMasterParameters, TLMasterPortParameters, TLArbiter}
import bus.tilelink.{TLParameters, TLPermissions, ClientMetadata}

// DCache specific parameters
// L1 DCache is 64set, 8way-associative, with 64byte block, a total of 32KB
// It's a virtually indexed, physically tagged cache.
case class ICacheParameters(
    nSets: Int = 64,
    nWays: Int = 4,
    rowBits: Int = 64,
    nTLBEntries: Int = 32,
    tagECC: Option[String] = None,
    dataECC: Option[String] = None,
    dataECCBytes: Int = 1,
    nMSHRs: Int = 1,
    nSDQ: Int = 17,
    nRPQ: Int = 16,
    nMMIOs: Int = 1,
    blockBytes: Int = 64) extends L1CacheParameters {

  def tagCode: Code = Code.fromString(tagECC)
  def dataCode: Code = Code.fromString(dataECC)

  def replacement = new RandomReplacement(nWays)
}

trait HasICacheParameters extends HasL1CacheParameters {
  val cacheParams = icacheParameters

  // the width of inner CPU data interface
<<<<<<< HEAD
  override  def tagBits = VAddrBits - untagBits
=======
  // override  def tagBits = VAddrBits - untagBits
>>>>>>> b8f08ca0
  def wordBits = DataBits
  def wordBytes = DataBytes
  def wordOffBits = log2Up(wordBytes)
  def beatBytes = cacheParams.blockBytes / cacheDataBeats
  def beatWords = beatBytes / wordBytes
  def beatOffBits = log2Up(beatBytes)
  def idxMSB = untagBits-1
  def idxLSB = blockOffBits
  def offsetmsb = idxLSB-1
  def offsetlsb = wordOffBits
  def rowWords = rowBits/wordBits
  def doNarrowRead = DataBits * nWays % rowBits == 0
  def eccBytes = cacheParams.dataECCBytes
  val eccBits = cacheParams.dataECCBytes * 8
  val encBits = cacheParams.dataCode.width(eccBits)
  val encWordBits = encBits * (wordBits / eccBits)
  def encDataBits = cacheParams.dataCode.width(wordBits) // NBDCache only
  def encRowBits = encDataBits*rowWords
  def cacheID = 0
<<<<<<< HEAD
  def RVCInsLen = cacheDataBits/4 

=======
  
>>>>>>> b8f08ca0
  def get_beat(addr: UInt) = addr(blockOffBits - 1, beatOffBits)
  def get_tag(addr: UInt) = addr >> untagBits
  def get_idx(addr: UInt) = addr(untagBits-1, blockOffBits)
  def get_block_addr(addr: UInt) = (addr >> blockOffBits) << blockOffBits
  
  val groupAlign = log2Up(FetchWidth * 4 * 2)
<<<<<<< HEAD
  def groupPC(pc: UInt): UInt = Cat(pc(VAddrBits-1, groupAlign), 0.U(groupAlign.W))
=======
  // def groupPC(pc: UInt): UInt = Cat(pc(VAddrBits-1, groupAlign), 0.U(groupAlign.W))
  def groupPC(pc: UInt): UInt = Cat(pc(PAddrBits-1, groupAlign), 0.U(groupAlign.W))
>>>>>>> b8f08ca0

  require(isPow2(nSets), s"nSets($nSets) must be pow2")
  // To make things easier, now we assume:
  // core_data_width(wordBits) == L1_basic_storage_unit_width(rowBits) ==
  // outer_tilelink_interface_width(cacheDataBits)
  require(rowBits == wordBits, s"rowBits($rowBits) != wordBits($wordBits)")
  require(rowBits == cacheDataBits, s"rowBits($rowBits) != cacheDataBits($cacheDataBits)")
}

// sealed abstract class ICacheModule extends XSModule
//   with HasICacheParameters

abstract class ICacheBundle extends XSBundle
  with HasICacheParameters
abstract class ICacheModule(outer: ICache) extends LazyModuleImp(outer)
<<<<<<< HEAD
  with HasICacheParameters 
  with HasXSLog
  with ICacheBase
=======
  with HasICacheParameters with HasXSLog
>>>>>>> b8f08ca0


sealed class ICacheMetaBundle extends ICacheBundle
{
  val tag = UInt(tagBits.W)
<<<<<<< HEAD
=======
  val valid = Bool()
>>>>>>> b8f08ca0
  //val coh = new ClientMetadata
}

sealed class ICacheDataBundle extends ICacheBundle
{
  val data = UInt(cacheDataBits.W)
}

class ICacheReq extends ICacheBundle
{
  //TODO
  val addr = UInt(VAddrBits.W)
  val mask = UInt(PredictWidth.W)
}

class ICacheResp extends ICacheBundle
{
  //TODO
  val pc = UInt(VAddrBits.W)
  val data = UInt((FetchWidth * 32).W)
  val mask = UInt(PredictWidth.W)
<<<<<<< HEAD
}


class ICacheIO(edge: TLEdgeOut) extends ICacheBundle
{
  val req = Flipped(DecoupledIO(new ICacheReq))
  val resp = DecoupledIO(new ICacheResp)
  val flush = Input(UInt(2.W))
}

trait ICacheBase extends HasICacheParameters
{
  //----------------------------
  //    Stage 1
  //----------------------------
  val s1_valid = WireInit(false.B)
  val s1_req_pc = Wire(UInt(VAddrBits.W))
  val s1_req_mask = Wire(UInt(PredictWidth.W))
  val s1_fire = WireInit(false.B)

  //----------------------------
  //    Stage 2
  //----------------------------
  val s2_valid = RegInit(false.B)
  val s2_req_pc = RegEnable(next = s1_req_pc,init = 0.U, enable = s1_fire)
  val s2_req_mask = RegEnable(next = s1_req_mask,init = 0.U, enable = s1_fire)
  val s2_ready = WireInit(false.B)
  val s2_fire = WireInit(false.B)

  //----------------------------
  //    Stage 3
  //----------------------------
  val s3_valid = RegInit(false.B)
  val s3_req_pc = RegEnable(next = s2_req_pc,init = 0.U, enable = s2_fire)
  val s3_req_mask = RegEnable(next = s2_req_mask,init = 0.U, enable = s2_fire)
  val s3_ready = WireInit(false.B)

=======
  val ipf = Bool()
}


class ICacheIO(edge: TLEdgeOut) extends ICacheBundle
{
  val req = Flipped(DecoupledIO(new ICacheReq))
  val resp = DecoupledIO(new ICacheResp)
  val tlb = new BlockTlbRequestIO
  val flush = Input(UInt(2.W))
>>>>>>> b8f08ca0
}


class ICache()(implicit p: Parameters) extends LazyModule
  with HasICacheParameters
{
  val clientParameters = TLMasterPortParameters.v1(
    Seq(TLMasterParameters.v1(
      name = "icache"))
  )
  val clientNode = TLClientNode(Seq(clientParameters))
  lazy val module = new ICacheImp(this)
  
<<<<<<< HEAD
}


/* ------------------------------------------------------------
 * This module is a SRAM with 4-way associated mapping
 * ------------------------------------------------------------
 */
class ICacheImp(outer: ICache) extends ICacheModule(outer)
{
  val (bus, edge) = outer.clientNode.out.head
  val io = IO(new ICacheIO(edge))

  val (_, _, refill_done, refill_cnt) = edge.count(bus.d)

  //------------------------------------
  //Memory
  val metaArray = Module(new SRAMTemplate(new ICacheMetaBundle, set=nSets, way=nWays, shouldReset = true))
  val dataArray = List.fill(cacheDataBeats){ Module(new SRAMTemplate(new ICacheDataBundle, set=nSets, way = nWays))}

  val validArray = RegInit(0.U((nSets * nWays).W))

  //----------------------------
  //    Stage 1
  //----------------------------
  s1_valid := io.req.fire()
  s1_req_pc := io.req.bits.addr
  s1_req_mask := io.req.bits.mask
  s2_ready := WireInit(false.B)
  s1_fire := s1_valid && (s2_ready || io.flush(0))
  
  val s1_idx = get_idx(s1_req_pc)
  metaArray.io.r.req.valid := s1_valid
  metaArray.io.r.req.bits.apply(setIdx=s1_idx)
  for(b <- 0 until cacheDataBeats){
    dataArray(b).io.r.req.valid := s1_valid
    dataArray(b).io.r.req.bits.apply(setIdx=s1_idx)
  }
  XSDebug("[Stage 1] v : r : f  (%d  %d  %d)  request pc: 0x%x  mask: %b\n",s1_valid,s2_ready,s1_fire,s1_req_pc,s1_req_mask)
  XSDebug("[Stage 1] index: %d\n",s1_idx)
  
  
  //----------------------------
  //    Stage 2
  //----------------------------
  val s2_tag = get_tag(s2_req_pc)
  val s2_idx = get_idx(s2_req_pc)
  val s2_hit = WireInit(false.B)
  s2_fire := s2_valid && s3_ready && !io.flush(0)
  when(io.flush(0)) {s2_valid := s1_fire}
  .elsewhen(s1_fire) { s2_valid := s1_valid}
  .elsewhen(s2_fire) { s2_valid := false.B}

  val metas = metaArray.io.r.resp.asTypeOf(Vec(nWays,new ICacheMetaBundle))
  val validMeta = Cat((0 until nWays).map{w => validArray(Cat(s2_idx, w.U))}.reverse).asUInt
  val datas =dataArray.map(b => RegEnable(next=b.io.r.resp.asTypeOf(Vec(nWays,new ICacheDataBundle)), enable=s2_fire))

  val hitVec = VecInit((0 until nWays).map{w => metas(w).tag === s2_tag && validMeta(w) === 1.U})
  val victimWayMask = (1.U << LFSR64()(log2Up(nWays)-1,0))
  val invalidVec = ~validMeta
  val hasInvalidWay = invalidVec.orR
  val refillInvalidWaymask = Mux(invalidVec >= 8.U, "b1000".U,
    Mux(invalidVec >= 4.U, "b0100".U,
    Mux(invalidVec >= 2.U, "b0010".U, "b0001".U)))
  
  val waymask = Mux(s2_hit, hitVec.asUInt, Mux(hasInvalidWay, refillInvalidWaymask, victimWayMask))
 
  s2_hit := ParallelOR(hitVec)
  s2_ready := s2_fire || !s2_valid || io.flush(0)

  XSDebug("[Stage 2] v : r : f  (%d  %d  %d)  pc: 0x%x  mask: %b\n",s2_valid,s3_ready,s2_fire,s2_req_pc,s2_req_mask)
  XSDebug("[Stage 2] tag: %x  hit:%d\n",s2_tag,s2_hit)
  XSDebug("[Stage 2] validMeta: %b  victimWayMaks:%b   invalidVec:%b    hitVec:%b    waymask:%b \n",validMeta,victimWayMask,invalidVec.asUInt,hitVec.asUInt,waymask.asUInt)
  
  
  //----------------------------
  //    Stage 3
  //----------------------------
  val s3_data = datas
  val s3_hit = RegEnable(next=s2_hit,init=false.B,enable=s2_fire)
  val s3_wayMask = RegEnable(next=waymask,init=0.U,enable=s2_fire)
  val s3_miss = s3_valid && !s3_hit
  when(io.flush(1)) { s3_valid := false.B }
  .elsewhen(s2_fire) { s3_valid := s2_valid }
  .elsewhen(io.resp.fire()) { s3_valid := false.B } 

  //icache hit 
  //val allInBlock = s3_req_mask.andR
  val dataHitWay = s3_data.map(b => Mux1H(s3_wayMask,b).asUInt)
  val dataHitWay_16bit = Wire(Vec(cacheDataBeats * 4,UInt(RVCInsLen.W)))
  (0 until cacheDataBeats).foreach{ i =>
    (0 until 4).foreach{ j =>
      dataHitWay_16bit(i*4 + j) := dataHitWay(i)(j*16+15, j*16)
    }
  }
  val startPtr = s3_req_pc(5,1)
  val cutPacket = WireInit(VecInit(Seq.fill(cacheDataBeats * 2){0.U(RVCInsLen.W)}))
  (0 until cacheDataBeats * 2).foreach{ i =>
    cutPacket(i) := Mux(s3_req_mask(i).asBool,dataHitWay_16bit(startPtr + i.U),0.U)
  }
  //val dataHitWayUInt = (Cat((dataHitWay.map(w => w)).reverse)).asUInt //TODO: this is ugly
  val outPacket =  Wire(UInt((FetchWidth * 32).W))
  outPacket := cutPacket.asUInt  //TODO: this is ugly

  //icache miss
  val s_idle :: s_memReadReq :: s_memReadResp :: s_wait_resp :: Nil = Enum(4)
  val state = RegInit(s_idle)
  val readBeatCnt = Counter(cacheDataBeats)

  //pipeline flush register
  val needFlush = RegInit(false.B)
  when(io.flush(1) && (state =/= s_idle) && (state =/= s_wait_resp)){ needFlush := true.B }
  .elsewhen((state=== s_wait_resp) && needFlush){ needFlush := false.B }

  //cache flush register
  val icacheFlush = WireInit(false.B)
  val cacheflushed = RegInit(false.B)
  BoringUtils.addSink(icacheFlush, "FenceI")
  XSDebug("[Fence.i] icacheFlush:%d, cacheflushed:%d",icacheFlush,cacheflushed)
  when(icacheFlush && (state =/= s_idle) && (state =/= s_wait_resp)){ cacheflushed := true.B}
  .elsewhen((state=== s_wait_resp) && cacheflushed) {cacheflushed := false.B }

  val waitForRefillDone = needFlush || cacheflushed

  val refillDataReg = Reg(Vec(cacheDataBeats,new ICacheDataBundle))   //TODO: this is ugly

  switch(state){
    is(s_idle){
      when(s3_miss && io.flush === 0.U){
        state := s_memReadReq
        readBeatCnt.value := 0.U
      }
    }

    is(s_memReadReq){ 
      when(bus.a.fire()){ 
        state := s_memReadResp
      }
    }

    is(s_memReadResp){
      when (edge.hasData(bus.d.bits)) {
        when(bus.d.fire()){
          readBeatCnt.inc()
          refillDataReg(readBeatCnt.value) := bus.d.bits.data.asTypeOf(new ICacheDataBundle)
          when(readBeatCnt.value === (cacheDataBeats - 1).U){
            assert(refill_done, "refill not done!")
            state := s_wait_resp
          }
        }
      }
    }

    is(s_wait_resp){
      when(io.resp.fire() || needFlush ){state := s_idle}
    }

  }


  //refill write
  val metaWrite = Wire(new ICacheMetaBundle)
  val refillFinalOneBeat = (state === s_memReadResp) && bus.d.fire() && refill_done
  val wayNum = OHToUInt(waymask)
  val validPtr = Cat(get_idx(s3_req_pc),wayNum)
  metaWrite.tag := get_tag(s3_req_pc)
  metaArray.io.w.req.valid := refillFinalOneBeat
  metaArray.io.w.req.bits.apply(data=metaWrite, setIdx=get_idx(s3_req_pc), waymask=s3_wayMask)

  when(refillFinalOneBeat && !cacheflushed){
    validArray := validArray.bitSet(validPtr, true.B)
  }

  when(icacheFlush){ validArray := 0.U }

  val refillDataOut = refillDataReg.asUInt >> (s3_req_pc(5,1) << 4)
  for(b <- 0 until cacheDataBeats){
    val writeOneBeat = (state === s_memReadResp) && bus.d.fire() && (b.U === readBeatCnt.value)
    dataArray(b).io.w.req.valid := writeOneBeat
    dataArray(b).io.w.req.bits.apply(   setIdx=get_idx(s3_req_pc), 
                                        data=bus.d.bits.data.asTypeOf(new ICacheDataBundle), 
                                        waymask=s3_wayMask)

  }

  s3_ready := ((io.resp.fire() || !s3_valid) && !waitForRefillDone) || (waitForRefillDone && state === s_wait_resp)

  //TODO: coherence
  XSDebug("[Stage 3] valid:%d   pc: 0x%x  mask: %b \n",s3_valid,s3_req_pc,s3_req_mask)
  XSDebug("[Stage 3] hit:%d  miss:%d  waymask:%x \n",s3_hit,s3_miss,s3_wayMask.asUInt)
  XSDebug("[Stage 3] state: %d\n",state)
  XSDebug("[Stage 3] needflush:%d, refilldone:%d",needFlush,refill_done)
  XSDebug("[Stage 3] tag: %x    idx: %d\n",get_tag(s3_req_pc),get_idx(s3_req_pc))
  XSDebug("[Chanel A] valid:%d  ready:%d\n",bus.a.valid,bus.a.ready)
  XSDebug("[Chanel D] valid:%d  ready:%d  data:%x  readBeatcnt:%d \n",bus.d.valid,bus.d.ready,bus.d.bits.data,readBeatCnt.value)
  XSDebug("[Stage 3] ---------Hit Way--------- \n")
  for(i <- 0 until cacheDataBeats){
      XSDebug("[Stage 3] %x\n",dataHitWay(i))
  }
  XSDebug("[Stage 3] outPacket :%x\n",outPacket)
  XSDebug("[Stage 3] refillDataOut :%x\n",refillDataOut)
  //-----------out put------------
  val dataArrayReadyVec = dataArray.map(b => b.io.r.req.ready)
  io.req.ready := metaArray.io.r.req.ready && ParallelOR(dataArrayReadyVec) && s2_ready
  
  io.resp.valid := s3_valid && (s3_hit || state === s_wait_resp)
  io.resp.bits.data := Mux((s3_valid && s3_hit),outPacket,refillDataOut)
  io.resp.bits.mask := s3_req_mask
  io.resp.bits.pc := s3_req_pc

  bus.b.ready := true.B
  bus.c.valid := false.B
  bus.e.valid := false.B
  bus.a.valid := (state === s_memReadReq)
  bus.a.bits  := edge.Get(
    fromSource      = cacheID.U,
    toAddress       = groupPC(s3_req_pc),
    lgSize          = (log2Up(cacheParams.blockBytes)).U)._2 

  bus.d.ready := true.B

  XSDebug("[flush] flush_0:%d  flush_1:%d\n",io.flush(0),io.flush(1))
}

=======
}


/* ------------------------------------------------------------
 * This module is a SRAM with 4-way associated mapping
 * ------------------------------------------------------------
 */
class ICacheImp(outer: ICache) extends ICacheModule(outer)
{
  val (bus, edge) = outer.clientNode.out.head
  val io = IO(new ICacheIO(edge))

  val (_, _, refill_done, refill_cnt) = edge.count(bus.d)

  //------------------------------------
  //Memory
  val metaArray = Module(new SRAMTemplate(new ICacheMetaBundle, set=nSets, way=nWays, shouldReset = true))
  val dataArray = List.fill(cacheDataBeats){ Module(new SRAMTemplate(new ICacheDataBundle, set=nSets, way = nWays))}

  //----------------------------
  //    Stage 1
  //----------------------------
  val s1_valid = io.req.fire()
  val s1_req_pc = io.req.bits.addr
  val s1_req_mask = io.req.bits.mask
  val s2_ready = WireInit(false.B)
  val s1_fire = s1_valid && (s2_ready || io.flush(0))
  val s1_idx = get_idx(s1_req_pc)

  metaArray.io.r.req.valid := s1_valid
  metaArray.io.r.req.bits.apply(setIdx=s1_idx)
  for(b <- 0 until cacheDataBeats){
    dataArray(b).io.r.req.valid := s1_valid
    dataArray(b).io.r.req.bits.apply(setIdx=s1_idx)
  }
  XSDebug("[Stage 1] v : r : f  (%d  %d  %d)  request pc: 0x%x  mask: %b\n",s1_valid,s2_ready,s1_fire,s1_req_pc,s1_req_mask)
  XSDebug("[Stage 1] index: %d\n",s1_idx)
  
  
  //----------------------------
  //    Stage 2
  //----------------------------
  val s2_valid = RegInit(false.B)
  val s2_req_pc = RegEnable(next = s1_req_pc,init = 0.U, enable = s1_fire)
  val s2_req_mask = RegEnable(next = s1_req_mask,init = 0.U, enable = s1_fire)
  val s3_ready = WireInit(false.B)
  val s2_fire = s2_valid && s3_ready && !io.flush(0) && io.tlb.resp.fire()
  // val s2_tag = get_tag(s2_req_pc)
  val s2_tlb_resp = WireInit(io.tlb.resp.bits)
  val s2_tag = get_tag(s2_tlb_resp.paddr)
  val s2_hit = WireInit(false.B)
  when(io.flush(0)) {s2_valid := s1_fire}
  .elsewhen(s1_fire) { s2_valid := s1_valid}
  .elsewhen(s2_fire) { s2_valid := false.B}

  val metas = metaArray.io.r.resp.asTypeOf(Vec(nWays,new ICacheMetaBundle))
  val datas =dataArray.map(b => RegEnable(next=b.io.r.resp.asTypeOf(Vec(nWays,new ICacheDataBundle)), enable=s2_fire))

  val hitVec = VecInit(metas.map(w => s2_valid && (w.tag === s2_tag) && w.valid))
  val victimWayMask = (1.U << LFSR64()(log2Up(nWays)-1,0))
  val invalidVec = VecInit(metas.map(m => !m.valid))
  val invalidValue = invalidVec.asUInt
  val hasInvalidWay = ParallelOR(invalidVec).asBool
  val refillInvalidWaymask = Mux(invalidValue >= 8.U, "b1000".U,
    Mux(invalidValue >= 4.U, "b0100".U,
    Mux(invalidValue >= 2.U, "b0010".U, "b0001".U)))
  
  val waymask = Mux(s2_hit, hitVec.asUInt, Mux(hasInvalidWay, refillInvalidWaymask, victimWayMask))
 
  s2_hit := ParallelOR(hitVec) || s2_tlb_resp.excp.pf.instr
  s2_ready := s2_fire || !s2_valid || io.flush(0)

  XSDebug("[Stage 2] v : r : f  (%d  %d  %d)  pc: 0x%x  mask: %b\n",s2_valid,s3_ready,s2_fire,s2_req_pc,s2_req_mask)
  XSDebug(p"[Stage 2] tlb req:  v ${io.tlb.req.valid} r ${io.tlb.req.ready} ${io.tlb.req.bits}")
  XSDebug(p"[Stage 2] tlb resp: v ${io.tlb.resp.valid} r ${io.tlb.resp.ready} ${s2_tlb_resp}")
  XSDebug("[Stage 2] tag: %x  hit:%d\n",s2_tag,s2_hit)
  XSDebug("[Stage 2] victimWayMaks:%b   invalidVec:%b    hitVec:%b    waymask:%b\n",victimWayMask,invalidVec.asUInt,hitVec.asUInt,waymask.asUInt)
  
  
  //----------------------------
  //    Stage 3
  //----------------------------
  val s3_valid = RegInit(false.B)
  val s3_req_pc = RegEnable(next = s2_req_pc,init = 0.U, enable = s2_fire)
  val s3_req_mask = RegEnable(next = s2_req_mask,init = 0.U, enable = s2_fire)
  val s3_tlb_resp = RegEnable(next = s2_tlb_resp, init = 0.U.asTypeOf(new TlbResp), enable = s2_fire)
  val s3_data = datas
  val s3_tag = RegEnable(s2_tag, s2_fire)
  val s3_hit = RegEnable(next=s2_hit,init=false.B,enable=s2_fire)
  val s3_wayMask = RegEnable(next=waymask,init=0.U,enable=s2_fire)
  val s3_miss = s3_valid && !s3_hit
  when(io.flush(1)) { s3_valid := false.B }
  .elsewhen(s2_fire) { s3_valid := s2_valid }
  .elsewhen(io.resp.fire()) { s3_valid := false.B } 

  //icache hit
  val dataHitWay = s3_data.map(b => Mux1H(s3_wayMask,b).asUInt)
  val dataHitWayUInt = (Cat(dataHitWay(7),dataHitWay(6),dataHitWay(5),dataHitWay(4),dataHitWay(3),dataHitWay(2),dataHitWay(1),dataHitWay(0))).asUInt //TODO: this is ugly
  val allInBlock = s3_req_mask.andR
  val outPacket =  Wire(UInt((FetchWidth * 32).W))
  outPacket := dataHitWayUInt >> (s3_req_pc(5,1) << 4)  //TODO: this is ugly

  //icache miss
  val s_idle :: s_memReadReq :: s_memReadResp :: s_wait_resp :: Nil = Enum(4)
  val state = RegInit(s_idle)
  val readBeatCnt = Counter(cacheDataBeats)

  val needFlush = RegInit(false.B)
  when(io.flush(1) && (state =/= s_idle) && (state =/= s_wait_resp)){ needFlush := true.B }
  .elsewhen((state=== s_wait_resp) && needFlush){ needFlush := false.B }

  val refillDataReg = Reg(Vec(cacheDataBeats,new ICacheDataBundle))   //TODO: this is ugly

  switch(state){
    is(s_idle){
      when(s3_miss && io.flush === 0.U){
        state := s_memReadReq
        readBeatCnt.value := 0.U
      }
    }

    is(s_memReadReq){ 
      when(bus.a.fire()){ 
        state := s_memReadResp
      }
    }

    is(s_memReadResp){
      when (edge.hasData(bus.d.bits)) {
        when(bus.d.fire()){
          readBeatCnt.inc()
          refillDataReg(readBeatCnt.value) := bus.d.bits.data.asTypeOf(new ICacheDataBundle)
          when(readBeatCnt.value === (cacheDataBeats - 1).U){
            assert(refill_done, "refill not done!")
            state := s_wait_resp
          }
        }
      }
    }

    is(s_wait_resp){
      when(io.resp.fire() || needFlush){state := s_idle}
    }

  }


  //refill write
  val metaWrite = Wire(new ICacheMetaBundle)
  // metaWrite.tag := get_tag(s3_req_pc)
  metaWrite.tag := s3_tag
  metaWrite.valid := true.B
  metaArray.io.w.req.valid := (state === s_memReadResp) && bus.d.fire() && refill_done
  metaArray.io.w.req.bits.apply(data=metaWrite, setIdx=get_idx(s3_req_pc), waymask=s3_wayMask)

  val refillDataOut = refillDataReg.asUInt >> (s3_req_pc(5,1) << 4)
  for(b <- 0 until cacheDataBeats){
    val writeOneBeat = (state === s_memReadResp) && bus.d.fire() && (b.U === readBeatCnt.value)
    dataArray(b).io.w.req.valid := writeOneBeat
    dataArray(b).io.w.req.bits.apply(   setIdx=get_idx(s3_req_pc), 
                                        data=bus.d.bits.data.asTypeOf(new ICacheDataBundle), 
                                        waymask=s3_wayMask)

  }

  s3_ready := ((io.resp.fire() || !s3_valid) && !needFlush) || (needFlush && state === s_wait_resp)

  //TODO: coherence
  XSDebug("[Stage 3] valid:%d   pc: 0x%x  mask: %b ipf:%d\n",s3_valid,s3_req_pc,s3_req_mask,s3_tlb_resp.excp.pf.instr)
  XSDebug("[Stage 3] hit:%d  miss:%d  waymask:%x \n",s3_hit,s3_miss,s3_wayMask.asUInt)
  XSDebug("[Stage 3] state: %d\n",state)
  XSDebug("[Stage 3] needflush:%d, refilldone:%d",needFlush,refill_done)
  XSDebug("[Stage 3] tag: %x    idx: %d\n",s3_tag,get_idx(s3_req_pc))
  XSDebug(p"[Stage 3] tlb resp: ${s3_tlb_resp}")
  XSDebug("[Chanel A] valid:%d  ready:%d\n",bus.a.valid,bus.a.ready)
  XSDebug("[Chanel D] valid:%d  ready:%d  data:%x  readBeatcnt:%d \n",bus.d.valid,bus.d.ready,bus.d.bits.data,readBeatCnt.value)
  XSDebug("[Stage 3] ---------Hit Way--------- \n")
  for(i <- 0 until cacheDataBeats){
      XSDebug("[Stage 3] %x\n",dataHitWay(i))
  }
  XSDebug("[Stage 3] outPacket :%x\n",outPacket)
  XSDebug("[Stage 3] refillDataOut :%x\n",refillDataOut)
  //-----------out put------------
  val dataArrayReadyVec = dataArray.map(b => b.io.r.req.ready)
  io.req.ready := metaArray.io.r.req.ready && ParallelOR(dataArrayReadyVec) && s2_ready
  
  io.resp.valid := s3_valid && (s3_hit || state === s_wait_resp)
  io.resp.bits.data := Mux((s3_valid && s3_hit),outPacket,refillDataOut)
  io.resp.bits.mask := s3_req_mask
  io.resp.bits.pc := s3_req_pc
  io.resp.bits.ipf := s3_tlb_resp.excp.pf.instr

  io.tlb.resp.ready := s3_ready
  io.tlb.req.valid := s2_valid
  io.tlb.req.bits.vaddr := s2_req_pc
  io.tlb.req.bits.cmd := TlbCmd.exec
  io.tlb.req.bits.roqIdx := DontCare
  io.tlb.req.bits.debug.pc := s2_req_pc
  io.tlb.req.bits.debug.lsroqIdx := DontCare
  
  bus.b.ready := true.B
  bus.c.valid := false.B
  bus.e.valid := false.B
  bus.a.valid := (state === s_memReadReq)
  bus.a.bits  := edge.Get(
    fromSource      = cacheID.U,
    // toAddress       = groupPC(s3_req_pc),
    toAddress       = groupPC(s3_tlb_resp.paddr),
    lgSize          = (log2Up(cacheParams.blockBytes)).U)._2 

  bus.d.ready := true.B


  XSDebug("[flush] flush_0:%d  flush_1:%d\n",io.flush(0),io.flush(1))
}

>>>>>>> b8f08ca0
//TODO: consider L2 or L3 cache connection
<|MERGE_RESOLUTION|>--- conflicted
+++ resolved
@@ -40,11 +40,7 @@
   val cacheParams = icacheParameters
 
   // the width of inner CPU data interface
-<<<<<<< HEAD
-  override  def tagBits = VAddrBits - untagBits
-=======
   // override  def tagBits = VAddrBits - untagBits
->>>>>>> b8f08ca0
   def wordBits = DataBits
   def wordBytes = DataBytes
   def wordOffBits = log2Up(wordBytes)
@@ -64,24 +60,16 @@
   def encDataBits = cacheParams.dataCode.width(wordBits) // NBDCache only
   def encRowBits = encDataBits*rowWords
   def cacheID = 0
-<<<<<<< HEAD
   def RVCInsLen = cacheDataBits/4 
 
-=======
-  
->>>>>>> b8f08ca0
   def get_beat(addr: UInt) = addr(blockOffBits - 1, beatOffBits)
   def get_tag(addr: UInt) = addr >> untagBits
   def get_idx(addr: UInt) = addr(untagBits-1, blockOffBits)
   def get_block_addr(addr: UInt) = (addr >> blockOffBits) << blockOffBits
   
   val groupAlign = log2Up(FetchWidth * 4 * 2)
-<<<<<<< HEAD
-  def groupPC(pc: UInt): UInt = Cat(pc(VAddrBits-1, groupAlign), 0.U(groupAlign.W))
-=======
   // def groupPC(pc: UInt): UInt = Cat(pc(VAddrBits-1, groupAlign), 0.U(groupAlign.W))
   def groupPC(pc: UInt): UInt = Cat(pc(PAddrBits-1, groupAlign), 0.U(groupAlign.W))
->>>>>>> b8f08ca0
 
   require(isPow2(nSets), s"nSets($nSets) must be pow2")
   // To make things easier, now we assume:
@@ -97,22 +85,14 @@
 abstract class ICacheBundle extends XSBundle
   with HasICacheParameters
 abstract class ICacheModule(outer: ICache) extends LazyModuleImp(outer)
-<<<<<<< HEAD
   with HasICacheParameters 
   with HasXSLog
   with ICacheBase
-=======
-  with HasICacheParameters with HasXSLog
->>>>>>> b8f08ca0
 
 
 sealed class ICacheMetaBundle extends ICacheBundle
 {
   val tag = UInt(tagBits.W)
-<<<<<<< HEAD
-=======
-  val valid = Bool()
->>>>>>> b8f08ca0
   //val coh = new ClientMetadata
 }
 
@@ -134,7 +114,7 @@
   val pc = UInt(VAddrBits.W)
   val data = UInt((FetchWidth * 32).W)
   val mask = UInt(PredictWidth.W)
-<<<<<<< HEAD
+  val ipf = Bool()
 }
 
 
@@ -142,6 +122,7 @@
 {
   val req = Flipped(DecoupledIO(new ICacheReq))
   val resp = DecoupledIO(new ICacheResp)
+  val tlb = new BlockTlbRequestIO
   val flush = Input(UInt(2.W))
 }
 
@@ -172,18 +153,6 @@
   val s3_req_mask = RegEnable(next = s2_req_mask,init = 0.U, enable = s2_fire)
   val s3_ready = WireInit(false.B)
 
-=======
-  val ipf = Bool()
-}
-
-
-class ICacheIO(edge: TLEdgeOut) extends ICacheBundle
-{
-  val req = Flipped(DecoupledIO(new ICacheReq))
-  val resp = DecoupledIO(new ICacheResp)
-  val tlb = new BlockTlbRequestIO
-  val flush = Input(UInt(2.W))
->>>>>>> b8f08ca0
 }
 
 
@@ -197,7 +166,6 @@
   val clientNode = TLClientNode(Seq(clientParameters))
   lazy val module = new ICacheImp(this)
   
-<<<<<<< HEAD
 }
 
 
@@ -242,8 +210,9 @@
   //----------------------------
   //    Stage 2
   //----------------------------
-  val s2_tag = get_tag(s2_req_pc)
   val s2_idx = get_idx(s2_req_pc)
+  val s2_tlb_resp = WireInit(io.tlb.resp.bits)
+  val s2_tag = get_tag(s2_tlb_resp.paddr)
   val s2_hit = WireInit(false.B)
   s2_fire := s2_valid && s3_ready && !io.flush(0)
   when(io.flush(0)) {s2_valid := s1_fire}
@@ -264,10 +233,12 @@
   
   val waymask = Mux(s2_hit, hitVec.asUInt, Mux(hasInvalidWay, refillInvalidWaymask, victimWayMask))
  
-  s2_hit := ParallelOR(hitVec)
+  s2_hit := ParallelOR(hitVec) || s2_tlb_resp.excp.pf.instr
   s2_ready := s2_fire || !s2_valid || io.flush(0)
 
   XSDebug("[Stage 2] v : r : f  (%d  %d  %d)  pc: 0x%x  mask: %b\n",s2_valid,s3_ready,s2_fire,s2_req_pc,s2_req_mask)
+  XSDebug(p"[Stage 2] tlb req:  v ${io.tlb.req.valid} r ${io.tlb.req.ready} ${io.tlb.req.bits}")
+  XSDebug(p"[Stage 2] tlb resp: v ${io.tlb.resp.valid} r ${io.tlb.resp.ready} ${s2_tlb_resp}")
   XSDebug("[Stage 2] tag: %x  hit:%d\n",s2_tag,s2_hit)
   XSDebug("[Stage 2] validMeta: %b  victimWayMaks:%b   invalidVec:%b    hitVec:%b    waymask:%b \n",validMeta,victimWayMask,invalidVec.asUInt,hitVec.asUInt,waymask.asUInt)
   
@@ -275,7 +246,9 @@
   //----------------------------
   //    Stage 3
   //----------------------------
+  val s3_tlb_resp = RegEnable(next = s2_tlb_resp, init = 0.U.asTypeOf(new TlbResp), enable = s2_fire)
   val s3_data = datas
+  val s3_tag = RegEnable(s2_tag, s2_fire)
   val s3_hit = RegEnable(next=s2_hit,init=false.B,enable=s2_fire)
   val s3_wayMask = RegEnable(next=waymask,init=0.U,enable=s2_fire)
   val s3_miss = s3_valid && !s3_hit
@@ -385,211 +358,6 @@
   s3_ready := ((io.resp.fire() || !s3_valid) && !waitForRefillDone) || (waitForRefillDone && state === s_wait_resp)
 
   //TODO: coherence
-  XSDebug("[Stage 3] valid:%d   pc: 0x%x  mask: %b \n",s3_valid,s3_req_pc,s3_req_mask)
-  XSDebug("[Stage 3] hit:%d  miss:%d  waymask:%x \n",s3_hit,s3_miss,s3_wayMask.asUInt)
-  XSDebug("[Stage 3] state: %d\n",state)
-  XSDebug("[Stage 3] needflush:%d, refilldone:%d",needFlush,refill_done)
-  XSDebug("[Stage 3] tag: %x    idx: %d\n",get_tag(s3_req_pc),get_idx(s3_req_pc))
-  XSDebug("[Chanel A] valid:%d  ready:%d\n",bus.a.valid,bus.a.ready)
-  XSDebug("[Chanel D] valid:%d  ready:%d  data:%x  readBeatcnt:%d \n",bus.d.valid,bus.d.ready,bus.d.bits.data,readBeatCnt.value)
-  XSDebug("[Stage 3] ---------Hit Way--------- \n")
-  for(i <- 0 until cacheDataBeats){
-      XSDebug("[Stage 3] %x\n",dataHitWay(i))
-  }
-  XSDebug("[Stage 3] outPacket :%x\n",outPacket)
-  XSDebug("[Stage 3] refillDataOut :%x\n",refillDataOut)
-  //-----------out put------------
-  val dataArrayReadyVec = dataArray.map(b => b.io.r.req.ready)
-  io.req.ready := metaArray.io.r.req.ready && ParallelOR(dataArrayReadyVec) && s2_ready
-  
-  io.resp.valid := s3_valid && (s3_hit || state === s_wait_resp)
-  io.resp.bits.data := Mux((s3_valid && s3_hit),outPacket,refillDataOut)
-  io.resp.bits.mask := s3_req_mask
-  io.resp.bits.pc := s3_req_pc
-
-  bus.b.ready := true.B
-  bus.c.valid := false.B
-  bus.e.valid := false.B
-  bus.a.valid := (state === s_memReadReq)
-  bus.a.bits  := edge.Get(
-    fromSource      = cacheID.U,
-    toAddress       = groupPC(s3_req_pc),
-    lgSize          = (log2Up(cacheParams.blockBytes)).U)._2 
-
-  bus.d.ready := true.B
-
-  XSDebug("[flush] flush_0:%d  flush_1:%d\n",io.flush(0),io.flush(1))
-}
-
-=======
-}
-
-
-/* ------------------------------------------------------------
- * This module is a SRAM with 4-way associated mapping
- * ------------------------------------------------------------
- */
-class ICacheImp(outer: ICache) extends ICacheModule(outer)
-{
-  val (bus, edge) = outer.clientNode.out.head
-  val io = IO(new ICacheIO(edge))
-
-  val (_, _, refill_done, refill_cnt) = edge.count(bus.d)
-
-  //------------------------------------
-  //Memory
-  val metaArray = Module(new SRAMTemplate(new ICacheMetaBundle, set=nSets, way=nWays, shouldReset = true))
-  val dataArray = List.fill(cacheDataBeats){ Module(new SRAMTemplate(new ICacheDataBundle, set=nSets, way = nWays))}
-
-  //----------------------------
-  //    Stage 1
-  //----------------------------
-  val s1_valid = io.req.fire()
-  val s1_req_pc = io.req.bits.addr
-  val s1_req_mask = io.req.bits.mask
-  val s2_ready = WireInit(false.B)
-  val s1_fire = s1_valid && (s2_ready || io.flush(0))
-  val s1_idx = get_idx(s1_req_pc)
-
-  metaArray.io.r.req.valid := s1_valid
-  metaArray.io.r.req.bits.apply(setIdx=s1_idx)
-  for(b <- 0 until cacheDataBeats){
-    dataArray(b).io.r.req.valid := s1_valid
-    dataArray(b).io.r.req.bits.apply(setIdx=s1_idx)
-  }
-  XSDebug("[Stage 1] v : r : f  (%d  %d  %d)  request pc: 0x%x  mask: %b\n",s1_valid,s2_ready,s1_fire,s1_req_pc,s1_req_mask)
-  XSDebug("[Stage 1] index: %d\n",s1_idx)
-  
-  
-  //----------------------------
-  //    Stage 2
-  //----------------------------
-  val s2_valid = RegInit(false.B)
-  val s2_req_pc = RegEnable(next = s1_req_pc,init = 0.U, enable = s1_fire)
-  val s2_req_mask = RegEnable(next = s1_req_mask,init = 0.U, enable = s1_fire)
-  val s3_ready = WireInit(false.B)
-  val s2_fire = s2_valid && s3_ready && !io.flush(0) && io.tlb.resp.fire()
-  // val s2_tag = get_tag(s2_req_pc)
-  val s2_tlb_resp = WireInit(io.tlb.resp.bits)
-  val s2_tag = get_tag(s2_tlb_resp.paddr)
-  val s2_hit = WireInit(false.B)
-  when(io.flush(0)) {s2_valid := s1_fire}
-  .elsewhen(s1_fire) { s2_valid := s1_valid}
-  .elsewhen(s2_fire) { s2_valid := false.B}
-
-  val metas = metaArray.io.r.resp.asTypeOf(Vec(nWays,new ICacheMetaBundle))
-  val datas =dataArray.map(b => RegEnable(next=b.io.r.resp.asTypeOf(Vec(nWays,new ICacheDataBundle)), enable=s2_fire))
-
-  val hitVec = VecInit(metas.map(w => s2_valid && (w.tag === s2_tag) && w.valid))
-  val victimWayMask = (1.U << LFSR64()(log2Up(nWays)-1,0))
-  val invalidVec = VecInit(metas.map(m => !m.valid))
-  val invalidValue = invalidVec.asUInt
-  val hasInvalidWay = ParallelOR(invalidVec).asBool
-  val refillInvalidWaymask = Mux(invalidValue >= 8.U, "b1000".U,
-    Mux(invalidValue >= 4.U, "b0100".U,
-    Mux(invalidValue >= 2.U, "b0010".U, "b0001".U)))
-  
-  val waymask = Mux(s2_hit, hitVec.asUInt, Mux(hasInvalidWay, refillInvalidWaymask, victimWayMask))
- 
-  s2_hit := ParallelOR(hitVec) || s2_tlb_resp.excp.pf.instr
-  s2_ready := s2_fire || !s2_valid || io.flush(0)
-
-  XSDebug("[Stage 2] v : r : f  (%d  %d  %d)  pc: 0x%x  mask: %b\n",s2_valid,s3_ready,s2_fire,s2_req_pc,s2_req_mask)
-  XSDebug(p"[Stage 2] tlb req:  v ${io.tlb.req.valid} r ${io.tlb.req.ready} ${io.tlb.req.bits}")
-  XSDebug(p"[Stage 2] tlb resp: v ${io.tlb.resp.valid} r ${io.tlb.resp.ready} ${s2_tlb_resp}")
-  XSDebug("[Stage 2] tag: %x  hit:%d\n",s2_tag,s2_hit)
-  XSDebug("[Stage 2] victimWayMaks:%b   invalidVec:%b    hitVec:%b    waymask:%b\n",victimWayMask,invalidVec.asUInt,hitVec.asUInt,waymask.asUInt)
-  
-  
-  //----------------------------
-  //    Stage 3
-  //----------------------------
-  val s3_valid = RegInit(false.B)
-  val s3_req_pc = RegEnable(next = s2_req_pc,init = 0.U, enable = s2_fire)
-  val s3_req_mask = RegEnable(next = s2_req_mask,init = 0.U, enable = s2_fire)
-  val s3_tlb_resp = RegEnable(next = s2_tlb_resp, init = 0.U.asTypeOf(new TlbResp), enable = s2_fire)
-  val s3_data = datas
-  val s3_tag = RegEnable(s2_tag, s2_fire)
-  val s3_hit = RegEnable(next=s2_hit,init=false.B,enable=s2_fire)
-  val s3_wayMask = RegEnable(next=waymask,init=0.U,enable=s2_fire)
-  val s3_miss = s3_valid && !s3_hit
-  when(io.flush(1)) { s3_valid := false.B }
-  .elsewhen(s2_fire) { s3_valid := s2_valid }
-  .elsewhen(io.resp.fire()) { s3_valid := false.B } 
-
-  //icache hit
-  val dataHitWay = s3_data.map(b => Mux1H(s3_wayMask,b).asUInt)
-  val dataHitWayUInt = (Cat(dataHitWay(7),dataHitWay(6),dataHitWay(5),dataHitWay(4),dataHitWay(3),dataHitWay(2),dataHitWay(1),dataHitWay(0))).asUInt //TODO: this is ugly
-  val allInBlock = s3_req_mask.andR
-  val outPacket =  Wire(UInt((FetchWidth * 32).W))
-  outPacket := dataHitWayUInt >> (s3_req_pc(5,1) << 4)  //TODO: this is ugly
-
-  //icache miss
-  val s_idle :: s_memReadReq :: s_memReadResp :: s_wait_resp :: Nil = Enum(4)
-  val state = RegInit(s_idle)
-  val readBeatCnt = Counter(cacheDataBeats)
-
-  val needFlush = RegInit(false.B)
-  when(io.flush(1) && (state =/= s_idle) && (state =/= s_wait_resp)){ needFlush := true.B }
-  .elsewhen((state=== s_wait_resp) && needFlush){ needFlush := false.B }
-
-  val refillDataReg = Reg(Vec(cacheDataBeats,new ICacheDataBundle))   //TODO: this is ugly
-
-  switch(state){
-    is(s_idle){
-      when(s3_miss && io.flush === 0.U){
-        state := s_memReadReq
-        readBeatCnt.value := 0.U
-      }
-    }
-
-    is(s_memReadReq){ 
-      when(bus.a.fire()){ 
-        state := s_memReadResp
-      }
-    }
-
-    is(s_memReadResp){
-      when (edge.hasData(bus.d.bits)) {
-        when(bus.d.fire()){
-          readBeatCnt.inc()
-          refillDataReg(readBeatCnt.value) := bus.d.bits.data.asTypeOf(new ICacheDataBundle)
-          when(readBeatCnt.value === (cacheDataBeats - 1).U){
-            assert(refill_done, "refill not done!")
-            state := s_wait_resp
-          }
-        }
-      }
-    }
-
-    is(s_wait_resp){
-      when(io.resp.fire() || needFlush){state := s_idle}
-    }
-
-  }
-
-
-  //refill write
-  val metaWrite = Wire(new ICacheMetaBundle)
-  // metaWrite.tag := get_tag(s3_req_pc)
-  metaWrite.tag := s3_tag
-  metaWrite.valid := true.B
-  metaArray.io.w.req.valid := (state === s_memReadResp) && bus.d.fire() && refill_done
-  metaArray.io.w.req.bits.apply(data=metaWrite, setIdx=get_idx(s3_req_pc), waymask=s3_wayMask)
-
-  val refillDataOut = refillDataReg.asUInt >> (s3_req_pc(5,1) << 4)
-  for(b <- 0 until cacheDataBeats){
-    val writeOneBeat = (state === s_memReadResp) && bus.d.fire() && (b.U === readBeatCnt.value)
-    dataArray(b).io.w.req.valid := writeOneBeat
-    dataArray(b).io.w.req.bits.apply(   setIdx=get_idx(s3_req_pc), 
-                                        data=bus.d.bits.data.asTypeOf(new ICacheDataBundle), 
-                                        waymask=s3_wayMask)
-
-  }
-
-  s3_ready := ((io.resp.fire() || !s3_valid) && !needFlush) || (needFlush && state === s_wait_resp)
-
-  //TODO: coherence
   XSDebug("[Stage 3] valid:%d   pc: 0x%x  mask: %b ipf:%d\n",s3_valid,s3_req_pc,s3_req_mask,s3_tlb_resp.excp.pf.instr)
   XSDebug("[Stage 3] hit:%d  miss:%d  waymask:%x \n",s3_hit,s3_miss,s3_wayMask.asUInt)
   XSDebug("[Stage 3] state: %d\n",state)
@@ -634,9 +402,7 @@
 
   bus.d.ready := true.B
 
-
   XSDebug("[flush] flush_0:%d  flush_1:%d\n",io.flush(0),io.flush(1))
 }
 
->>>>>>> b8f08ca0
 //TODO: consider L2 or L3 cache connection
