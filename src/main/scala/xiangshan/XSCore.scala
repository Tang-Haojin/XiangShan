package xiangshan

import chisel3._
import chisel3.util._
import top.Parameters
import xiangshan.backend._
import xiangshan.backend.dispatch.DispatchParameters
import xiangshan.backend.exu.ExuParameters
import xiangshan.frontend._
import xiangshan.mem._
import xiangshan.backend.fu.HasExceptionNO
import xiangshan.cache.{ICache, DCache, L1plusCache, DCacheParameters, ICacheParameters, L1plusCacheParameters, PTW, Uncache}
import chipsalliance.rocketchip.config
import freechips.rocketchip.diplomacy.{LazyModule, LazyModuleImp}
import freechips.rocketchip.tilelink.{TLBundleParameters, TLCacheCork, TLBuffer, TLClientNode, TLIdentityNode, TLXbar}
import sifive.blocks.inclusivecache.{CacheParameters, InclusiveCache, InclusiveCacheMicroParameters}
import utils._

case class XSCoreParameters
(
  XLEN: Int = 64,
  HasMExtension: Boolean = true,
  HasCExtension: Boolean = true,
  HasDiv: Boolean = true,
  HasICache: Boolean = true,
  HasDCache: Boolean = true,
  EnableStoreQueue: Boolean = true,
  AddrBits: Int = 64,
  VAddrBits: Int = 39,
  PAddrBits: Int = 40,
  HasFPU: Boolean = true,
  FectchWidth: Int = 8,
  EnableBPU: Boolean = true,
  EnableBPD: Boolean = true,
  EnableRAS: Boolean = true,
  EnableLB: Boolean = true,
<<<<<<< HEAD
  EnableLoop: Boolean = false,
  EnableSC: Boolean = true,
=======
  EnableLoop: Boolean = true,
>>>>>>> 43bccba1
  HistoryLength: Int = 64,
  BtbSize: Int = 2048,
  JbtacSize: Int = 1024,
  JbtacBanks: Int = 8,
  RasSize: Int = 16,
  CacheLineSize: Int = 512,
  UBtbWays: Int = 16,
  BtbWays: Int = 2,
  IBufSize: Int = 64,
  DecodeWidth: Int = 6,
  RenameWidth: Int = 6,
  CommitWidth: Int = 6,
  BrqSize: Int = 12,
  IssQueSize: Int = 8,
  NRPhyRegs: Int = 128,
  NRIntReadPorts: Int = 14,
  NRIntWritePorts: Int = 8,
  NRFpReadPorts: Int = 14,
  NRFpWritePorts: Int = 8, 
  EnableUnifiedLSQ: Boolean = false,
  LsroqSize: Int = 16,
  LoadQueueSize: Int = 12,
  StoreQueueSize: Int = 10,
  RoqSize: Int = 32,
  dpParams: DispatchParameters = DispatchParameters(
    DqEnqWidth = 4,
    IntDqSize = 24,
    FpDqSize = 16,
    LsDqSize = 16,
    IntDqDeqWidth = 4,
    FpDqDeqWidth = 4,
    LsDqDeqWidth = 4,
    IntDqReplayWidth = 4,
    FpDqReplayWidth = 4,
    LsDqReplayWidth = 4
  ),
  exuParameters: ExuParameters = ExuParameters(
    JmpCnt = 1,
    AluCnt = 4,
    MulCnt = 0,
    MduCnt = 2,
    FmacCnt = 4,
    FmiscCnt = 2,
    FmiscDivSqrtCnt = 0,
    LduCnt = 2,
    StuCnt = 2
  ),
  LoadPipelineWidth: Int = 2,
  StorePipelineWidth: Int = 2,
  StoreBufferSize: Int = 16,
  RefillSize: Int = 512,
  TlbEntrySize: Int = 32,
  TlbL2EntrySize: Int = 256, // or 512
  PtwL1EntrySize: Int = 16,
  PtwL2EntrySize: Int = 256,
  NumPerfCounters: Int = 16
)

trait HasXSParameter {

  val core = Parameters.get.coreParameters
  val env = Parameters.get.envParameters

  val XLEN = core.XLEN
  val HasMExtension = core.HasMExtension
  val HasCExtension = core.HasCExtension
  val HasDiv = core.HasDiv
  val HasIcache = core.HasICache
  val HasDcache = core.HasDCache
  val EnableStoreQueue = core.EnableStoreQueue
  val AddrBits = core.AddrBits // AddrBits is used in some cases
  val VAddrBits = core.VAddrBits // VAddrBits is Virtual Memory addr bits
  val PAddrBits = core.PAddrBits // PAddrBits is Phyical Memory addr bits
  val AddrBytes = AddrBits / 8 // unused
  val DataBits = XLEN
  val DataBytes = DataBits / 8
  val HasFPU = core.HasFPU
  val FetchWidth = core.FectchWidth
  val PredictWidth = FetchWidth * 2
  val EnableBPU = core.EnableBPU
  val EnableBPD = core.EnableBPD // enable backing predictor(like Tage) in BPUStage3
  val EnableRAS = core.EnableRAS
  val EnableLB = core.EnableLB
  val EnableLoop = core.EnableLoop
  val EnableSC = core.EnableSC
  val HistoryLength = core.HistoryLength
  val BtbSize = core.BtbSize
  // val BtbWays = 4
  val BtbBanks = PredictWidth
  // val BtbSets = BtbSize / BtbWays
  val JbtacSize = core.JbtacSize
  val JbtacBanks = core.JbtacBanks
  val RasSize = core.RasSize
  val CacheLineSize = core.CacheLineSize
  val CacheLineHalfWord = CacheLineSize / 16
  val ExtHistoryLength = HistoryLength + 64
  val UBtbWays = core.UBtbWays
  val BtbWays = core.BtbWays
  val IBufSize = core.IBufSize
  val DecodeWidth = core.DecodeWidth
  val RenameWidth = core.RenameWidth
  val CommitWidth = core.CommitWidth
  val BrqSize = core.BrqSize
  val IssQueSize = core.IssQueSize
  val BrTagWidth = log2Up(BrqSize)
  val NRPhyRegs = core.NRPhyRegs
  val PhyRegIdxWidth = log2Up(NRPhyRegs)
  val RoqSize = core.RoqSize
  val EnableUnifiedLSQ = core.EnableUnifiedLSQ
  val LsroqSize = core.LsroqSize // 64
  val InnerLsroqIdxWidth = log2Up(LsroqSize)
  val LsroqIdxWidth = InnerLsroqIdxWidth + 1
  val LoadQueueSize = core.LoadQueueSize
  val StoreQueueSize = core.StoreQueueSize
  val dpParams = core.dpParams
  val ReplayWidth = dpParams.IntDqReplayWidth + dpParams.FpDqReplayWidth + dpParams.LsDqReplayWidth
  val exuParameters = core.exuParameters
  val NRIntReadPorts = core.NRIntReadPorts
  val NRIntWritePorts = core.NRIntWritePorts
  val NRMemReadPorts = exuParameters.LduCnt + 2*exuParameters.StuCnt
  val NRFpReadPorts = core.NRFpReadPorts
  val NRFpWritePorts = core.NRFpWritePorts
  val LoadPipelineWidth = core.LoadPipelineWidth
  val StorePipelineWidth = core.StorePipelineWidth
  val StoreBufferSize = core.StoreBufferSize
  val RefillSize = core.RefillSize
  val DTLBWidth = core.LoadPipelineWidth + core.StorePipelineWidth
  val TlbEntrySize = core.TlbEntrySize
  val TlbL2EntrySize = core.TlbL2EntrySize
  val PtwL1EntrySize = core.PtwL1EntrySize
  val PtwL2EntrySize = core.PtwL2EntrySize
  val NumPerfCounters = core.NumPerfCounters

  val l1BusDataWidth = 256

  val icacheParameters = ICacheParameters(
    nMissEntries = 2
  )

  val l1plusCacheParameters = L1plusCacheParameters(
    tagECC = Some("secded"),
    dataECC = Some("secded"),
    nMissEntries = 8
  )

  val dcacheParameters = DCacheParameters(
    tagECC = Some("secded"),
    dataECC = Some("secded"),
    nMissEntries = 16,
    nLoadMissEntries = 8,
    nStoreMissEntries = 8
  )

  val LRSCCycles = 100
}

trait HasXSLog { this: RawModule =>
  implicit val moduleName: String = this.name
}

abstract class XSModule extends MultiIOModule
  with HasXSParameter
  with HasExceptionNO
  with HasXSLog
{
  def io: Record
}

//remove this trait after impl module logic
trait NeedImpl { this: RawModule =>
  override protected def IO[T <: Data](iodef: T): T = {
    println(s"[Warn]: (${this.name}) please reomve 'NeedImpl' after implement this module")
    val io = chisel3.experimental.IO(iodef)
    io <> DontCare
    io
  }
}

abstract class XSBundle extends Bundle
  with HasXSParameter

case class EnviromentParameters
(
  FPGAPlatform: Boolean = true,
  EnableDebug: Boolean = false
)

object AddressSpace extends HasXSParameter {
  // (start, size)
  // address out of MMIO will be considered as DRAM
  def mmio = List(
    (0x30000000L, 0x10000000L),  // internal devices, such as CLINT and PLIC
    (0x40000000L, 0x40000000L) // external devices
  )

  def isMMIO(addr: UInt): Bool = mmio.map(range => {
    require(isPow2(range._2))
    val bits = log2Up(range._2)
    (addr ^ range._1.U)(PAddrBits-1, bits) === 0.U
  }).reduce(_ || _)
}



class XSCore()(implicit p: config.Parameters) extends LazyModule {

  val dcache = LazyModule(new DCache())
  val uncache = LazyModule(new Uncache())
  val l1pluscache = LazyModule(new L1plusCache())
  val ptw = LazyModule(new PTW())

  val mem = TLIdentityNode()
  val mmio = uncache.clientNode

  // TODO: refactor these params
  private val l2 = LazyModule(new InclusiveCache(
    CacheParameters(
      level = 2,
      ways = 4,
      sets = 512 * 1024 / (64 * 4),
      blockBytes = 64,
      beatBytes = 32 // beatBytes = l1BusDataWidth / 8
    ),
    InclusiveCacheMicroParameters(
      writeBytes = 8
    )
  ))

  private val xbar = TLXbar()

  xbar := TLBuffer() := DebugIdentityNode() := dcache.clientNode
  xbar := TLBuffer() := DebugIdentityNode() := l1pluscache.clientNode
  xbar := TLBuffer() := DebugIdentityNode() := ptw.node

  l2.node := xbar

  mem := TLBuffer() := TLCacheCork() := TLBuffer() := l2.node

  lazy val module = new XSCoreImp(this)
}

class XSCoreImp(outer: XSCore) extends LazyModuleImp(outer) with HasXSParameter {
  val io = IO(new Bundle {
    val externalInterrupt = new ExternalInterruptIO
  })

  val front = Module(new Frontend)
  val backend = Module(new Backend)
  val mem = Module(new Memend)

  val dcache = outer.dcache.module
  val uncache = outer.uncache.module
  val l1pluscache = outer.l1pluscache.module
  val ptw = outer.ptw.module
  val icache = Module(new ICache)

  front.io.backend <> backend.io.frontend
  front.io.icacheResp <> icache.io.resp
  front.io.icacheToTlb <> icache.io.tlb
  icache.io.req <> front.io.icacheReq
  icache.io.flush <> front.io.icacheFlush

  icache.io.mem_acquire <> l1pluscache.io.req
  l1pluscache.io.resp <> icache.io.mem_grant
  l1pluscache.io.flush := icache.io.l1plusflush
  icache.io.fencei := backend.io.fencei

  mem.io.backend   <> backend.io.mem
  io.externalInterrupt <> backend.io.externalInterrupt

  ptw.io.tlb(0) <> mem.io.ptw
  ptw.io.tlb(1) <> front.io.ptw
  ptw.io.sfence <> backend.io.mem.sfence//sfence
  ptw.io.csr <> backend.io.tlbCsrIO

  dcache.io.lsu.load    <> mem.io.loadUnitToDcacheVec
  dcache.io.lsu.lsroq   <> mem.io.loadMiss
  dcache.io.lsu.atomics <> mem.io.atomics
  dcache.io.lsu.store   <> mem.io.sbufferToDcache
  uncache.io.lsroq      <> mem.io.uncache

}<|MERGE_RESOLUTION|>--- conflicted
+++ resolved
@@ -34,12 +34,8 @@
   EnableBPD: Boolean = true,
   EnableRAS: Boolean = true,
   EnableLB: Boolean = true,
-<<<<<<< HEAD
-  EnableLoop: Boolean = false,
+  EnableLoop: Boolean = true,
   EnableSC: Boolean = true,
-=======
-  EnableLoop: Boolean = true,
->>>>>>> 43bccba1
   HistoryLength: Int = 64,
   BtbSize: Int = 2048,
   JbtacSize: Int = 1024,
