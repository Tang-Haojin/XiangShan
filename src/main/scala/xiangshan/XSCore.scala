--- conflicted
+++ resolved
@@ -88,12 +88,10 @@
   EnableDebug: Boolean = true
 )
 
-<<<<<<< HEAD
 object XSCoreConfig {
   val config: XSConfig = XSConfig()
 }
 
-=======
 object AddressSpace extends HasXSParameter {
   // (start, size)
   // address out of MMIO will be considered as DRAM
@@ -108,7 +106,6 @@
     (addr ^ range._1.U)(PAddrBits-1, bits) === 0.U
   }).reduce(_ || _)
 }
->>>>>>> 11665d75
 
 
 class XSCore(implicit val p: XSConfig) extends XSModule {
