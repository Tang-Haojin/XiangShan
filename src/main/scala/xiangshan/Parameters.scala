--- conflicted
+++ resolved
@@ -23,22 +23,14 @@
 import xiangshan.backend.dispatch.DispatchParameters
 import xiangshan.cache.DCacheParameters
 import xiangshan.cache.prefetch._
-<<<<<<< HEAD
-import xiangshan.frontend.{BIM, BasePredictor, BranchPredictionResp, FTB, FakePredictor, ICacheParameters, ITTage, MicroBTB, RAS, Tage, Tage_SC}
+import xiangshan.frontend.{BIM, BasePredictor, BranchPredictionResp, FTB, FakePredictor, MicroBTB, RAS, Tage, ITTage, Tage_SC}
+import xiangshan.frontend.icache.ICacheParameters
 import xiangshan.cache.mmu.{L2TLBParameters, TLBParameters}
 import freechips.rocketchip.diplomacy.AddressSet
 import system.SoCParamsKey
 import huancun._
 import huancun.debug._
-=======
-import huancun.{CacheParameters, HCCacheParameters}
-import xiangshan.frontend.{BIM, BasePredictor, BranchPredictionResp, FTB, FakePredictor, MicroBTB, RAS, Tage, ITTage, Tage_SC}
-import xiangshan.frontend.icache.ICacheParameters
-import xiangshan.cache.mmu.{TLBParameters, L2TLBParameters}
-import freechips.rocketchip.diplomacy.AddressSet
-import system.SoCParamsKey
 import scala.math.min
->>>>>>> a98b054b
 
 case object XSTileKey extends Field[Seq[XSCoreParameters]]
 
@@ -397,10 +389,10 @@
   val l2tlbParams = coreParams.l2tlbParameters
   val NumPerfCounters = coreParams.NumPerfCounters
 
-  val NumRs = (exuParameters.JmpCnt+1)/2 + (exuParameters.AluCnt+1)/2 + (exuParameters.MulCnt+1)/2 + 
-              (exuParameters.MduCnt+1)/2 + (exuParameters.FmacCnt+1)/2 +  + (exuParameters.FmiscCnt+1)/2 + 
+  val NumRs = (exuParameters.JmpCnt+1)/2 + (exuParameters.AluCnt+1)/2 + (exuParameters.MulCnt+1)/2 +
+              (exuParameters.MduCnt+1)/2 + (exuParameters.FmacCnt+1)/2 +  + (exuParameters.FmiscCnt+1)/2 +
               (exuParameters.FmiscDivSqrtCnt+1)/2 + (exuParameters.LduCnt+1)/2 +
-              ((exuParameters.StuCnt+1)/2) + ((exuParameters.StuCnt+1)/2) 
+              ((exuParameters.StuCnt+1)/2) + ((exuParameters.StuCnt+1)/2)
 
   val instBytes = if (HasCExtension) 2 else 4
   val instOffsetBits = log2Ceil(instBytes)
