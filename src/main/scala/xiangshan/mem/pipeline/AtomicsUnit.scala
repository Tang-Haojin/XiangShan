--- conflicted
+++ resolved
@@ -55,12 +55,8 @@
   val in = Reg(new MemExuInput())
   val exceptionVec = RegInit(0.U.asTypeOf(ExceptionVec()))
   val atom_override_xtval = RegInit(false.B)
-<<<<<<< HEAD
+  val have_sent_first_tlb_req = RegInit(false.B)
   val isLr = in.uop.fuOpType === LSUOpType.lr_w || in.uop.fuOpType === LSUOpType.lr_d
-=======
-  val have_sent_first_tlb_req = RegInit(false.B)
-  val isLr = in.uop.ctrl.fuOpType === LSUOpType.lr_w || in.uop.ctrl.fuOpType === LSUOpType.lr_d
->>>>>>> f21bbcb2
   // paddr after translation
   val paddr = Reg(UInt())
   val vaddr = in.src(0)
