--- conflicted
+++ resolved
@@ -29,7 +29,6 @@
 import xiangshan.cache.mmu.{TlbCmd, TlbReq, TlbRequestIO, TlbResp}
 import xiangshan.backend.Bundles.{MemExuInput, MemExuOutput}
 
-
 // Store Pipeline Stage 0
 // Generate addr, use addr to query DCache and DTLB
 class StoreUnit_S0(implicit p: Parameters) extends XSModule {
@@ -213,30 +212,18 @@
 
   io.in.ready := true.B
 
-<<<<<<< HEAD
-  io.stout.valid := io.in.valid
-  io.stout.bits.uop := io.in.bits.uop
-  io.stout.bits.data := DontCare
-  io.stout.bits.debug.isMMIO := io.in.bits.mmio
-  io.stout.bits.debug.paddr := io.in.bits.paddr
-  io.stout.bits.debug.vaddr := io.in.bits.vaddr
-  io.stout.bits.debug.isPerfCnt := false.B
-=======
   val SelectGroupSize = RollbackGroupSize
   val lgSelectGroupSize = log2Ceil(SelectGroupSize)
   val TotalSelectCycles = scala.math.ceil(log2Ceil(LoadQueueRAWSize).toFloat / lgSelectGroupSize).toInt + 1
 
-  val stout = Wire(new ExuOutput)
+  val stout = Wire(new MemExuOutput)
   stout := DontCare
   stout.uop := io.in.bits.uop
   stout.data := DontCare
-  stout.redirectValid := false.B
-  stout.redirect := DontCare
   stout.debug.isMMIO := io.in.bits.mmio
   stout.debug.paddr := io.in.bits.paddr
   stout.debug.vaddr := io.in.bits.vaddr
   stout.debug.isPerfCnt := false.B
-  stout.fflags := DontCare
 
   // delay TotalSelectCycles - 2 cycle(s)
   var valid = io.in.valid
@@ -247,7 +234,6 @@
   }
   io.stout.valid := valid && !bits.uop.robIdx.needFlush(io.redirect)
   io.stout.bits := bits
->>>>>>> 15ee59e4
 }
 
 class StoreUnit(implicit p: Parameters) extends XSModule {
