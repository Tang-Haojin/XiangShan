/***************************************************************************************
* Copyright (c) 2020-2021 Institute of Computing Technology, Chinese Academy of Sciences
* Copyright (c) 2020-2021 Peng Cheng Laboratory
*
* XiangShan is licensed under Mulan PSL v2.
* You can use this software according to the terms and conditions of the Mulan PSL v2.
* You may obtain a copy of Mulan PSL v2 at:
*          http://license.coscl.org.cn/MulanPSL2
*
* THIS SOFTWARE IS PROVIDED ON AN "AS IS" BASIS, WITHOUT WARRANTIES OF ANY KIND,
* EITHER EXPRESS OR IMPLIED, INCLUDING BUT NOT LIMITED TO NON-INFRINGEMENT,
* MERCHANTABILITY OR FIT FOR A PARTICULAR PURPOSE.
*
* See the Mulan PSL v2 for more details.
***************************************************************************************/

package xiangshan.mem

import chipsalliance.rocketchip.config.Parameters
import chisel3._
import chisel3.util._
import utils._
import utility._
import xiangshan.ExceptionNO._
import xiangshan._
import xiangshan.backend.fu.PMPRespBundle
import xiangshan.backend.fu.FuConfig.StaCfg
import xiangshan.cache.mmu.{TlbCmd, TlbReq, TlbRequestIO, TlbResp}
import xiangshan.backend.Bundles.{MemExuInput, MemExuOutput}
import xiangshan.backend.ctrlblock.DebugLsInfoBundle

class StoreUnit(implicit p: Parameters) extends XSModule {
  val io = IO(new Bundle() {
<<<<<<< HEAD
    val in = Flipped(Decoupled(new MemExuInput))
    val out = Decoupled(new LsPipelineBundle)
    val dtlbReq = DecoupledIO(new TlbReq)
  })

  // send req to dtlb
  // val saddr = io.in.bits.src(0) + SignExt(io.in.bits.uop.ctrl.imm(11,0), VAddrBits)
  val imm12 = WireInit(io.in.bits.uop.imm(11,0))
  val saddr_lo = io.in.bits.src(0)(11,0) + Cat(0.U(1.W), imm12)
=======
    val redirect        = Flipped(ValidIO(new Redirect))
    val stin            = Flipped(Decoupled(new ExuInput))
    val issue           = Valid(new ExuInput)
    val tlb             = new TlbRequestIO()
    val pmp             = Flipped(new PMPRespBundle())
    val rsIdx           = Input(UInt(log2Up(IssQueSize).W))
    val isFirstIssue    = Input(Bool())
    val lsq             = ValidIO(new LsPipelineBundle)
    val lsq_replenish   = Output(new LsPipelineBundle())
    val feedback_slow   = ValidIO(new RSFeedback)
    val stld_nuke_query = Valid(new StoreNukeQueryIO)
    val stout           = DecoupledIO(new ExuOutput) // writeback store
    // store mask, send to sq in store_s0
    val st_mask_out     = Valid(new StoreMaskBundle)
    val debug_ls        = Output(new DebugLsInfoBundle)
  })

  val s1_ready, s2_ready, s3_ready = WireInit(false.B)

  // Pipeline
  // --------------------------------------------------------------------------------
  // stage 0
  // --------------------------------------------------------------------------------
  // generate addr, use addr to query DCache and DTLB
  val s0_valid        = io.stin.valid
  val s0_in           = io.stin.bits
  val s0_isFirstIssue = io.isFirstIssue
  val s0_rsIdx        = io.rsIdx
  val s0_out          = Wire(new LsPipelineBundle)
  val s0_kill         = s0_in.uop.robIdx.needFlush(io.redirect)
  val s0_can_go       = s1_ready
  val s0_fire         = s0_valid && !s0_kill && s0_can_go

  // generate addr
  // val saddr = s0_in.bits.src(0) + SignExt(s0_in.bits.uop.ctrl.imm(11,0), VAddrBits)
  val imm12 = WireInit(s0_in.uop.ctrl.imm(11,0))
  val saddr_lo = s0_in.src(0)(11,0) + Cat(0.U(1.W), imm12)
>>>>>>> 1a718038
  val saddr_hi = Mux(saddr_lo(12),
    Mux(imm12(11), s0_in.src(0)(VAddrBits-1, 12), s0_in.src(0)(VAddrBits-1, 12)+1.U),
    Mux(imm12(11), s0_in.src(0)(VAddrBits-1, 12)+SignExt(1.U, VAddrBits-12), s0_in.src(0)(VAddrBits-1, 12)),
  )
<<<<<<< HEAD
  val saddr = Cat(saddr_hi, saddr_lo(11,0))

  io.dtlbReq.bits.vaddr := saddr
  io.dtlbReq.valid := io.in.valid
  io.dtlbReq.bits.cmd := TlbCmd.write
  io.dtlbReq.bits.size := LSUOpType.size(io.in.bits.uop.fuOpType)
  io.dtlbReq.bits.kill := DontCare
  io.dtlbReq.bits.memidx.is_ld := false.B
  io.dtlbReq.bits.memidx.is_st := true.B
  io.dtlbReq.bits.memidx.idx := io.in.bits.uop.sqIdx.value
  io.dtlbReq.bits.debug.robIdx := io.in.bits.uop.robIdx
  io.dtlbReq.bits.no_translate := false.B
  io.dtlbReq.bits.debug.pc := io.in.bits.uop.pc
  io.dtlbReq.bits.debug.isFirstIssue := io.in.bits.isFirstIssue

  io.out.bits := DontCare
  io.out.bits.vaddr := saddr

  // Now data use its own io
  // io.out.bits.data := genWdata(io.in.bits.src(1), io.in.bits.uop.ctrl.fuOpType(1,0))
  io.out.bits.data := io.in.bits.src(1) // FIXME: remove data from pipeline
  io.out.bits.uop := io.in.bits.uop
  io.out.bits.miss := DontCare
  io.out.bits.rsIdx := io.in.bits.iqIdx // guarded by io.in.valid
  io.out.bits.mask := genWmask(io.out.bits.vaddr, io.in.bits.uop.fuOpType(1,0))
  io.out.bits.isFirstIssue := io.in.bits.isFirstIssue // guarded by io.in.valid
  io.out.bits.wlineflag := io.in.bits.uop.fuOpType === LSUOpType.cbo_zero
  io.out.valid := io.in.valid
  io.in.ready := io.out.ready
  when(io.in.valid && io.in.bits.isFirstIssue) {
    io.out.bits.uop.debugInfo.tlbFirstReqTime := GTimer()
  }

  // exception check
  val addrAligned = LookupTree(io.in.bits.uop.fuOpType(1,0), List(
=======
  val s0_saddr = Cat(saddr_hi, saddr_lo(11,0))

  io.tlb.req.valid             := s0_valid
  io.tlb.req.bits.vaddr        := s0_saddr
  io.tlb.req.bits.cmd          := TlbCmd.write
  io.tlb.req.bits.size         := LSUOpType.size(s0_in.uop.ctrl.fuOpType)
  io.tlb.req.bits.kill         := DontCare
  io.tlb.req.bits.memidx.is_ld := false.B
  io.tlb.req.bits.memidx.is_st := true.B
  io.tlb.req.bits.memidx.idx   := s0_in.uop.sqIdx.value
  io.tlb.req.bits.debug.robIdx := s0_in.uop.robIdx
  io.tlb.req.bits.no_translate := false.B
  io.tlb.req.bits.debug.pc     := s0_in.uop.cf.pc
  io.tlb.req.bits.debug.isFirstIssue := s0_isFirstIssue
  io.tlb.req_kill              := false.B

  s0_out              := DontCare
  s0_out.vaddr        := s0_saddr
  // Now data use its own io
  // s1_out.data := genWdata(s1_in.src(1), s1_in.uop.ctrl.fuOpType(1,0))
  s0_out.data         := s0_in.src(1) // FIXME: remove data from pipeline
  s0_out.uop          := s0_in.uop
  s0_out.miss         := DontCare
  s0_out.rsIdx        := s0_rsIdx
  s0_out.mask         := genVWmask(s0_saddr, s0_in.uop.ctrl.fuOpType(1,0))
  s0_out.isFirstIssue := s0_isFirstIssue
  s0_out.isHWPrefetch := false.B // TODO
  s0_out.wlineflag    := s0_in.uop.ctrl.fuOpType === LSUOpType.cbo_zero
  when(s0_valid && s0_isFirstIssue) {
    s0_out.uop.debugInfo.tlbFirstReqTime := GTimer()
  }

  // exception check
  val s0_addr_aligned = LookupTree(s0_in.uop.ctrl.fuOpType(1,0), List(
>>>>>>> 1a718038
    "b00".U   -> true.B,              //b
    "b01".U   -> (s0_out.vaddr(0) === 0.U),   //h
    "b10".U   -> (s0_out.vaddr(1,0) === 0.U), //w
    "b11".U   -> (s0_out.vaddr(2,0) === 0.U)  //d
  ))
<<<<<<< HEAD

  io.out.bits.uop.exceptionVec(storeAddrMisaligned) := !addrAligned

  XSPerfAccumulate("in_valid", io.in.valid)
  XSPerfAccumulate("in_fire", io.in.fire)
  XSPerfAccumulate("in_fire_first_issue", io.in.fire && io.in.bits.isFirstIssue)
  XSPerfAccumulate("addr_spec_success", io.out.fire() && saddr(VAddrBits-1, 12) === io.in.bits.src(0)(VAddrBits-1, 12))
  XSPerfAccumulate("addr_spec_failed", io.out.fire() && saddr(VAddrBits-1, 12) =/= io.in.bits.src(0)(VAddrBits-1, 12))
  XSPerfAccumulate("addr_spec_success_once", io.out.fire() && saddr(VAddrBits-1, 12) === io.in.bits.src(0)(VAddrBits-1, 12) && io.in.bits.isFirstIssue)
  XSPerfAccumulate("addr_spec_failed_once", io.out.fire() && saddr(VAddrBits-1, 12) =/= io.in.bits.src(0)(VAddrBits-1, 12) && io.in.bits.isFirstIssue)
}

// Store Pipeline Stage 1
// TLB resp (send paddr to dcache)
class StoreUnit_S1(implicit p: Parameters) extends XSModule {
  val io = IO(new Bundle() {
    val in = Flipped(Decoupled(new LsPipelineBundle))
    val out = Decoupled(new LsPipelineBundle)
    val lsq = ValidIO(new LsPipelineBundle())
    val dtlbResp = Flipped(DecoupledIO(new TlbResp()))
    val rsFeedback = ValidIO(new RSFeedback)
    val reExecuteQuery = Valid(new LoadReExecuteQueryIO)
  })

  // mmio cbo decoder
  val is_mmio_cbo = io.in.bits.uop.fuOpType === LSUOpType.cbo_clean ||
    io.in.bits.uop.fuOpType === LSUOpType.cbo_flush ||
    io.in.bits.uop.fuOpType === LSUOpType.cbo_inval

  val s1_paddr = io.dtlbResp.bits.paddr(0)
  val s1_tlb_miss = io.dtlbResp.bits.miss

  val s1_mmio = is_mmio_cbo
  val s1_exception = ExceptionNO.selectByFu(io.out.bits.uop.exceptionVec, StaCfg).asUInt.orR

  io.in.ready := true.B

  io.dtlbResp.ready := true.B // TODO: why dtlbResp needs a ready?
=======
  s0_out.uop.cf.exceptionVec(storeAddrMisaligned) := !s0_addr_aligned

  io.st_mask_out.valid       := s0_valid
  io.st_mask_out.bits.mask   := s0_out.mask
  io.st_mask_out.bits.sqIdx  := s0_out.uop.sqIdx

  io.stin.ready := s1_ready

  // Pipeline
  // --------------------------------------------------------------------------------
  // stage 1
  // --------------------------------------------------------------------------------
  // TLB resp (send paddr to dcache)
  val s1_valid  = RegInit(false.B)
  val s1_in     = RegEnable(s0_out, s0_fire)
  val s1_out    = Wire(new LsPipelineBundle)
  val s1_kill   = Wire(Bool())
  val s1_can_go = s2_ready
  val s1_fire   = s1_valid && !s1_kill && s1_can_go

  // mmio cbo decoder
  val s1_mmio_cbo  = s1_in.uop.ctrl.fuOpType === LSUOpType.cbo_clean ||
                     s1_in.uop.ctrl.fuOpType === LSUOpType.cbo_flush ||
                     s1_in.uop.ctrl.fuOpType === LSUOpType.cbo_inval
  val s1_paddr     = io.tlb.resp.bits.paddr(0)
  val s1_tlb_miss  = io.tlb.resp.bits.miss
  val s1_mmio      = s1_mmio_cbo
  val s1_exception = ExceptionNO.selectByFu(s1_out.uop.cf.exceptionVec, staCfg).asUInt.orR
  s1_kill := s1_in.uop.robIdx.needFlush(io.redirect) || s1_tlb_miss

  s1_ready := !s1_valid || s1_kill || s2_ready
  io.tlb.resp.ready := true.B // TODO: why dtlbResp needs a ready?
  when (s0_fire) { s1_valid := true.B }
  .elsewhen (s1_fire) { s1_valid := false.B }
  .elsewhen (s1_kill) { s1_valid := false.B }
>>>>>>> 1a718038

  // st-ld violation dectect request.
  io.stld_nuke_query.valid       := s1_valid && !s1_tlb_miss
  io.stld_nuke_query.bits.robIdx := s1_in.uop.robIdx
  io.stld_nuke_query.bits.paddr  := s1_paddr
  io.stld_nuke_query.bits.mask   := s1_in.mask

  // Send TLB feedback to store issue queue
  // Store feedback is generated in store_s1, sent to RS in store_s2
  io.feedback_slow.valid           := s1_fire
  io.feedback_slow.bits.hit        := !s1_tlb_miss
  io.feedback_slow.bits.flushState := io.tlb.resp.bits.ptwBack
  io.feedback_slow.bits.rsIdx      := s1_in.rsIdx
  io.feedback_slow.bits.sourceType := RSFeedbackType.tlbMiss
  XSDebug(io.feedback_slow.valid,
    "S1 Store: tlbHit: %d robIdx: %d\n",
    io.feedback_slow.bits.hit,
    io.feedback_slow.bits.rsIdx
  )
  io.feedback_slow.bits.dataInvalidSqIdx := DontCare

  // issue
  io.issue.valid := s1_valid && !s1_tlb_miss
  io.issue.bits  := RegEnable(s0_in, s0_valid)

  // rs feedback
  val s1_feedback = Wire(Valid(new RSFeedback))
  s1_feedback.valid                 := s1_valid & !s1_in.isHWPrefetch
  s1_feedback.bits.hit              := !s1_tlb_miss
  s1_feedback.bits.flushState       := io.tlb.resp.bits.ptwBack
  s1_feedback.bits.rsIdx            := s1_out.rsIdx
  s1_feedback.bits.sourceType       := RSFeedbackType.tlbMiss
  s1_feedback.bits.dataInvalidSqIdx := DontCare
  XSDebug(s1_feedback.valid,
    "S1 Store: tlbHit: %d robIdx: %d\n",
    s1_feedback.bits.hit,
    s1_feedback.bits.rsIdx
  )

  // get paddr from dtlb, check if rollback is needed
  // writeback store inst to lsq
<<<<<<< HEAD
  io.out.valid := io.in.valid && !s1_tlb_miss
  io.out.bits := io.in.bits
  io.out.bits.paddr := s1_paddr
  io.out.bits.miss := false.B
  io.out.bits.mmio := s1_mmio
  io.out.bits.atomic := s1_mmio
  io.out.bits.uop.exceptionVec(storePageFault) := io.dtlbResp.bits.excp(0).pf.st
  io.out.bits.uop.exceptionVec(storeAccessFault) := io.dtlbResp.bits.excp(0).af.st

  io.lsq.valid := io.in.valid
  io.lsq.bits := io.out.bits
=======
  s1_out        := s1_in
  s1_out.paddr  := s1_paddr
  s1_out.miss   := false.B
  s1_out.mmio   := s1_mmio
  s1_out.atomic := s1_mmio
  s1_out.uop.cf.exceptionVec(storePageFault)   := io.tlb.resp.bits.excp(0).pf.st
  s1_out.uop.cf.exceptionVec(storeAccessFault) := io.tlb.resp.bits.excp(0).af.st

  io.lsq.valid     := s1_valid
  io.lsq.bits      := s1_out
>>>>>>> 1a718038
  io.lsq.bits.miss := s1_tlb_miss

  // write below io.out.bits assign sentence to prevent overwriting values
  val s1_tlb_memidx = io.tlb.resp.bits.memidx
  when(s1_tlb_memidx.is_st && io.tlb.resp.valid && !s1_tlb_miss && s1_tlb_memidx.idx === s1_out.uop.sqIdx.value) {
    // printf("Store idx = %d\n", s1_tlb_memidx.idx)
    s1_out.uop.debugInfo.tlbRespTime := GTimer()
  }

  // Pipeline
  // --------------------------------------------------------------------------------
  // stage 2
  // --------------------------------------------------------------------------------
  // mmio check
  val s2_valid  = RegInit(false.B)
  val s2_in     = RegEnable(s1_out, s1_fire)
  val s2_out    = Wire(new LsPipelineBundle)
  val s2_kill   = Wire(Bool())
  val s2_can_go = s3_ready
  val s2_fire   = s2_valid && !s2_kill && s2_can_go

  s2_ready := !s2_valid || s2_kill || s3_ready
  when (s1_fire) { s2_valid := true.B }
  .elsewhen (s2_fire) { s2_valid := false.B }
  .elsewhen (s2_kill) { s2_valid := false.B }

  val s2_pmp = WireInit(io.pmp)
  val s2_static_pm = RegNext(io.tlb.resp.bits.static_pm)
  when (s2_static_pm.valid) {
    s2_pmp.ld    := false.B
    s2_pmp.st    := false.B
    s2_pmp.instr := false.B
    s2_pmp.mmio  := s2_static_pm.bits
  }

<<<<<<< HEAD
  val s2_exception = ExceptionNO.selectByFu(io.out.bits.uop.exceptionVec, StaCfg).asUInt.orR
  val is_mmio = io.in.bits.mmio || pmp.mmio

  io.in.ready := true.B
  io.out.bits := io.in.bits
  io.out.bits.mmio := is_mmio && !s2_exception
  io.out.bits.atomic := io.in.bits.atomic || pmp.atomic
  io.out.bits.uop.exceptionVec(storeAccessFault) := io.in.bits.uop.exceptionVec(storeAccessFault) || pmp.st
  io.out.valid := io.in.valid && (!is_mmio || s2_exception)
}

class StoreUnit_WriteBack(implicit p: Parameters) extends XSModule {
  val io = IO(new Bundle() {
    val redirect = Flipped(Valid(new Redirect))
    val in = Flipped(Decoupled(new LsPipelineBundle))
    val stout = DecoupledIO(new MemExuOutput) // writeback store
  })

  io.in.ready := true.B
=======
  val s2_exception = ExceptionNO.selectByFu(s2_out.uop.cf.exceptionVec, staCfg).asUInt.orR
  val s2_mmio = s2_in.mmio || s2_pmp.mmio
  s2_kill := (s2_mmio && !s2_exception) || s2_in.uop.robIdx.needFlush(io.redirect)

  s2_out        := s2_in
  s2_out.mmio   := s2_mmio && !s2_exception
  s2_out.atomic := s2_in.atomic || s2_pmp.atomic
  s2_out.uop.cf.exceptionVec(storeAccessFault) := s2_in.uop.cf.exceptionVec(storeAccessFault) || s2_pmp.st
>>>>>>> 1a718038

  // feedback tlb miss to RS in store_s2
  io.feedback_slow.valid := RegNext(s1_feedback.valid && !s1_out.uop.robIdx.needFlush(io.redirect))
  io.feedback_slow.bits  := RegNext(s1_feedback.bits)

  // mmio and exception
  io.lsq_replenish := s2_out

  // Pipeline
  // --------------------------------------------------------------------------------
  // stage 3
  // --------------------------------------------------------------------------------
  // store write back
  val s3_valid  = RegInit(false.B)
  val s3_in     = RegEnable(s2_out, s2_fire)
  val s3_out    = Wire(new ExuOutput)
  val s3_kill   = s3_in.uop.robIdx.needFlush(io.redirect)
  val s3_can_go = s3_ready
  val s3_fire   = s3_valid && !s3_kill && s3_can_go

  when (s2_fire) { s3_valid := (!s2_mmio || s2_exception) && !s2_out.isHWPrefetch  }
  .elsewhen (s3_fire) { s3_valid := false.B }
  .elsewhen (s3_kill) { s3_valid := false.B }

  // wb: writeback
  val SelectGroupSize   = RollbackGroupSize
  val lgSelectGroupSize = log2Ceil(SelectGroupSize)
  val TotalSelectCycles = scala.math.ceil(log2Ceil(LoadQueueRAWSize).toFloat / lgSelectGroupSize).toInt + 1

<<<<<<< HEAD
  val stout = Wire(new MemExuOutput)
  stout := DontCare
  stout.uop := io.in.bits.uop
  stout.data := DontCare
  stout.debug.isMMIO := io.in.bits.mmio
  stout.debug.paddr := io.in.bits.paddr
  stout.debug.vaddr := io.in.bits.vaddr
  stout.debug.isPerfCnt := false.B

=======
  s3_out                 := DontCare
  s3_out.uop             := s3_in.uop
  s3_out.data            := DontCare
  s3_out.redirectValid   := false.B
  s3_out.redirect        := DontCare
  s3_out.debug.isMMIO    := s3_in.mmio
  s3_out.debug.paddr     := s3_in.paddr
  s3_out.debug.vaddr     := s3_in.vaddr
  s3_out.debug.isPerfCnt := false.B
  s3_out.fflags          := DontCare

  // Pipeline
  // --------------------------------------------------------------------------------
  // stage x
  // --------------------------------------------------------------------------------
>>>>>>> 1a718038
  // delay TotalSelectCycles - 2 cycle(s)
  val TotalDelayCycles = TotalSelectCycles - 2
  val sx_valid = Wire(Vec(TotalDelayCycles + 1, Bool()))
  val sx_ready = Wire(Vec(TotalDelayCycles + 1, Bool()))
  val sx_in    = Wire(Vec(TotalDelayCycles + 1, new ExuOutput))

  // backward ready signal
  s3_ready := sx_ready.head
  for (i <- 0 until TotalDelayCycles + 1) {
    if (i == 0) {
      sx_valid(i) := s3_valid
      sx_in(i)    := s3_out
      sx_ready(i) := !s3_valid(i) || sx_in(i).uop.robIdx.needFlush(io.redirect) || (if (TotalDelayCycles == 0) io.stout.ready else sx_ready(i+1))
    } else {
      val cur_kill   = sx_in(i).uop.robIdx.needFlush(io.redirect)
      val cur_can_go = (if (i == TotalDelayCycles) io.stout.ready else sx_ready(i+1))
      val cur_fire   = sx_valid(i) && !cur_kill && cur_can_go
      val prev_fire  = sx_valid(i-1) && !sx_in(i-1).uop.robIdx.needFlush(io.redirect) && sx_ready(i)

      sx_ready(i) := !sx_valid(i) || cur_kill || (if (i == TotalDelayCycles) io.stout.ready else sx_ready(i+1))
      val sx_valid_can_go = prev_fire || cur_fire || cur_kill
      sx_valid(i) := RegEnable(Mux(prev_fire, true.B, false.B), sx_valid_can_go)
      sx_in(i) := RegEnable(sx_in(i-1), prev_fire)
    }
  }
<<<<<<< HEAD
  io.stout.valid := valid && !bits.uop.robIdx.needFlush(io.redirect)
  io.stout.bits := bits
}

class StoreUnit(implicit p: Parameters) extends XSModule {
  val io = IO(new Bundle() {
    val stin = Flipped(Decoupled(new MemExuInput))
    val redirect = Flipped(ValidIO(new Redirect))
    val feedbackSlow = ValidIO(new RSFeedback)
    val tlb = new TlbRequestIO()
    val pmp = Flipped(new PMPRespBundle())
    val lsq = ValidIO(new LsPipelineBundle)
    val lsq_replenish = Output(new LsPipelineBundle())
    val stout = DecoupledIO(new MemExuOutput) // writeback store
    // store mask, send to sq in store_s0
    val storeMaskOut = Valid(new StoreMaskBundle)
    val reExecuteQuery = Valid(new LoadReExecuteQueryIO)
    val issue = Valid(new MemExuInput)
    val debug_ls = Output(new DebugLsInfoBundle)
  })

  val store_s0 = Module(new StoreUnit_S0)
  val store_s1 = Module(new StoreUnit_S1)
  val store_s2 = Module(new StoreUnit_S2)
  val store_wb = Module(new StoreUnit_WriteBack)

  store_s0.io.in <> io.stin
  store_s0.io.dtlbReq <> io.tlb.req
  io.tlb.req_kill := false.B

  io.storeMaskOut.valid := store_s0.io.in.valid
  io.storeMaskOut.bits.mask := store_s0.io.out.bits.mask
  io.storeMaskOut.bits.sqIdx := store_s0.io.out.bits.uop.sqIdx

  PipelineConnect(store_s0.io.out, store_s1.io.in, true.B, store_s0.io.out.bits.uop.robIdx.needFlush(io.redirect))
  io.issue.valid := store_s1.io.in.valid && !store_s1.io.dtlbResp.bits.miss
  io.issue.bits := RegEnable(store_s0.io.in.bits, store_s0.io.in.valid)

  store_s1.io.dtlbResp <> io.tlb.resp
  io.lsq <> store_s1.io.lsq
  io.reExecuteQuery := store_s1.io.reExecuteQuery

  PipelineConnect(store_s1.io.out, store_s2.io.in, true.B, store_s1.io.out.bits.uop.robIdx.needFlush(io.redirect))

  // feedback tlb miss to RS in store_s2
  io.feedbackSlow.bits := RegNext(store_s1.io.rsFeedback.bits)
  io.feedbackSlow.valid := RegNext(store_s1.io.rsFeedback.valid && !store_s1.io.out.bits.uop.robIdx.needFlush(io.redirect))

  store_s2.io.pmpResp <> io.pmp
  store_s2.io.static_pm := RegNext(io.tlb.resp.bits.static_pm)
  io.lsq_replenish := store_s2.io.out.bits // mmio and exception
  PipelineConnect(store_s2.io.out, store_wb.io.in, true.B, store_s2.io.out.bits.uop.robIdx.needFlush(io.redirect))
=======
  val sx_last_valid = sx_valid.takeRight(1).head
  val sx_last_ready = sx_ready.takeRight(1).head
  val sx_last_in    = sx_in.takeRight(1).head
  sx_last_ready := !sx_last_valid || sx_last_in.uop.robIdx.needFlush(io.redirect) || io.stout.ready
>>>>>>> 1a718038

  io.stout.valid := sx_last_valid && !sx_last_in.uop.robIdx.needFlush(io.redirect)
  io.stout.bits := sx_last_in

  io.debug_ls := DontCare
  io.debug_ls.s1.isTlbFirstMiss := io.tlb.resp.valid && io.tlb.resp.bits.miss && io.tlb.resp.bits.debug.isFirstIssue
  io.debug_ls.s1_robIdx := s1_in.uop.robIdx.value

  private def printPipeLine(pipeline: LsPipelineBundle, cond: Bool, name: String): Unit = {
    XSDebug(cond,
      p"$name" + p" pc ${Hexadecimal(pipeline.uop.pc)} " +
        p"addr ${Hexadecimal(pipeline.vaddr)} -> ${Hexadecimal(pipeline.paddr)} " +
        p"op ${Binary(pipeline.uop.fuOpType)} " +
        p"data ${Hexadecimal(pipeline.data)} " +
        p"mask ${Hexadecimal(pipeline.mask)}\n"
    )
  }

  printPipeLine(s0_out, s0_valid, "S0")
  printPipeLine(s1_out, s1_valid, "S1")

  // perf cnt
  XSPerfAccumulate("s0_in_valid",                s0_valid)
  XSPerfAccumulate("s0_in_fire",                 s0_fire)
  XSPerfAccumulate("s0_in_fire_first_issue",     s0_fire && s0_isFirstIssue)
  XSPerfAccumulate("s0_addr_spec_success",       s0_fire && s0_saddr(VAddrBits-1, 12) === s0_in.src(0)(VAddrBits-1, 12))
  XSPerfAccumulate("s0_addr_spec_failed",        s0_fire && s0_saddr(VAddrBits-1, 12) =/= s0_in.src(0)(VAddrBits-1, 12))
  XSPerfAccumulate("s0_addr_spec_success_once",  s0_fire && s0_saddr(VAddrBits-1, 12) === s0_in.src(0)(VAddrBits-1, 12) && s0_isFirstIssue)
  XSPerfAccumulate("s0_addr_spec_failed_once",   s0_fire && s0_saddr(VAddrBits-1, 12) =/= s0_in.src(0)(VAddrBits-1, 12) && s0_isFirstIssue)

  XSPerfAccumulate("s1_in_valid",                s1_valid)
  XSPerfAccumulate("s1_in_fire",                 s1_fire)
  XSPerfAccumulate("s1_in_fire_first_issue",     s1_fire && s1_in.isFirstIssue)
  XSPerfAccumulate("s1_tlb_miss",                s1_fire && s1_tlb_miss)
  XSPerfAccumulate("s1_tlb_miss_first_issue",    s1_fire && s1_tlb_miss && s1_in.isFirstIssue)
  // end
}<|MERGE_RESOLUTION|>--- conflicted
+++ resolved
@@ -24,24 +24,11 @@
 import xiangshan.ExceptionNO._
 import xiangshan._
 import xiangshan.backend.fu.PMPRespBundle
-import xiangshan.backend.fu.FuConfig.StaCfg
+import xiangshan.backend.rob.DebugLsInfoBundle
 import xiangshan.cache.mmu.{TlbCmd, TlbReq, TlbRequestIO, TlbResp}
-import xiangshan.backend.Bundles.{MemExuInput, MemExuOutput}
-import xiangshan.backend.ctrlblock.DebugLsInfoBundle
 
 class StoreUnit(implicit p: Parameters) extends XSModule {
   val io = IO(new Bundle() {
-<<<<<<< HEAD
-    val in = Flipped(Decoupled(new MemExuInput))
-    val out = Decoupled(new LsPipelineBundle)
-    val dtlbReq = DecoupledIO(new TlbReq)
-  })
-
-  // send req to dtlb
-  // val saddr = io.in.bits.src(0) + SignExt(io.in.bits.uop.ctrl.imm(11,0), VAddrBits)
-  val imm12 = WireInit(io.in.bits.uop.imm(11,0))
-  val saddr_lo = io.in.bits.src(0)(11,0) + Cat(0.U(1.W), imm12)
-=======
     val redirect        = Flipped(ValidIO(new Redirect))
     val stin            = Flipped(Decoupled(new ExuInput))
     val issue           = Valid(new ExuInput)
@@ -79,48 +66,10 @@
   // val saddr = s0_in.bits.src(0) + SignExt(s0_in.bits.uop.ctrl.imm(11,0), VAddrBits)
   val imm12 = WireInit(s0_in.uop.ctrl.imm(11,0))
   val saddr_lo = s0_in.src(0)(11,0) + Cat(0.U(1.W), imm12)
->>>>>>> 1a718038
   val saddr_hi = Mux(saddr_lo(12),
     Mux(imm12(11), s0_in.src(0)(VAddrBits-1, 12), s0_in.src(0)(VAddrBits-1, 12)+1.U),
     Mux(imm12(11), s0_in.src(0)(VAddrBits-1, 12)+SignExt(1.U, VAddrBits-12), s0_in.src(0)(VAddrBits-1, 12)),
   )
-<<<<<<< HEAD
-  val saddr = Cat(saddr_hi, saddr_lo(11,0))
-
-  io.dtlbReq.bits.vaddr := saddr
-  io.dtlbReq.valid := io.in.valid
-  io.dtlbReq.bits.cmd := TlbCmd.write
-  io.dtlbReq.bits.size := LSUOpType.size(io.in.bits.uop.fuOpType)
-  io.dtlbReq.bits.kill := DontCare
-  io.dtlbReq.bits.memidx.is_ld := false.B
-  io.dtlbReq.bits.memidx.is_st := true.B
-  io.dtlbReq.bits.memidx.idx := io.in.bits.uop.sqIdx.value
-  io.dtlbReq.bits.debug.robIdx := io.in.bits.uop.robIdx
-  io.dtlbReq.bits.no_translate := false.B
-  io.dtlbReq.bits.debug.pc := io.in.bits.uop.pc
-  io.dtlbReq.bits.debug.isFirstIssue := io.in.bits.isFirstIssue
-
-  io.out.bits := DontCare
-  io.out.bits.vaddr := saddr
-
-  // Now data use its own io
-  // io.out.bits.data := genWdata(io.in.bits.src(1), io.in.bits.uop.ctrl.fuOpType(1,0))
-  io.out.bits.data := io.in.bits.src(1) // FIXME: remove data from pipeline
-  io.out.bits.uop := io.in.bits.uop
-  io.out.bits.miss := DontCare
-  io.out.bits.rsIdx := io.in.bits.iqIdx // guarded by io.in.valid
-  io.out.bits.mask := genWmask(io.out.bits.vaddr, io.in.bits.uop.fuOpType(1,0))
-  io.out.bits.isFirstIssue := io.in.bits.isFirstIssue // guarded by io.in.valid
-  io.out.bits.wlineflag := io.in.bits.uop.fuOpType === LSUOpType.cbo_zero
-  io.out.valid := io.in.valid
-  io.in.ready := io.out.ready
-  when(io.in.valid && io.in.bits.isFirstIssue) {
-    io.out.bits.uop.debugInfo.tlbFirstReqTime := GTimer()
-  }
-
-  // exception check
-  val addrAligned = LookupTree(io.in.bits.uop.fuOpType(1,0), List(
-=======
   val s0_saddr = Cat(saddr_hi, saddr_lo(11,0))
 
   io.tlb.req.valid             := s0_valid
@@ -155,52 +104,11 @@
 
   // exception check
   val s0_addr_aligned = LookupTree(s0_in.uop.ctrl.fuOpType(1,0), List(
->>>>>>> 1a718038
     "b00".U   -> true.B,              //b
     "b01".U   -> (s0_out.vaddr(0) === 0.U),   //h
     "b10".U   -> (s0_out.vaddr(1,0) === 0.U), //w
     "b11".U   -> (s0_out.vaddr(2,0) === 0.U)  //d
   ))
-<<<<<<< HEAD
-
-  io.out.bits.uop.exceptionVec(storeAddrMisaligned) := !addrAligned
-
-  XSPerfAccumulate("in_valid", io.in.valid)
-  XSPerfAccumulate("in_fire", io.in.fire)
-  XSPerfAccumulate("in_fire_first_issue", io.in.fire && io.in.bits.isFirstIssue)
-  XSPerfAccumulate("addr_spec_success", io.out.fire() && saddr(VAddrBits-1, 12) === io.in.bits.src(0)(VAddrBits-1, 12))
-  XSPerfAccumulate("addr_spec_failed", io.out.fire() && saddr(VAddrBits-1, 12) =/= io.in.bits.src(0)(VAddrBits-1, 12))
-  XSPerfAccumulate("addr_spec_success_once", io.out.fire() && saddr(VAddrBits-1, 12) === io.in.bits.src(0)(VAddrBits-1, 12) && io.in.bits.isFirstIssue)
-  XSPerfAccumulate("addr_spec_failed_once", io.out.fire() && saddr(VAddrBits-1, 12) =/= io.in.bits.src(0)(VAddrBits-1, 12) && io.in.bits.isFirstIssue)
-}
-
-// Store Pipeline Stage 1
-// TLB resp (send paddr to dcache)
-class StoreUnit_S1(implicit p: Parameters) extends XSModule {
-  val io = IO(new Bundle() {
-    val in = Flipped(Decoupled(new LsPipelineBundle))
-    val out = Decoupled(new LsPipelineBundle)
-    val lsq = ValidIO(new LsPipelineBundle())
-    val dtlbResp = Flipped(DecoupledIO(new TlbResp()))
-    val rsFeedback = ValidIO(new RSFeedback)
-    val reExecuteQuery = Valid(new LoadReExecuteQueryIO)
-  })
-
-  // mmio cbo decoder
-  val is_mmio_cbo = io.in.bits.uop.fuOpType === LSUOpType.cbo_clean ||
-    io.in.bits.uop.fuOpType === LSUOpType.cbo_flush ||
-    io.in.bits.uop.fuOpType === LSUOpType.cbo_inval
-
-  val s1_paddr = io.dtlbResp.bits.paddr(0)
-  val s1_tlb_miss = io.dtlbResp.bits.miss
-
-  val s1_mmio = is_mmio_cbo
-  val s1_exception = ExceptionNO.selectByFu(io.out.bits.uop.exceptionVec, StaCfg).asUInt.orR
-
-  io.in.ready := true.B
-
-  io.dtlbResp.ready := true.B // TODO: why dtlbResp needs a ready?
-=======
   s0_out.uop.cf.exceptionVec(storeAddrMisaligned) := !s0_addr_aligned
 
   io.st_mask_out.valid       := s0_valid
@@ -236,7 +144,6 @@
   when (s0_fire) { s1_valid := true.B }
   .elsewhen (s1_fire) { s1_valid := false.B }
   .elsewhen (s1_kill) { s1_valid := false.B }
->>>>>>> 1a718038
 
   // st-ld violation dectect request.
   io.stld_nuke_query.valid       := s1_valid && !s1_tlb_miss
@@ -278,19 +185,6 @@
 
   // get paddr from dtlb, check if rollback is needed
   // writeback store inst to lsq
-<<<<<<< HEAD
-  io.out.valid := io.in.valid && !s1_tlb_miss
-  io.out.bits := io.in.bits
-  io.out.bits.paddr := s1_paddr
-  io.out.bits.miss := false.B
-  io.out.bits.mmio := s1_mmio
-  io.out.bits.atomic := s1_mmio
-  io.out.bits.uop.exceptionVec(storePageFault) := io.dtlbResp.bits.excp(0).pf.st
-  io.out.bits.uop.exceptionVec(storeAccessFault) := io.dtlbResp.bits.excp(0).af.st
-
-  io.lsq.valid := io.in.valid
-  io.lsq.bits := io.out.bits
-=======
   s1_out        := s1_in
   s1_out.paddr  := s1_paddr
   s1_out.miss   := false.B
@@ -301,7 +195,6 @@
 
   io.lsq.valid     := s1_valid
   io.lsq.bits      := s1_out
->>>>>>> 1a718038
   io.lsq.bits.miss := s1_tlb_miss
 
   // write below io.out.bits assign sentence to prevent overwriting values
@@ -337,27 +230,6 @@
     s2_pmp.mmio  := s2_static_pm.bits
   }
 
-<<<<<<< HEAD
-  val s2_exception = ExceptionNO.selectByFu(io.out.bits.uop.exceptionVec, StaCfg).asUInt.orR
-  val is_mmio = io.in.bits.mmio || pmp.mmio
-
-  io.in.ready := true.B
-  io.out.bits := io.in.bits
-  io.out.bits.mmio := is_mmio && !s2_exception
-  io.out.bits.atomic := io.in.bits.atomic || pmp.atomic
-  io.out.bits.uop.exceptionVec(storeAccessFault) := io.in.bits.uop.exceptionVec(storeAccessFault) || pmp.st
-  io.out.valid := io.in.valid && (!is_mmio || s2_exception)
-}
-
-class StoreUnit_WriteBack(implicit p: Parameters) extends XSModule {
-  val io = IO(new Bundle() {
-    val redirect = Flipped(Valid(new Redirect))
-    val in = Flipped(Decoupled(new LsPipelineBundle))
-    val stout = DecoupledIO(new MemExuOutput) // writeback store
-  })
-
-  io.in.ready := true.B
-=======
   val s2_exception = ExceptionNO.selectByFu(s2_out.uop.cf.exceptionVec, staCfg).asUInt.orR
   val s2_mmio = s2_in.mmio || s2_pmp.mmio
   s2_kill := (s2_mmio && !s2_exception) || s2_in.uop.robIdx.needFlush(io.redirect)
@@ -366,7 +238,6 @@
   s2_out.mmio   := s2_mmio && !s2_exception
   s2_out.atomic := s2_in.atomic || s2_pmp.atomic
   s2_out.uop.cf.exceptionVec(storeAccessFault) := s2_in.uop.cf.exceptionVec(storeAccessFault) || s2_pmp.st
->>>>>>> 1a718038
 
   // feedback tlb miss to RS in store_s2
   io.feedback_slow.valid := RegNext(s1_feedback.valid && !s1_out.uop.robIdx.needFlush(io.redirect))
@@ -396,17 +267,6 @@
   val lgSelectGroupSize = log2Ceil(SelectGroupSize)
   val TotalSelectCycles = scala.math.ceil(log2Ceil(LoadQueueRAWSize).toFloat / lgSelectGroupSize).toInt + 1
 
-<<<<<<< HEAD
-  val stout = Wire(new MemExuOutput)
-  stout := DontCare
-  stout.uop := io.in.bits.uop
-  stout.data := DontCare
-  stout.debug.isMMIO := io.in.bits.mmio
-  stout.debug.paddr := io.in.bits.paddr
-  stout.debug.vaddr := io.in.bits.vaddr
-  stout.debug.isPerfCnt := false.B
-
-=======
   s3_out                 := DontCare
   s3_out.uop             := s3_in.uop
   s3_out.data            := DontCare
@@ -422,7 +282,6 @@
   // --------------------------------------------------------------------------------
   // stage x
   // --------------------------------------------------------------------------------
->>>>>>> 1a718038
   // delay TotalSelectCycles - 2 cycle(s)
   val TotalDelayCycles = TotalSelectCycles - 2
   val sx_valid = Wire(Vec(TotalDelayCycles + 1, Bool()))
@@ -448,65 +307,10 @@
       sx_in(i) := RegEnable(sx_in(i-1), prev_fire)
     }
   }
-<<<<<<< HEAD
-  io.stout.valid := valid && !bits.uop.robIdx.needFlush(io.redirect)
-  io.stout.bits := bits
-}
-
-class StoreUnit(implicit p: Parameters) extends XSModule {
-  val io = IO(new Bundle() {
-    val stin = Flipped(Decoupled(new MemExuInput))
-    val redirect = Flipped(ValidIO(new Redirect))
-    val feedbackSlow = ValidIO(new RSFeedback)
-    val tlb = new TlbRequestIO()
-    val pmp = Flipped(new PMPRespBundle())
-    val lsq = ValidIO(new LsPipelineBundle)
-    val lsq_replenish = Output(new LsPipelineBundle())
-    val stout = DecoupledIO(new MemExuOutput) // writeback store
-    // store mask, send to sq in store_s0
-    val storeMaskOut = Valid(new StoreMaskBundle)
-    val reExecuteQuery = Valid(new LoadReExecuteQueryIO)
-    val issue = Valid(new MemExuInput)
-    val debug_ls = Output(new DebugLsInfoBundle)
-  })
-
-  val store_s0 = Module(new StoreUnit_S0)
-  val store_s1 = Module(new StoreUnit_S1)
-  val store_s2 = Module(new StoreUnit_S2)
-  val store_wb = Module(new StoreUnit_WriteBack)
-
-  store_s0.io.in <> io.stin
-  store_s0.io.dtlbReq <> io.tlb.req
-  io.tlb.req_kill := false.B
-
-  io.storeMaskOut.valid := store_s0.io.in.valid
-  io.storeMaskOut.bits.mask := store_s0.io.out.bits.mask
-  io.storeMaskOut.bits.sqIdx := store_s0.io.out.bits.uop.sqIdx
-
-  PipelineConnect(store_s0.io.out, store_s1.io.in, true.B, store_s0.io.out.bits.uop.robIdx.needFlush(io.redirect))
-  io.issue.valid := store_s1.io.in.valid && !store_s1.io.dtlbResp.bits.miss
-  io.issue.bits := RegEnable(store_s0.io.in.bits, store_s0.io.in.valid)
-
-  store_s1.io.dtlbResp <> io.tlb.resp
-  io.lsq <> store_s1.io.lsq
-  io.reExecuteQuery := store_s1.io.reExecuteQuery
-
-  PipelineConnect(store_s1.io.out, store_s2.io.in, true.B, store_s1.io.out.bits.uop.robIdx.needFlush(io.redirect))
-
-  // feedback tlb miss to RS in store_s2
-  io.feedbackSlow.bits := RegNext(store_s1.io.rsFeedback.bits)
-  io.feedbackSlow.valid := RegNext(store_s1.io.rsFeedback.valid && !store_s1.io.out.bits.uop.robIdx.needFlush(io.redirect))
-
-  store_s2.io.pmpResp <> io.pmp
-  store_s2.io.static_pm := RegNext(io.tlb.resp.bits.static_pm)
-  io.lsq_replenish := store_s2.io.out.bits // mmio and exception
-  PipelineConnect(store_s2.io.out, store_wb.io.in, true.B, store_s2.io.out.bits.uop.robIdx.needFlush(io.redirect))
-=======
   val sx_last_valid = sx_valid.takeRight(1).head
   val sx_last_ready = sx_ready.takeRight(1).head
   val sx_last_in    = sx_in.takeRight(1).head
   sx_last_ready := !sx_last_valid || sx_last_in.uop.robIdx.needFlush(io.redirect) || io.stout.ready
->>>>>>> 1a718038
 
   io.stout.valid := sx_last_valid && !sx_last_in.uop.robIdx.needFlush(io.redirect)
   io.stout.bits := sx_last_in
@@ -517,9 +321,9 @@
 
   private def printPipeLine(pipeline: LsPipelineBundle, cond: Bool, name: String): Unit = {
     XSDebug(cond,
-      p"$name" + p" pc ${Hexadecimal(pipeline.uop.pc)} " +
+      p"$name" + p" pc ${Hexadecimal(pipeline.uop.cf.pc)} " +
         p"addr ${Hexadecimal(pipeline.vaddr)} -> ${Hexadecimal(pipeline.paddr)} " +
-        p"op ${Binary(pipeline.uop.fuOpType)} " +
+        p"op ${Binary(pipeline.uop.ctrl.fuOpType)} " +
         p"data ${Hexadecimal(pipeline.data)} " +
         p"mask ${Hexadecimal(pipeline.mask)}\n"
     )
