/***************************************************************************************
* Copyright (c) 2020-2021 Institute of Computing Technology, Chinese Academy of Sciences
* Copyright (c) 2020-2021 Peng Cheng Laboratory
*
* XiangShan is licensed under Mulan PSL v2.
* You can use this software according to the terms and conditions of the Mulan PSL v2.
* You may obtain a copy of Mulan PSL v2 at:
*          http://license.coscl.org.cn/MulanPSL2
*
* THIS SOFTWARE IS PROVIDED ON AN "AS IS" BASIS, WITHOUT WARRANTIES OF ANY KIND,
* EITHER EXPRESS OR IMPLIED, INCLUDING BUT NOT LIMITED TO NON-INFRINGEMENT,
* MERCHANTABILITY OR FIT FOR A PARTICULAR PURPOSE.
*
* See the Mulan PSL v2 for more details.
***************************************************************************************/

package xiangshan.mem

import chipsalliance.rocketchip.config.Parameters
import chisel3._
import chisel3.util._
import utils._
import xiangshan.ExceptionNO._
import xiangshan._
import xiangshan.backend.fu.PMPRespBundle
import xiangshan.cache._
import xiangshan.cache.mmu.{TlbCmd, TlbReq, TlbRequestIO, TlbResp}

class LoadToLsqIO(implicit p: Parameters) extends XSBundle {
  val loadIn = ValidIO(new LsPipelineBundle)
  val ldout = Flipped(DecoupledIO(new ExuOutput))
  val loadDataForwarded = Output(Bool())
  val dcacheRequireReplay = Output(Bool())
  val forward = new PipeLoadForwardQueryIO
  val loadViolationQuery = new LoadViolationQueryIO
}

class LoadToLoadIO(implicit p: Parameters) extends XSBundle {
  // load to load fast path is limited to ld (64 bit) used as vaddr src1 only
  val data = UInt(XLEN.W)
  val valid = Bool()
}

// Load Pipeline Stage 0
// Generate addr, use addr to query DCache and DTLB
class LoadUnit_S0(implicit p: Parameters) extends XSModule with HasDCacheParameters{
  val io = IO(new Bundle() {
    val in = Flipped(Decoupled(new ExuInput))
    val out = Decoupled(new LsPipelineBundle)
    val fastpath = Input(Vec(LoadPipelineWidth, new LoadToLoadIO))
    val dtlbReq = DecoupledIO(new TlbReq)
    val dcacheReq = DecoupledIO(new DCacheWordReq)
    val rsIdx = Input(UInt(log2Up(IssQueSize).W))
    val isFirstIssue = Input(Bool())
    val loadFastMatch = Input(UInt(exuParameters.LduCnt.W))
  })
  require(LoadPipelineWidth == exuParameters.LduCnt)

  val s0_uop = io.in.bits.uop
  val imm12 = WireInit(s0_uop.ctrl.imm(11,0))

  val s0_vaddr = WireInit(io.in.bits.src(0) + SignExt(s0_uop.ctrl.imm(11,0), VAddrBits))
  val s0_mask = WireInit(genWmask(s0_vaddr, s0_uop.ctrl.fuOpType(1,0)))

  if (EnableLoadToLoadForward) {
    // slow vaddr from non-load insts
    val slowpath_vaddr = io.in.bits.src(0) + SignExt(s0_uop.ctrl.imm(11,0), VAddrBits)
    val slowpath_mask = genWmask(slowpath_vaddr, s0_uop.ctrl.fuOpType(1,0))

    // fast vaddr from load insts
    val fastpath_vaddrs = WireInit(VecInit(List.tabulate(LoadPipelineWidth)(i => {
      io.fastpath(i).data + SignExt(s0_uop.ctrl.imm(11,0), VAddrBits)
    })))
    val fastpath_masks = WireInit(VecInit(List.tabulate(LoadPipelineWidth)(i => {
      genWmask(fastpath_vaddrs(i), s0_uop.ctrl.fuOpType(1,0))
    })))
    val fastpath_vaddr = Mux1H(io.loadFastMatch, fastpath_vaddrs)
    val fastpath_mask  = Mux1H(io.loadFastMatch, fastpath_masks)

    // select vaddr from 2 alus
    s0_vaddr := Mux(io.loadFastMatch.orR, fastpath_vaddr, slowpath_vaddr)
    s0_mask  := Mux(io.loadFastMatch.orR, fastpath_mask, slowpath_mask)
    XSPerfAccumulate("load_to_load_forward", io.loadFastMatch.orR && io.in.fire())
  }

  val isSoftPrefetch = LSUOpType.isPrefetch(s0_uop.ctrl.fuOpType)
  val isSoftPrefetchRead = s0_uop.ctrl.fuOpType === LSUOpType.prefetch_r
  val isSoftPrefetchWrite = s0_uop.ctrl.fuOpType === LSUOpType.prefetch_w

  // query DTLB
  io.dtlbReq.valid := io.in.valid
  io.dtlbReq.bits.vaddr := s0_vaddr
  io.dtlbReq.bits.cmd := TlbCmd.read
  io.dtlbReq.bits.size := LSUOpType.size(io.in.bits.uop.ctrl.fuOpType)
  io.dtlbReq.bits.robIdx := s0_uop.robIdx
  io.dtlbReq.bits.debug.pc := s0_uop.cf.pc
  io.dtlbReq.bits.debug.isFirstIssue := io.isFirstIssue

  // query DCache
  io.dcacheReq.valid := io.in.valid
  when (isSoftPrefetchRead) {
    io.dcacheReq.bits.cmd  := MemoryOpConstants.M_PFR
  }.elsewhen (isSoftPrefetchWrite) {
    io.dcacheReq.bits.cmd  := MemoryOpConstants.M_PFW
  }.otherwise {
    io.dcacheReq.bits.cmd  := MemoryOpConstants.M_XRD
  }
  io.dcacheReq.bits.addr := s0_vaddr
  io.dcacheReq.bits.mask := s0_mask
  io.dcacheReq.bits.data := DontCare
  when(isSoftPrefetch) {
    io.dcacheReq.bits.instrtype := SOFT_PREFETCH.U
  }.otherwise {
    io.dcacheReq.bits.instrtype := LOAD_SOURCE.U
  }

  // TODO: update cache meta
  io.dcacheReq.bits.id   := DontCare

  val addrAligned = LookupTree(s0_uop.ctrl.fuOpType(1, 0), List(
    "b00".U   -> true.B,                   //b
    "b01".U   -> (s0_vaddr(0)    === 0.U), //h
    "b10".U   -> (s0_vaddr(1, 0) === 0.U), //w
    "b11".U   -> (s0_vaddr(2, 0) === 0.U)  //d
  ))

  io.out.valid := io.in.valid && io.dcacheReq.ready

  io.out.bits := DontCare
  io.out.bits.vaddr := s0_vaddr
  io.out.bits.mask := s0_mask
  io.out.bits.uop := s0_uop
  io.out.bits.uop.cf.exceptionVec(loadAddrMisaligned) := !addrAligned
  io.out.bits.rsIdx := io.rsIdx
  io.out.bits.isFirstIssue := io.isFirstIssue
  io.out.bits.isSoftPrefetch := isSoftPrefetch

  io.in.ready := !io.in.valid || (io.out.ready && io.dcacheReq.ready)

  XSDebug(io.dcacheReq.fire(),
    p"[DCACHE LOAD REQ] pc ${Hexadecimal(s0_uop.cf.pc)}, vaddr ${Hexadecimal(s0_vaddr)}\n"
  )
  XSPerfAccumulate("in_valid", io.in.valid)
  XSPerfAccumulate("in_fire", io.in.fire)
  XSPerfAccumulate("in_fire_first_issue", io.in.valid && io.isFirstIssue)
  XSPerfAccumulate("stall_out", io.out.valid && !io.out.ready && io.dcacheReq.ready)
  XSPerfAccumulate("stall_dcache", io.out.valid && io.out.ready && !io.dcacheReq.ready)
  XSPerfAccumulate("addr_spec_success", io.out.fire() && s0_vaddr(VAddrBits-1, 12) === io.in.bits.src(0)(VAddrBits-1, 12))
  XSPerfAccumulate("addr_spec_failed", io.out.fire() && s0_vaddr(VAddrBits-1, 12) =/= io.in.bits.src(0)(VAddrBits-1, 12))
  XSPerfAccumulate("addr_spec_success_once", io.out.fire() && s0_vaddr(VAddrBits-1, 12) === io.in.bits.src(0)(VAddrBits-1, 12) && io.isFirstIssue)
  XSPerfAccumulate("addr_spec_failed_once", io.out.fire() && s0_vaddr(VAddrBits-1, 12) =/= io.in.bits.src(0)(VAddrBits-1, 12) && io.isFirstIssue)
}


// Load Pipeline Stage 1
// TLB resp (send paddr to dcache)
class LoadUnit_S1(implicit p: Parameters) extends XSModule {
  val io = IO(new Bundle() {
    val in = Flipped(Decoupled(new LsPipelineBundle))
    val out = Decoupled(new LsPipelineBundle)
    val dtlbResp = Flipped(DecoupledIO(new TlbResp))
    val dcachePAddr = Output(UInt(PAddrBits.W))
    val dcacheKill = Output(Bool())
    val fastUopKill = Output(Bool())
    val dcacheBankConflict = Input(Bool())
    val fullForwardFast = Output(Bool())
    val sbuffer = new LoadForwardQueryIO
    val lsq = new PipeLoadForwardQueryIO
    val loadViolationQueryReq = Decoupled(new LoadViolationQueryReq)
    val rsFeedback = ValidIO(new RSFeedback)
    val csrCtrl = Flipped(new CustomCSRCtrlIO)
    val needLdVioCheckRedo = Output(Bool())
  })

  val s1_uop = io.in.bits.uop
  val s1_paddr = io.dtlbResp.bits.paddr
  // af & pf exception were modified below.
  val s1_exception = ExceptionNO.selectByFu(io.out.bits.uop.cf.exceptionVec, lduCfg).asUInt.orR
  val s1_tlb_miss = io.dtlbResp.bits.miss
  val s1_mask = io.in.bits.mask
  val s1_bank_conflict = io.dcacheBankConflict

  io.out.bits := io.in.bits // forwardXX field will be updated in s1

  io.dtlbResp.ready := true.B

  // TOOD: PMA check
  io.dcachePAddr := s1_paddr
  //io.dcacheKill := s1_tlb_miss || s1_exception || s1_mmio
  io.dcacheKill := s1_tlb_miss || s1_exception
  io.fastUopKill := io.dtlbResp.bits.fast_miss || s1_exception

  // load forward query datapath
  io.sbuffer.valid := io.in.valid && !(s1_exception || s1_tlb_miss)
  io.sbuffer.vaddr := io.in.bits.vaddr
  io.sbuffer.paddr := s1_paddr
  io.sbuffer.uop := s1_uop
  io.sbuffer.sqIdx := s1_uop.sqIdx
  io.sbuffer.mask := s1_mask
  io.sbuffer.pc := s1_uop.cf.pc // FIXME: remove it

  io.lsq.valid := io.in.valid && !(s1_exception || s1_tlb_miss)
  io.lsq.vaddr := io.in.bits.vaddr
  io.lsq.paddr := s1_paddr
  io.lsq.uop := s1_uop
  io.lsq.sqIdx := s1_uop.sqIdx
  io.lsq.sqIdxMask := DontCare // will be overwritten by sqIdxMask pre-generated in s0
  io.lsq.mask := s1_mask
  io.lsq.pc := s1_uop.cf.pc // FIXME: remove it

  // ld-ld violation query
  io.loadViolationQueryReq.valid := io.in.valid && !(s1_exception || s1_tlb_miss)
  io.loadViolationQueryReq.bits.paddr := s1_paddr
  io.loadViolationQueryReq.bits.uop := s1_uop

  // Generate forwardMaskFast to wake up insts earlier
  val forwardMaskFast = io.lsq.forwardMaskFast.asUInt | io.sbuffer.forwardMaskFast.asUInt
  io.fullForwardFast := (~forwardMaskFast & s1_mask) === 0.U

  // Generate feedback signal caused by:
  // * dcache bank conflict
  // * need redo ld-ld violation check
  val needLdVioCheckRedo = io.loadViolationQueryReq.valid &&
    !io.loadViolationQueryReq.ready &&
    RegNext(io.csrCtrl.ldld_vio_check_enable)
  io.needLdVioCheckRedo := needLdVioCheckRedo
  io.rsFeedback.valid := io.in.valid && (s1_bank_conflict || needLdVioCheckRedo)
  io.rsFeedback.bits.hit := false.B // we have found s1_bank_conflict / re do ld-ld violation check
  io.rsFeedback.bits.rsIdx := io.in.bits.rsIdx
  io.rsFeedback.bits.flushState := io.in.bits.ptwBack
  io.rsFeedback.bits.sourceType := Mux(s1_bank_conflict, RSFeedbackType.bankConflict, RSFeedbackType.ldVioCheckRedo)
  io.rsFeedback.bits.dataInvalidSqIdx := DontCare

  // if replay is detected in load_s1,
  // load inst will be canceled immediately
  io.out.valid := io.in.valid && !io.rsFeedback.valid
  io.out.bits.paddr := s1_paddr
  io.out.bits.tlbMiss := s1_tlb_miss

  // current ori test will cause the case of ldest == 0, below will be modifeid in the future.
  // af & pf exception were modified
  io.out.bits.uop.cf.exceptionVec(loadPageFault) := io.dtlbResp.bits.excp.pf.ld
  io.out.bits.uop.cf.exceptionVec(loadAccessFault) := io.dtlbResp.bits.excp.af.ld

  io.out.bits.ptwBack := io.dtlbResp.bits.ptwBack
  io.out.bits.rsIdx := io.in.bits.rsIdx

  io.out.bits.isSoftPrefetch := io.in.bits.isSoftPrefetch

  io.in.ready := !io.in.valid || io.out.ready

  XSPerfAccumulate("in_valid", io.in.valid)
  XSPerfAccumulate("in_fire", io.in.fire)
  XSPerfAccumulate("in_fire_first_issue", io.in.fire && io.in.bits.isFirstIssue)
  XSPerfAccumulate("tlb_miss", io.in.fire && s1_tlb_miss)
  XSPerfAccumulate("tlb_miss_first_issue", io.in.fire && s1_tlb_miss && io.in.bits.isFirstIssue)
  XSPerfAccumulate("stall_out", io.out.valid && !io.out.ready)
}

// Load Pipeline Stage 2
// DCache resp
class LoadUnit_S2(implicit p: Parameters) extends XSModule with HasLoadHelper {
  val io = IO(new Bundle() {
    val in = Flipped(Decoupled(new LsPipelineBundle))
    val out = Decoupled(new LsPipelineBundle)
    val rsFeedback = ValidIO(new RSFeedback)
    val dcacheResp = Flipped(DecoupledIO(new DCacheWordResp))
    val pmpResp = Flipped(new PMPRespBundle())
    val lsq = new LoadForwardQueryIO
    val dataInvalidSqIdx = Input(UInt())
    val sbuffer = new LoadForwardQueryIO
    val dataForwarded = Output(Bool())
    val dcacheRequireReplay = Output(Bool())
    val fullForward = Output(Bool())
    val fastpath = Output(new LoadToLoadIO)
    val dcache_kill = Output(Bool())
    val loadViolationQueryResp = Flipped(Valid(new LoadViolationQueryResp))
    val csrCtrl = Flipped(new CustomCSRCtrlIO)
    val sentFastUop = Input(Bool())
    val static_pm = Input(Valid(Bool())) // valid for static, bits for mmio
  })

  val pmp = WireInit(io.pmpResp)
  when (io.static_pm.valid) {
    pmp.ld := false.B
    pmp.st := false.B
    pmp.instr := false.B
    pmp.mmio := io.static_pm.bits
  }

  val s2_is_prefetch = io.in.bits.isSoftPrefetch

  // exception that may cause load addr to be invalid / illegal
  //
  // if such exception happen, that inst and its exception info
  // will be force writebacked to rob 
  val s2_exception_vec = WireInit(io.in.bits.uop.cf.exceptionVec)
  s2_exception_vec(loadAccessFault) := io.in.bits.uop.cf.exceptionVec(loadAccessFault) || pmp.ld
  // soft prefetch will not trigger any exception (but ecc error interrupt may be triggered)
  when (s2_is_prefetch) {
    s2_exception_vec := 0.U.asTypeOf(s2_exception_vec.cloneType)
  } 
  val s2_exception = ExceptionNO.selectByFu(s2_exception_vec, lduCfg).asUInt.orR

  // s2_exception_vec add exception caused by ecc error
  //
  // ecc data error is slow to generate, so we will not use it until the last moment
  // (s2_exception_with_error_vec is the final output: io.out.bits.uop.cf.exceptionVec)
  val s2_exception_with_error_vec = WireInit(s2_exception_vec)
  // now cache ecc error will raise an access fault
  // at the same time, error info (including error paddr) will be write to
  // an customized CSR "CACHE_ERROR"
  s2_exception_with_error_vec(loadAccessFault) := s2_exception_vec(loadAccessFault) ||
    io.dcacheResp.bits.error &&
    io.csrCtrl.cache_error_enable
  val debug_s2_exception_with_error = ExceptionNO.selectByFu(s2_exception_with_error_vec, lduCfg).asUInt.orR

  val actually_mmio = pmp.mmio
  val s2_uop = io.in.bits.uop
  val s2_mask = io.in.bits.mask
  val s2_paddr = io.in.bits.paddr
  val s2_tlb_miss = io.in.bits.tlbMiss
  val s2_mmio = !s2_is_prefetch && actually_mmio && !s2_exception
  val s2_cache_miss = io.dcacheResp.bits.miss
  val s2_cache_replay = io.dcacheResp.bits.replay
<<<<<<< HEAD
=======
  val s2_cache_error = io.dcacheResp.bits.error

  // val cnt = RegInit(127.U)
  // cnt := cnt + io.in.valid.asUInt
  // val s2_forward_fail = io.lsq.matchInvalid || io.sbuffer.matchInvalid || cnt === 0.U

>>>>>>> 026615fc
  val s2_forward_fail = io.lsq.matchInvalid || io.sbuffer.matchInvalid
  val s2_ldld_violation = io.loadViolationQueryResp.valid &&
    io.loadViolationQueryResp.bits.have_violation &&
    RegNext(io.csrCtrl.ldld_vio_check_enable)
  val s2_data_invalid = io.lsq.dataInvalid && !s2_forward_fail

  io.dcache_kill := pmp.ld || pmp.mmio // move pmp resp kill to outside
  io.dcacheResp.ready := true.B
  val dcacheShouldResp = !(s2_tlb_miss || s2_exception || s2_mmio || s2_is_prefetch)
  assert(!(io.in.valid && (dcacheShouldResp && !io.dcacheResp.valid)), "DCache response got lost")

  // merge forward result
  // lsq has higher priority than sbuffer
  val forwardMask = Wire(Vec(8, Bool()))
  val forwardData = Wire(Vec(8, UInt(8.W)))

  val fullForward = (~forwardMask.asUInt & s2_mask) === 0.U && !io.lsq.dataInvalid
  io.lsq := DontCare
  io.sbuffer := DontCare
  io.fullForward := fullForward

  // generate XLEN/8 Muxs
  for (i <- 0 until XLEN / 8) {
    forwardMask(i) := io.lsq.forwardMask(i) || io.sbuffer.forwardMask(i)
    forwardData(i) := Mux(io.lsq.forwardMask(i), io.lsq.forwardData(i), io.sbuffer.forwardData(i))
  }

  XSDebug(io.out.fire(), "[FWD LOAD RESP] pc %x fwd %x(%b) + %x(%b)\n",
    s2_uop.cf.pc,
    io.lsq.forwardData.asUInt, io.lsq.forwardMask.asUInt,
    io.in.bits.forwardData.asUInt, io.in.bits.forwardMask.asUInt
  )

  // data merge
  val rdataVec = VecInit((0 until XLEN / 8).map(j =>
    Mux(forwardMask(j), forwardData(j), io.dcacheResp.bits.data(8*(j+1)-1, 8*j))))
  val rdata = rdataVec.asUInt
  val rdataSel = LookupTree(s2_paddr(2, 0), List(
    "b000".U -> rdata(63, 0),
    "b001".U -> rdata(63, 8),
    "b010".U -> rdata(63, 16),
    "b011".U -> rdata(63, 24),
    "b100".U -> rdata(63, 32),
    "b101".U -> rdata(63, 40),
    "b110".U -> rdata(63, 48),
    "b111".U -> rdata(63, 56)
  ))
  val rdataPartialLoad = rdataHelper(s2_uop, rdataSel)

  io.out.valid := io.in.valid && !s2_tlb_miss && !s2_data_invalid
  // Inst will be canceled in store queue / lsq,
  // so we do not need to care about flush in load / store unit's out.valid
  io.out.bits := io.in.bits
  io.out.bits.data := rdataPartialLoad
  // when exception occurs, set it to not miss and let it write back to rob (via int port)
  if (EnableFastForward) {
    io.out.bits.miss := s2_cache_miss && 
      !s2_exception && 
      !s2_forward_fail &&
      !s2_ldld_violation &&
      !fullForward &&
      !s2_is_prefetch
  } else {
    io.out.bits.miss := s2_cache_miss &&
      !s2_exception &&
      !s2_forward_fail &&
      !s2_ldld_violation &&
      !s2_is_prefetch
  }
  io.out.bits.uop.ctrl.fpWen := io.in.bits.uop.ctrl.fpWen && !s2_exception
  // if forward fail, replay this inst from fetch
  val forwardFailReplay = s2_forward_fail && !s2_mmio && !s2_is_prefetch && !s2_tlb_miss
  // if ld-ld violation is detected, replay from this inst from fetch
  val ldldVioReplay = s2_ldld_violation && !s2_mmio && !s2_is_prefetch && !s2_tlb_miss
  val s2_need_replay_from_fetch = (s2_forward_fail || s2_ldld_violation) && !s2_mmio && !s2_is_prefetch && !s2_tlb_miss
  io.out.bits.uop.ctrl.replayInst := s2_need_replay_from_fetch
  io.out.bits.mmio := s2_mmio
  io.out.bits.uop.ctrl.flushPipe := s2_mmio && io.sentFastUop
  io.out.bits.uop.cf.exceptionVec := s2_exception_with_error_vec

  // For timing reasons, sometimes we can not let
  // io.out.bits.miss := s2_cache_miss && !s2_exception && !fullForward
  // We use io.dataForwarded instead. It means forward logic have prepared all data needed,
  // and dcache query is no longer needed.
  // Such inst will be writebacked from load queue.
  io.dataForwarded := s2_cache_miss && fullForward && !s2_exception && !s2_forward_fail
  // io.out.bits.forwardX will be send to lq
  io.out.bits.forwardMask := forwardMask
  // data retbrived from dcache is also included in io.out.bits.forwardData
  io.out.bits.forwardData := rdataVec

  io.in.ready := io.out.ready || !io.in.valid

  // feedback tlb result to RS
  io.rsFeedback.valid := io.in.valid
  val s2_need_replay_from_rs = Wire(Bool())
  if (EnableFastForward) {
    s2_need_replay_from_rs :=
      s2_tlb_miss || // replay if dtlb miss
      s2_cache_replay && !s2_is_prefetch && !s2_ldld_violation && !s2_forward_fail && !s2_ldld_violation && !s2_mmio && !s2_exception && !fullForward || // replay if dcache miss queue full / busy
      s2_data_invalid && !s2_is_prefetch && !s2_ldld_violation && !s2_forward_fail && !s2_ldld_violation // replay if store to load forward data is not ready 
  } else {
    // Note that if all parts of data are available in sq / sbuffer, replay required by dcache will not be scheduled   
    s2_need_replay_from_rs := 
      s2_tlb_miss || // replay if dtlb miss
      s2_cache_replay && !s2_is_prefetch && !s2_ldld_violation && !s2_forward_fail && !s2_ldld_violation && !s2_mmio && !s2_exception && !io.dataForwarded || // replay if dcache miss queue full / busy
      s2_data_invalid && !s2_is_prefetch && !s2_ldld_violation && !s2_forward_fail && !s2_ldld_violation // replay if store to load forward data is not ready
  }
  assert(!RegNext(io.in.valid && s2_need_replay_from_rs && s2_need_replay_from_fetch))
  io.rsFeedback.bits.hit := !s2_need_replay_from_rs
  io.rsFeedback.bits.rsIdx := io.in.bits.rsIdx
  io.rsFeedback.bits.flushState := io.in.bits.ptwBack
  io.rsFeedback.bits.sourceType := Mux(s2_tlb_miss, RSFeedbackType.tlbMiss,
    Mux(s2_cache_replay,
      RSFeedbackType.mshrFull,
      RSFeedbackType.dataInvalid
    )
  )
  io.rsFeedback.bits.dataInvalidSqIdx.value := io.dataInvalidSqIdx
  io.rsFeedback.bits.dataInvalidSqIdx.flag := DontCare

  // s2_cache_replay is quite slow to generate, send it separately to LQ
  if (EnableFastForward) {
    io.dcacheRequireReplay := s2_cache_replay && !fullForward
  } else {
    io.dcacheRequireReplay := s2_cache_replay && 
      !io.rsFeedback.bits.hit && 
      !io.dataForwarded &&
      !s2_is_prefetch &&
      io.out.bits.miss
  }

  // fast load to load forward
  io.fastpath.valid := io.in.valid // for debug only
  io.fastpath.data := rdata // raw data


  XSDebug(io.out.fire(), "[DCACHE LOAD RESP] pc %x rdata %x <- D$ %x + fwd %x(%b)\n",
    s2_uop.cf.pc, rdataPartialLoad, io.dcacheResp.bits.data,
    forwardData.asUInt, forwardMask.asUInt
  )

  XSPerfAccumulate("in_valid", io.in.valid)
  XSPerfAccumulate("in_fire", io.in.fire)
  XSPerfAccumulate("in_fire_first_issue", io.in.fire && io.in.bits.isFirstIssue)
  XSPerfAccumulate("dcache_miss", io.in.fire && s2_cache_miss)
  XSPerfAccumulate("dcache_miss_first_issue", io.in.fire && s2_cache_miss && io.in.bits.isFirstIssue)
  XSPerfAccumulate("full_forward", io.in.valid && fullForward)
  XSPerfAccumulate("dcache_miss_full_forward", io.in.valid && s2_cache_miss && fullForward)
  XSPerfAccumulate("replay",  io.rsFeedback.valid && !io.rsFeedback.bits.hit)
  XSPerfAccumulate("replay_tlb_miss", io.rsFeedback.valid && !io.rsFeedback.bits.hit && s2_tlb_miss)
  XSPerfAccumulate("replay_cache", io.rsFeedback.valid && !io.rsFeedback.bits.hit && !s2_tlb_miss && s2_cache_replay)
  XSPerfAccumulate("stall_out", io.out.valid && !io.out.ready)
  XSPerfAccumulate("replay_from_fetch_forward", io.out.valid && forwardFailReplay)
  XSPerfAccumulate("replay_from_fetch_load_vio", io.out.valid && ldldVioReplay)
}

class LoadUnit(implicit p: Parameters) extends XSModule with HasLoadHelper with HasPerfEvents {
  val io = IO(new Bundle() {
    val ldin = Flipped(Decoupled(new ExuInput))
    val ldout = Decoupled(new ExuOutput)
    val redirect = Flipped(ValidIO(new Redirect))
    val feedbackSlow = ValidIO(new RSFeedback)
    val feedbackFast = ValidIO(new RSFeedback)
    val rsIdx = Input(UInt(log2Up(IssQueSize).W))
    val isFirstIssue = Input(Bool())
    val dcache = new DCacheLoadIO
    val sbuffer = new LoadForwardQueryIO
    val lsq = new LoadToLsqIO
    val fastUop = ValidIO(new MicroOp) // early wakeup signal generated in load_s1

    val tlb = new TlbRequestIO
    val pmp = Flipped(new PMPRespBundle()) // arrive same to tlb now

    val fastpathOut = Output(new LoadToLoadIO)
    val fastpathIn = Input(Vec(LoadPipelineWidth, new LoadToLoadIO))
    val loadFastMatch = Input(UInt(exuParameters.LduCnt.W))

    val csrCtrl = Flipped(new CustomCSRCtrlIO)
  })

  val load_s0 = Module(new LoadUnit_S0)
  val load_s1 = Module(new LoadUnit_S1)
  val load_s2 = Module(new LoadUnit_S2)

  load_s0.io.in <> io.ldin
  load_s0.io.dtlbReq <> io.tlb.req
  load_s0.io.dcacheReq <> io.dcache.req
  load_s0.io.rsIdx := io.rsIdx
  load_s0.io.isFirstIssue := io.isFirstIssue
  load_s0.io.fastpath := io.fastpathIn
  load_s0.io.loadFastMatch := io.loadFastMatch

  PipelineConnect(load_s0.io.out, load_s1.io.in, true.B, load_s0.io.out.bits.uop.robIdx.needFlush(io.redirect))

  load_s1.io.dtlbResp <> io.tlb.resp
  io.dcache.s1_paddr <> load_s1.io.dcachePAddr
  io.dcache.s1_kill <> load_s1.io.dcacheKill
  load_s1.io.sbuffer <> io.sbuffer
  load_s1.io.lsq <> io.lsq.forward
  load_s1.io.loadViolationQueryReq <> io.lsq.loadViolationQuery.req
  load_s1.io.dcacheBankConflict <> io.dcache.s1_bank_conflict
  load_s1.io.csrCtrl <> io.csrCtrl

  PipelineConnect(load_s1.io.out, load_s2.io.in, true.B, load_s1.io.out.bits.uop.robIdx.needFlush(io.redirect))

  io.dcache.s2_kill := load_s2.io.dcache_kill // to kill mmio resp which are redirected
  load_s2.io.dcacheResp <> io.dcache.resp
  load_s2.io.pmpResp <> io.pmp
  load_s2.io.static_pm := RegNext(io.tlb.resp.bits.static_pm)
  load_s2.io.lsq.forwardData <> io.lsq.forward.forwardData
  load_s2.io.lsq.forwardMask <> io.lsq.forward.forwardMask
  load_s2.io.lsq.forwardMaskFast <> io.lsq.forward.forwardMaskFast // should not be used in load_s2
  load_s2.io.lsq.dataInvalid <> io.lsq.forward.dataInvalid
  load_s2.io.lsq.matchInvalid <> io.lsq.forward.matchInvalid
  load_s2.io.sbuffer.forwardData <> io.sbuffer.forwardData
  load_s2.io.sbuffer.forwardMask <> io.sbuffer.forwardMask
  load_s2.io.sbuffer.forwardMaskFast <> io.sbuffer.forwardMaskFast // should not be used in load_s2
  load_s2.io.sbuffer.dataInvalid <> io.sbuffer.dataInvalid // always false
  load_s2.io.sbuffer.matchInvalid <> io.sbuffer.matchInvalid
  load_s2.io.dataForwarded <> io.lsq.loadDataForwarded
  load_s2.io.fastpath <> io.fastpathOut
  load_s2.io.dataInvalidSqIdx := io.lsq.forward.dataInvalidSqIdx // provide dataInvalidSqIdx to make wakeup faster
  load_s2.io.loadViolationQueryResp <> io.lsq.loadViolationQuery.resp
  load_s2.io.csrCtrl <> io.csrCtrl
  load_s2.io.sentFastUop := RegEnable(io.fastUop.valid, load_s1.io.out.fire()) // RegNext is also ok
  io.lsq.dcacheRequireReplay := load_s2.io.dcacheRequireReplay

  // feedback tlb miss / dcache miss queue full
  io.feedbackSlow.bits := RegNext(load_s2.io.rsFeedback.bits)
  io.feedbackSlow.valid := RegNext(load_s2.io.rsFeedback.valid && !load_s2.io.out.bits.uop.robIdx.needFlush(io.redirect))

  // feedback bank conflict to rs
  io.feedbackFast.bits := load_s1.io.rsFeedback.bits
  io.feedbackFast.valid := load_s1.io.rsFeedback.valid
  // If replay is reported at load_s1, inst will be canceled (will not enter load_s2),
  // in that case:
  // * replay should not be reported twice
  assert(!(RegNext(RegNext(io.feedbackFast.valid)) && io.feedbackSlow.valid))
  // * io.fastUop.valid should not be reported
  assert(!RegNext(io.feedbackFast.valid && io.fastUop.valid))

  // pre-calcuate sqIdx mask in s0, then send it to lsq in s1 for forwarding
  val sqIdxMaskReg = RegNext(UIntToMask(load_s0.io.in.bits.uop.sqIdx.value, StoreQueueSize))
  io.lsq.forward.sqIdxMask := sqIdxMaskReg

  // // use s2_hit_way to select data received in s1
  // load_s2.io.dcacheResp.bits.data := Mux1H(RegNext(io.dcache.s1_hit_way), RegNext(io.dcache.s1_data))
  // assert(load_s2.io.dcacheResp.bits.data === io.dcache.resp.bits.data)

  io.fastUop.valid := io.dcache.s1_hit_way.orR && // dcache hit
    !io.dcache.s1_disable_fast_wakeup &&  // load fast wakeup should be disabled when dcache data read is not ready
    load_s1.io.in.valid && // valid laod request
    !load_s1.io.fastUopKill && // not mmio or tlb miss
    !io.lsq.forward.dataInvalidFast && // forward failed
    !load_s1.io.needLdVioCheckRedo // load-load violation check: load paddr cam struct hazard
  io.fastUop.bits := load_s1.io.out.bits.uop

  XSDebug(load_s0.io.out.valid,
    p"S0: pc ${Hexadecimal(load_s0.io.out.bits.uop.cf.pc)}, lId ${Hexadecimal(load_s0.io.out.bits.uop.lqIdx.asUInt)}, " +
    p"vaddr ${Hexadecimal(load_s0.io.out.bits.vaddr)}, mask ${Hexadecimal(load_s0.io.out.bits.mask)}\n")
  XSDebug(load_s1.io.out.valid,
    p"S1: pc ${Hexadecimal(load_s1.io.out.bits.uop.cf.pc)}, lId ${Hexadecimal(load_s1.io.out.bits.uop.lqIdx.asUInt)}, tlb_miss ${io.tlb.resp.bits.miss}, " +
    p"paddr ${Hexadecimal(load_s1.io.out.bits.paddr)}, mmio ${load_s1.io.out.bits.mmio}\n")

  // writeback to LSQ
  // Current dcache use MSHR
  // Load queue will be updated at s2 for both hit/miss int/fp load
  io.lsq.loadIn.valid := load_s2.io.out.valid
  io.lsq.loadIn.bits := load_s2.io.out.bits

  // write to rob and writeback bus
  val s2_wb_valid = load_s2.io.out.valid && !load_s2.io.out.bits.miss && !load_s2.io.out.bits.mmio

  // Int load, if hit, will be writebacked at s2
  val hitLoadOut = Wire(Valid(new ExuOutput))
  hitLoadOut.valid := s2_wb_valid
  hitLoadOut.bits.uop := load_s2.io.out.bits.uop
  hitLoadOut.bits.data := load_s2.io.out.bits.data
  hitLoadOut.bits.redirectValid := false.B
  hitLoadOut.bits.redirect := DontCare
  hitLoadOut.bits.debug.isMMIO := load_s2.io.out.bits.mmio
  hitLoadOut.bits.debug.isPerfCnt := false.B
  hitLoadOut.bits.debug.paddr := load_s2.io.out.bits.paddr
  hitLoadOut.bits.debug.vaddr := load_s2.io.out.bits.vaddr
  hitLoadOut.bits.fflags := DontCare

  load_s2.io.out.ready := true.B

  io.ldout.bits := Mux(hitLoadOut.valid, hitLoadOut.bits, io.lsq.ldout.bits)
  io.ldout.valid := hitLoadOut.valid || io.lsq.ldout.valid

  io.lsq.ldout.ready := !hitLoadOut.valid

  when(io.feedbackSlow.valid && !io.feedbackSlow.bits.hit){
    assert(RegNext(!hitLoadOut.valid))
    assert(RegNext(!io.lsq.loadIn.valid) || RegNext(load_s2.io.dcacheRequireReplay))
  }

  val perfEvents = Seq(
    ("load_s0_in_fire         ", load_s0.io.in.fire()                                                                                                            ),
    ("load_to_load_forward    ", load_s0.io.loadFastMatch.orR && load_s0.io.in.fire()                                                                            ),
    ("stall_dcache            ", load_s0.io.out.valid && load_s0.io.out.ready && !load_s0.io.dcacheReq.ready                                                     ),
    ("addr_spec_success       ", load_s0.io.out.fire() && load_s0.io.dtlbReq.bits.vaddr(VAddrBits-1, 12) === load_s0.io.in.bits.src(0)(VAddrBits-1, 12)          ),
    ("addr_spec_failed        ", load_s0.io.out.fire() && load_s0.io.dtlbReq.bits.vaddr(VAddrBits-1, 12) =/= load_s0.io.in.bits.src(0)(VAddrBits-1, 12)          ),
    ("load_s1_in_fire         ", load_s1.io.in.fire                                                                                                              ),
    ("load_s1_tlb_miss        ", load_s1.io.in.fire && load_s1.io.dtlbResp.bits.miss                                                                             ),
    ("load_s2_in_fire         ", load_s2.io.in.fire                                                                                                              ),
    ("load_s2_dcache_miss     ", load_s2.io.in.fire && load_s2.io.dcacheResp.bits.miss                                                                           ),
    ("load_s2_replay          ", load_s2.io.rsFeedback.valid && !load_s2.io.rsFeedback.bits.hit                                                                  ),
    ("load_s2_replay_tlb_miss ", load_s2.io.rsFeedback.valid && !load_s2.io.rsFeedback.bits.hit && load_s2.io.in.bits.tlbMiss                                    ),
    ("load_s2_replay_cache    ", load_s2.io.rsFeedback.valid && !load_s2.io.rsFeedback.bits.hit && !load_s2.io.in.bits.tlbMiss && load_s2.io.dcacheResp.bits.miss),
  )
  generatePerfEvent()

  when(io.ldout.fire()){
    XSDebug("ldout %x\n", io.ldout.bits.uop.cf.pc)
  }
}<|MERGE_RESOLUTION|>--- conflicted
+++ resolved
@@ -323,15 +323,7 @@
   val s2_mmio = !s2_is_prefetch && actually_mmio && !s2_exception
   val s2_cache_miss = io.dcacheResp.bits.miss
   val s2_cache_replay = io.dcacheResp.bits.replay
-<<<<<<< HEAD
-=======
   val s2_cache_error = io.dcacheResp.bits.error
-
-  // val cnt = RegInit(127.U)
-  // cnt := cnt + io.in.valid.asUInt
-  // val s2_forward_fail = io.lsq.matchInvalid || io.sbuffer.matchInvalid || cnt === 0.U
-
->>>>>>> 026615fc
   val s2_forward_fail = io.lsq.matchInvalid || io.sbuffer.matchInvalid
   val s2_ldld_violation = io.loadViolationQueryResp.valid &&
     io.loadViolationQueryResp.bits.have_violation &&
