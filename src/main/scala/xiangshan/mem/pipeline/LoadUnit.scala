/***************************************************************************************
* Copyright (c) 2020-2021 Institute of Computing Technology, Chinese Academy of Sciences
* Copyright (c) 2020-2021 Peng Cheng Laboratory
*
* XiangShan is licensed under Mulan PSL v2.
* You can use this software according to the terms and conditions of the Mulan PSL v2.
* You may obtain a copy of Mulan PSL v2 at:
*          http://license.coscl.org.cn/MulanPSL2
*
* THIS SOFTWARE IS PROVIDED ON AN "AS IS" BASIS, WITHOUT WARRANTIES OF ANY KIND,
* EITHER EXPRESS OR IMPLIED, INCLUDING BUT NOT LIMITED TO NON-INFRINGEMENT,
* MERCHANTABILITY OR FIT FOR A PARTICULAR PURPOSE.
*
* See the Mulan PSL v2 for more details.
***************************************************************************************/

package xiangshan.mem

import chipsalliance.rocketchip.config.Parameters
import chisel3._
import chisel3.util._
import utils._
import xiangshan.ExceptionNO._
import xiangshan._
import xiangshan.backend.fu.PMPRespBundle
import xiangshan.cache._
import xiangshan.cache.mmu.{TlbCmd, TlbReq, TlbRequestIO, TlbResp}

class LoadToLsqIO(implicit p: Parameters) extends XSBundle {
  val loadIn = ValidIO(new LsPipelineBundle)
  val ldout = Flipped(DecoupledIO(new ExuOutput))
  val loadDataForwarded = Output(Bool())
  val dcacheRequireReplay = Output(Bool())
  val forward = new PipeLoadForwardQueryIO
  val loadViolationQuery = new LoadViolationQueryIO
  val trigger = Flipped(new LqTriggerIO)
}

class LoadToLoadIO(implicit p: Parameters) extends XSBundle {
  // load to load fast path is limited to ld (64 bit) used as vaddr src1 only
  val data = UInt(XLEN.W)
  val valid = Bool()
}

class LoadUnitTriggerIO(implicit p: Parameters) extends XSBundle {
  val tdata2 = Input(UInt(64.W)) 
  val matchType = Input(UInt(2.W)) 
  val tEnable = Input(Bool()) // timing is calculated before this
  val addrHit = Output(Bool())
  val lastDataHit = Output(Bool())
}

// Load Pipeline Stage 0
// Generate addr, use addr to query DCache and DTLB
class LoadUnit_S0(implicit p: Parameters) extends XSModule with HasDCacheParameters{
  val io = IO(new Bundle() {
    val in = Flipped(Decoupled(new ExuInput))
    val out = Decoupled(new LsPipelineBundle)
    val fastpath = Input(Vec(LoadPipelineWidth, new LoadToLoadIO))
    val dtlbReq = DecoupledIO(new TlbReq)
    val dcacheReq = DecoupledIO(new DCacheWordReq)
    val rsIdx = Input(UInt(log2Up(IssQueSize).W))
    val isFirstIssue = Input(Bool())
    val loadFastMatch = Input(UInt(exuParameters.LduCnt.W))
  })
  require(LoadPipelineWidth == exuParameters.LduCnt)

  val s0_uop = io.in.bits.uop
  val imm12 = WireInit(s0_uop.ctrl.imm(11,0))

  val s0_vaddr = WireInit(io.in.bits.src(0) + SignExt(s0_uop.ctrl.imm(11,0), VAddrBits))
  val s0_mask = WireInit(genWmask(s0_vaddr, s0_uop.ctrl.fuOpType(1,0)))

  if (EnableLoadToLoadForward) {
    // slow vaddr from non-load insts
    val slowpath_vaddr = io.in.bits.src(0) + SignExt(s0_uop.ctrl.imm(11,0), VAddrBits)
    val slowpath_mask = genWmask(slowpath_vaddr, s0_uop.ctrl.fuOpType(1,0))

    // fast vaddr from load insts
    val fastpath_vaddrs = WireInit(VecInit(List.tabulate(LoadPipelineWidth)(i => {
      io.fastpath(i).data + SignExt(s0_uop.ctrl.imm(11,0), VAddrBits)
    })))
    val fastpath_masks = WireInit(VecInit(List.tabulate(LoadPipelineWidth)(i => {
      genWmask(fastpath_vaddrs(i), s0_uop.ctrl.fuOpType(1,0))
    })))
    val fastpath_vaddr = Mux1H(io.loadFastMatch, fastpath_vaddrs)
    val fastpath_mask  = Mux1H(io.loadFastMatch, fastpath_masks)

    // select vaddr from 2 alus
    s0_vaddr := Mux(io.loadFastMatch.orR, fastpath_vaddr, slowpath_vaddr)
    s0_mask  := Mux(io.loadFastMatch.orR, fastpath_mask, slowpath_mask)
    XSPerfAccumulate("load_to_load_forward", io.loadFastMatch.orR && io.in.fire())
  }

  val isSoftPrefetch = LSUOpType.isPrefetch(s0_uop.ctrl.fuOpType)
  val isSoftPrefetchRead = s0_uop.ctrl.fuOpType === LSUOpType.prefetch_r
  val isSoftPrefetchWrite = s0_uop.ctrl.fuOpType === LSUOpType.prefetch_w

  // query DTLB
  io.dtlbReq.valid := io.in.valid
  io.dtlbReq.bits.vaddr := s0_vaddr
  io.dtlbReq.bits.cmd := TlbCmd.read
  io.dtlbReq.bits.size := LSUOpType.size(io.in.bits.uop.ctrl.fuOpType)
  io.dtlbReq.bits.robIdx := s0_uop.robIdx
  io.dtlbReq.bits.debug.pc := s0_uop.cf.pc
  io.dtlbReq.bits.debug.isFirstIssue := io.isFirstIssue

  // query DCache
  io.dcacheReq.valid := io.in.valid
  when (isSoftPrefetchRead) {
    io.dcacheReq.bits.cmd  := MemoryOpConstants.M_PFR
  }.elsewhen (isSoftPrefetchWrite) {
    io.dcacheReq.bits.cmd  := MemoryOpConstants.M_PFW
  }.otherwise {
    io.dcacheReq.bits.cmd  := MemoryOpConstants.M_XRD
  }
  io.dcacheReq.bits.addr := s0_vaddr
  io.dcacheReq.bits.mask := s0_mask
  io.dcacheReq.bits.data := DontCare
  when(isSoftPrefetch) {
    io.dcacheReq.bits.instrtype := SOFT_PREFETCH.U
  }.otherwise {
    io.dcacheReq.bits.instrtype := LOAD_SOURCE.U
  }

  // TODO: update cache meta
  io.dcacheReq.bits.id   := DontCare

  val addrAligned = LookupTree(s0_uop.ctrl.fuOpType(1, 0), List(
    "b00".U   -> true.B,                   //b
    "b01".U   -> (s0_vaddr(0)    === 0.U), //h
    "b10".U   -> (s0_vaddr(1, 0) === 0.U), //w
    "b11".U   -> (s0_vaddr(2, 0) === 0.U)  //d
  ))

  io.out.valid := io.in.valid && io.dcacheReq.ready

  io.out.bits := DontCare
  io.out.bits.vaddr := s0_vaddr
  io.out.bits.mask := s0_mask
  io.out.bits.uop := s0_uop
  io.out.bits.uop.cf.exceptionVec(loadAddrMisaligned) := !addrAligned
  io.out.bits.rsIdx := io.rsIdx
  io.out.bits.isFirstIssue := io.isFirstIssue
  io.out.bits.isSoftPrefetch := isSoftPrefetch

  io.in.ready := !io.in.valid || (io.out.ready && io.dcacheReq.ready)

  XSDebug(io.dcacheReq.fire(),
    p"[DCACHE LOAD REQ] pc ${Hexadecimal(s0_uop.cf.pc)}, vaddr ${Hexadecimal(s0_vaddr)}\n"
  )
  XSPerfAccumulate("in_valid", io.in.valid)
  XSPerfAccumulate("in_fire", io.in.fire)
  XSPerfAccumulate("in_fire_first_issue", io.in.valid && io.isFirstIssue)
  XSPerfAccumulate("stall_out", io.out.valid && !io.out.ready && io.dcacheReq.ready)
  XSPerfAccumulate("stall_dcache", io.out.valid && io.out.ready && !io.dcacheReq.ready)
  XSPerfAccumulate("addr_spec_success", io.out.fire() && s0_vaddr(VAddrBits-1, 12) === io.in.bits.src(0)(VAddrBits-1, 12))
  XSPerfAccumulate("addr_spec_failed", io.out.fire() && s0_vaddr(VAddrBits-1, 12) =/= io.in.bits.src(0)(VAddrBits-1, 12))
  XSPerfAccumulate("addr_spec_success_once", io.out.fire() && s0_vaddr(VAddrBits-1, 12) === io.in.bits.src(0)(VAddrBits-1, 12) && io.isFirstIssue)
  XSPerfAccumulate("addr_spec_failed_once", io.out.fire() && s0_vaddr(VAddrBits-1, 12) =/= io.in.bits.src(0)(VAddrBits-1, 12) && io.isFirstIssue)
}


// Load Pipeline Stage 1
// TLB resp (send paddr to dcache)
class LoadUnit_S1(implicit p: Parameters) extends XSModule {
  val io = IO(new Bundle() {
    val in = Flipped(Decoupled(new LsPipelineBundle))
    val out = Decoupled(new LsPipelineBundle)
    val dtlbResp = Flipped(DecoupledIO(new TlbResp))
    val dcachePAddr = Output(UInt(PAddrBits.W))
    val dcacheKill = Output(Bool())
    val fastUopKill = Output(Bool())
    val dcacheBankConflict = Input(Bool())
    val fullForwardFast = Output(Bool())
    val sbuffer = new LoadForwardQueryIO
    val lsq = new PipeLoadForwardQueryIO
    val loadViolationQueryReq = Decoupled(new LoadViolationQueryReq)
    val rsFeedback = ValidIO(new RSFeedback)
    val csrCtrl = Flipped(new CustomCSRCtrlIO)
    val needLdVioCheckRedo = Output(Bool())
  })

  val s1_uop = io.in.bits.uop
  val s1_paddr = io.dtlbResp.bits.paddr
  // af & pf exception were modified below.
  val s1_exception = ExceptionNO.selectByFu(io.out.bits.uop.cf.exceptionVec, lduCfg).asUInt.orR
  val s1_tlb_miss = io.dtlbResp.bits.miss
  val s1_mask = io.in.bits.mask
  val s1_bank_conflict = io.dcacheBankConflict

  io.out.bits := io.in.bits // forwardXX field will be updated in s1

  io.dtlbResp.ready := true.B

  // TOOD: PMA check
  io.dcachePAddr := s1_paddr
  //io.dcacheKill := s1_tlb_miss || s1_exception || s1_mmio
  io.dcacheKill := s1_tlb_miss || s1_exception
  io.fastUopKill := io.dtlbResp.bits.fast_miss || s1_exception

  // load forward query datapath
  io.sbuffer.valid := io.in.valid && !(s1_exception || s1_tlb_miss)
  io.sbuffer.vaddr := io.in.bits.vaddr
  io.sbuffer.paddr := s1_paddr
  io.sbuffer.uop := s1_uop
  io.sbuffer.sqIdx := s1_uop.sqIdx
  io.sbuffer.mask := s1_mask
  io.sbuffer.pc := s1_uop.cf.pc // FIXME: remove it

  io.lsq.valid := io.in.valid && !(s1_exception || s1_tlb_miss)
  io.lsq.vaddr := io.in.bits.vaddr
  io.lsq.paddr := s1_paddr
  io.lsq.uop := s1_uop
  io.lsq.sqIdx := s1_uop.sqIdx
  io.lsq.sqIdxMask := DontCare // will be overwritten by sqIdxMask pre-generated in s0
  io.lsq.mask := s1_mask
  io.lsq.pc := s1_uop.cf.pc // FIXME: remove it

  // ld-ld violation query
  io.loadViolationQueryReq.valid := io.in.valid && !(s1_exception || s1_tlb_miss)
  io.loadViolationQueryReq.bits.paddr := s1_paddr
  io.loadViolationQueryReq.bits.uop := s1_uop

  // Generate forwardMaskFast to wake up insts earlier
  val forwardMaskFast = io.lsq.forwardMaskFast.asUInt | io.sbuffer.forwardMaskFast.asUInt
  io.fullForwardFast := (~forwardMaskFast & s1_mask) === 0.U

  // Generate feedback signal caused by:
  // * dcache bank conflict
  // * need redo ld-ld violation check
  val needLdVioCheckRedo = io.loadViolationQueryReq.valid &&
    !io.loadViolationQueryReq.ready &&
    RegNext(io.csrCtrl.ldld_vio_check_enable)
  io.needLdVioCheckRedo := needLdVioCheckRedo
  io.rsFeedback.valid := io.in.valid && (s1_bank_conflict || needLdVioCheckRedo)
  io.rsFeedback.bits.hit := false.B // we have found s1_bank_conflict / re do ld-ld violation check
  io.rsFeedback.bits.rsIdx := io.in.bits.rsIdx
  io.rsFeedback.bits.flushState := io.in.bits.ptwBack
  io.rsFeedback.bits.sourceType := Mux(s1_bank_conflict, RSFeedbackType.bankConflict, RSFeedbackType.ldVioCheckRedo)
  io.rsFeedback.bits.dataInvalidSqIdx := DontCare

  // if replay is detected in load_s1,
  // load inst will be canceled immediately
  io.out.valid := io.in.valid && !io.rsFeedback.valid
  io.out.bits.paddr := s1_paddr
  io.out.bits.tlbMiss := s1_tlb_miss

  // current ori test will cause the case of ldest == 0, below will be modifeid in the future.
  // af & pf exception were modified
  io.out.bits.uop.cf.exceptionVec(loadPageFault) := io.dtlbResp.bits.excp.pf.ld
  io.out.bits.uop.cf.exceptionVec(loadAccessFault) := io.dtlbResp.bits.excp.af.ld

  io.out.bits.ptwBack := io.dtlbResp.bits.ptwBack
  io.out.bits.rsIdx := io.in.bits.rsIdx

  io.out.bits.isSoftPrefetch := io.in.bits.isSoftPrefetch

  io.in.ready := !io.in.valid || io.out.ready

  XSPerfAccumulate("in_valid", io.in.valid)
  XSPerfAccumulate("in_fire", io.in.fire)
  XSPerfAccumulate("in_fire_first_issue", io.in.fire && io.in.bits.isFirstIssue)
  XSPerfAccumulate("tlb_miss", io.in.fire && s1_tlb_miss)
  XSPerfAccumulate("tlb_miss_first_issue", io.in.fire && s1_tlb_miss && io.in.bits.isFirstIssue)
  XSPerfAccumulate("stall_out", io.out.valid && !io.out.ready)
}

// Load Pipeline Stage 2
// DCache resp
class LoadUnit_S2(implicit p: Parameters) extends XSModule with HasLoadHelper {
  val io = IO(new Bundle() {
    val in = Flipped(Decoupled(new LsPipelineBundle))
    val out = Decoupled(new LsPipelineBundle)
    val rsFeedback = ValidIO(new RSFeedback)
    val dcacheResp = Flipped(DecoupledIO(new DCacheWordResp))
    val pmpResp = Flipped(new PMPRespBundle())
    val lsq = new LoadForwardQueryIO
    val dataInvalidSqIdx = Input(UInt())
    val sbuffer = new LoadForwardQueryIO
    val dataForwarded = Output(Bool())
    val dcacheRequireReplay = Output(Bool())
    val fullForward = Output(Bool())
    val fastpath = Output(new LoadToLoadIO)
    val dcache_kill = Output(Bool())
    val loadViolationQueryResp = Flipped(Valid(new LoadViolationQueryResp))
    val csrCtrl = Flipped(new CustomCSRCtrlIO)
    val sentFastUop = Input(Bool())
    val static_pm = Input(Valid(Bool())) // valid for static, bits for mmio
  })

  val pmp = WireInit(io.pmpResp)
  when (io.static_pm.valid) {
    pmp.ld := false.B
    pmp.st := false.B
    pmp.instr := false.B
    pmp.mmio := io.static_pm.bits
  }

  val s2_is_prefetch = io.in.bits.isSoftPrefetch

  // exception that may cause load addr to be invalid / illegal
  //
  // if such exception happen, that inst and its exception info
  // will be force writebacked to rob 
  val s2_exception_vec = WireInit(io.in.bits.uop.cf.exceptionVec)
  s2_exception_vec(loadAccessFault) := io.in.bits.uop.cf.exceptionVec(loadAccessFault) || pmp.ld
  // soft prefetch will not trigger any exception (but ecc error interrupt may be triggered)
  when (s2_is_prefetch) {
    s2_exception_vec := 0.U.asTypeOf(s2_exception_vec.cloneType)
  } 
  val s2_exception = ExceptionNO.selectByFu(s2_exception_vec, lduCfg).asUInt.orR

  // s2_exception_vec add exception caused by ecc error
  //
  // ecc data error is slow to generate, so we will not use it until the last moment
  // (s2_exception_with_error_vec is the final output: io.out.bits.uop.cf.exceptionVec)
  val s2_exception_with_error_vec = WireInit(s2_exception_vec)
  // now cache ecc error will raise an access fault
  // at the same time, error info (including error paddr) will be write to
  // an customized CSR "CACHE_ERROR"
  s2_exception_with_error_vec(loadAccessFault) := s2_exception_vec(loadAccessFault) ||
    io.dcacheResp.bits.error &&
    io.csrCtrl.cache_error_enable
  val debug_s2_exception_with_error = ExceptionNO.selectByFu(s2_exception_with_error_vec, lduCfg).asUInt.orR

  val actually_mmio = pmp.mmio
  val s2_uop = io.in.bits.uop
  val s2_mask = io.in.bits.mask
  val s2_paddr = io.in.bits.paddr
  val s2_tlb_miss = io.in.bits.tlbMiss
  val s2_mmio = !s2_is_prefetch && actually_mmio && !s2_exception
  val s2_cache_miss = io.dcacheResp.bits.miss
  val s2_cache_replay = io.dcacheResp.bits.replay
  val s2_cache_error = io.dcacheResp.bits.error
  val s2_forward_fail = io.lsq.matchInvalid || io.sbuffer.matchInvalid
  val s2_ldld_violation = io.loadViolationQueryResp.valid &&
    io.loadViolationQueryResp.bits.have_violation &&
    RegNext(io.csrCtrl.ldld_vio_check_enable)
<<<<<<< HEAD
  val s2_data_invalid = io.lsq.dataInvalid && !s2_forward_fail
=======
  val s2_data_invalid = io.lsq.dataInvalid && !s2_forward_fail && !s2_ldld_violation
>>>>>>> d9721058

  io.dcache_kill := pmp.ld || pmp.mmio // move pmp resp kill to outside
  io.dcacheResp.ready := true.B
  val dcacheShouldResp = !(s2_tlb_miss || s2_exception || s2_mmio || s2_is_prefetch)
  assert(!(io.in.valid && (dcacheShouldResp && !io.dcacheResp.valid)), "DCache response got lost")

  // merge forward result
  // lsq has higher priority than sbuffer
  val forwardMask = Wire(Vec(8, Bool()))
  val forwardData = Wire(Vec(8, UInt(8.W)))

  val fullForward = (~forwardMask.asUInt & s2_mask) === 0.U && !io.lsq.dataInvalid
  io.lsq := DontCare
  io.sbuffer := DontCare
  io.fullForward := fullForward

  // generate XLEN/8 Muxs
  for (i <- 0 until XLEN / 8) {
    forwardMask(i) := io.lsq.forwardMask(i) || io.sbuffer.forwardMask(i)
    forwardData(i) := Mux(io.lsq.forwardMask(i), io.lsq.forwardData(i), io.sbuffer.forwardData(i))
  }

  XSDebug(io.out.fire(), "[FWD LOAD RESP] pc %x fwd %x(%b) + %x(%b)\n",
    s2_uop.cf.pc,
    io.lsq.forwardData.asUInt, io.lsq.forwardMask.asUInt,
    io.in.bits.forwardData.asUInt, io.in.bits.forwardMask.asUInt
  )

  // data merge
  val rdataVec = VecInit((0 until XLEN / 8).map(j =>
    Mux(forwardMask(j), forwardData(j), io.dcacheResp.bits.data(8*(j+1)-1, 8*j))))
  val rdata = rdataVec.asUInt
  val rdataSel = LookupTree(s2_paddr(2, 0), List(
    "b000".U -> rdata(63, 0),
    "b001".U -> rdata(63, 8),
    "b010".U -> rdata(63, 16),
    "b011".U -> rdata(63, 24),
    "b100".U -> rdata(63, 32),
    "b101".U -> rdata(63, 40),
    "b110".U -> rdata(63, 48),
    "b111".U -> rdata(63, 56)
  ))
  val rdataPartialLoad = rdataHelper(s2_uop, rdataSel)

  io.out.valid := io.in.valid && !s2_tlb_miss && !s2_data_invalid
  // Inst will be canceled in store queue / lsq,
  // so we do not need to care about flush in load / store unit's out.valid
  io.out.bits := io.in.bits
  io.out.bits.data := rdataPartialLoad
  // when exception occurs, set it to not miss and let it write back to rob (via int port)
  if (EnableFastForward) {
    io.out.bits.miss := s2_cache_miss && 
      !s2_exception && 
      !s2_forward_fail &&
      !s2_ldld_violation &&
      !fullForward &&
      !s2_is_prefetch
  } else {
    io.out.bits.miss := s2_cache_miss &&
      !s2_exception &&
      !s2_forward_fail &&
      !s2_ldld_violation &&
      !s2_is_prefetch
  }
  io.out.bits.uop.ctrl.fpWen := io.in.bits.uop.ctrl.fpWen && !s2_exception
  // if forward fail, replay this inst from fetch
  val forwardFailReplay = s2_forward_fail && !s2_mmio && !s2_is_prefetch && !s2_tlb_miss
  // if ld-ld violation is detected, replay from this inst from fetch
  val ldldVioReplay = s2_ldld_violation && !s2_mmio && !s2_is_prefetch && !s2_tlb_miss
  val s2_need_replay_from_fetch = (s2_forward_fail || s2_ldld_violation) && !s2_mmio && !s2_is_prefetch && !s2_tlb_miss
  io.out.bits.uop.ctrl.replayInst := s2_need_replay_from_fetch
  io.out.bits.mmio := s2_mmio
  io.out.bits.uop.ctrl.flushPipe := s2_mmio && io.sentFastUop
  io.out.bits.uop.cf.exceptionVec := s2_exception_with_error_vec

  // For timing reasons, sometimes we can not let
  // io.out.bits.miss := s2_cache_miss && !s2_exception && !fullForward
  // We use io.dataForwarded instead. It means forward logic have prepared all data needed,
  // and dcache query is no longer needed.
  // Such inst will be writebacked from load queue.
  io.dataForwarded := s2_cache_miss && fullForward && !s2_exception && !s2_forward_fail
  // io.out.bits.forwardX will be send to lq
  io.out.bits.forwardMask := forwardMask
  // data retbrived from dcache is also included in io.out.bits.forwardData
  io.out.bits.forwardData := rdataVec

  io.in.ready := io.out.ready || !io.in.valid

  // feedback tlb result to RS
  io.rsFeedback.valid := io.in.valid
  val s2_need_replay_from_rs = Wire(Bool())
  if (EnableFastForward) {
    s2_need_replay_from_rs :=
      s2_tlb_miss || // replay if dtlb miss
<<<<<<< HEAD
      s2_cache_replay && !s2_is_prefetch && !s2_ldld_violation && !s2_forward_fail && !s2_ldld_violation && !s2_mmio && !s2_exception && !fullForward || // replay if dcache miss queue full / busy
      s2_data_invalid && !s2_is_prefetch && !s2_ldld_violation && !s2_forward_fail && !s2_ldld_violation // replay if store to load forward data is not ready 
=======
      s2_cache_replay && !s2_is_prefetch && !s2_forward_fail && !s2_ldld_violation && !s2_mmio && !s2_exception && !fullForward || // replay if dcache miss queue full / busy
      s2_data_invalid && !s2_is_prefetch && !s2_forward_fail && !s2_ldld_violation // replay if store to load forward data is not ready 
>>>>>>> d9721058
  } else {
    // Note that if all parts of data are available in sq / sbuffer, replay required by dcache will not be scheduled   
    s2_need_replay_from_rs := 
      s2_tlb_miss || // replay if dtlb miss
<<<<<<< HEAD
      s2_cache_replay && !s2_is_prefetch && !s2_ldld_violation && !s2_forward_fail && !s2_ldld_violation && !s2_mmio && !s2_exception && !io.dataForwarded || // replay if dcache miss queue full / busy
      s2_data_invalid && !s2_is_prefetch && !s2_ldld_violation && !s2_forward_fail && !s2_ldld_violation // replay if store to load forward data is not ready
=======
      s2_cache_replay && !s2_is_prefetch && !s2_forward_fail && !s2_ldld_violation && !s2_mmio && !s2_exception && !io.dataForwarded || // replay if dcache miss queue full / busy
      s2_data_invalid && !s2_is_prefetch && !s2_forward_fail && !s2_ldld_violation // replay if store to load forward data is not ready
>>>>>>> d9721058
  }
  assert(!RegNext(io.in.valid && s2_need_replay_from_rs && s2_need_replay_from_fetch))
  io.rsFeedback.bits.hit := !s2_need_replay_from_rs
  io.rsFeedback.bits.rsIdx := io.in.bits.rsIdx
  io.rsFeedback.bits.flushState := io.in.bits.ptwBack
  io.rsFeedback.bits.sourceType := Mux(s2_tlb_miss, RSFeedbackType.tlbMiss,
    Mux(s2_cache_replay,
      RSFeedbackType.mshrFull,
      RSFeedbackType.dataInvalid
    )
  )
  io.rsFeedback.bits.dataInvalidSqIdx.value := io.dataInvalidSqIdx
  io.rsFeedback.bits.dataInvalidSqIdx.flag := DontCare

  // s2_cache_replay is quite slow to generate, send it separately to LQ
  if (EnableFastForward) {
    io.dcacheRequireReplay := s2_cache_replay && !fullForward
  } else {
    io.dcacheRequireReplay := s2_cache_replay && 
      !io.rsFeedback.bits.hit && 
      !io.dataForwarded &&
      !s2_is_prefetch &&
      io.out.bits.miss
  }

  // fast load to load forward
  io.fastpath.valid := io.in.valid // for debug only
  io.fastpath.data := rdata // raw data


  XSDebug(io.out.fire(), "[DCACHE LOAD RESP] pc %x rdata %x <- D$ %x + fwd %x(%b)\n",
    s2_uop.cf.pc, rdataPartialLoad, io.dcacheResp.bits.data,
    forwardData.asUInt, forwardMask.asUInt
  )

  XSPerfAccumulate("in_valid", io.in.valid)
  XSPerfAccumulate("in_fire", io.in.fire)
  XSPerfAccumulate("in_fire_first_issue", io.in.fire && io.in.bits.isFirstIssue)
  XSPerfAccumulate("dcache_miss", io.in.fire && s2_cache_miss)
  XSPerfAccumulate("dcache_miss_first_issue", io.in.fire && s2_cache_miss && io.in.bits.isFirstIssue)
  XSPerfAccumulate("full_forward", io.in.valid && fullForward)
  XSPerfAccumulate("dcache_miss_full_forward", io.in.valid && s2_cache_miss && fullForward)
  XSPerfAccumulate("replay",  io.rsFeedback.valid && !io.rsFeedback.bits.hit)
  XSPerfAccumulate("replay_tlb_miss", io.rsFeedback.valid && !io.rsFeedback.bits.hit && s2_tlb_miss)
  XSPerfAccumulate("replay_cache", io.rsFeedback.valid && !io.rsFeedback.bits.hit && !s2_tlb_miss && s2_cache_replay)
  XSPerfAccumulate("stall_out", io.out.valid && !io.out.ready)
  XSPerfAccumulate("replay_from_fetch_forward", io.out.valid && forwardFailReplay)
  XSPerfAccumulate("replay_from_fetch_load_vio", io.out.valid && ldldVioReplay)
}

class LoadUnit(implicit p: Parameters) extends XSModule 
  with HasLoadHelper
  with HasPerfEvents
  with HasDCacheParameters
{
  val io = IO(new Bundle() {
    val ldin = Flipped(Decoupled(new ExuInput))
    val ldout = Decoupled(new ExuOutput)
    val redirect = Flipped(ValidIO(new Redirect))
    val feedbackSlow = ValidIO(new RSFeedback)
    val feedbackFast = ValidIO(new RSFeedback)
    val rsIdx = Input(UInt(log2Up(IssQueSize).W))
    val isFirstIssue = Input(Bool())
    val dcache = new DCacheLoadIO
    val sbuffer = new LoadForwardQueryIO
    val lsq = new LoadToLsqIO
    val refill = Flipped(ValidIO(new Refill))
    val fastUop = ValidIO(new MicroOp) // early wakeup signal generated in load_s1
    val trigger = Vec(3, new LoadUnitTriggerIO)

    val tlb = new TlbRequestIO
    val pmp = Flipped(new PMPRespBundle()) // arrive same to tlb now

    val fastpathOut = Output(new LoadToLoadIO)
    val fastpathIn = Input(Vec(LoadPipelineWidth, new LoadToLoadIO))
    val loadFastMatch = Input(UInt(exuParameters.LduCnt.W))

    val csrCtrl = Flipped(new CustomCSRCtrlIO)
  })

  val load_s0 = Module(new LoadUnit_S0)
  val load_s1 = Module(new LoadUnit_S1)
  val load_s2 = Module(new LoadUnit_S2)

  load_s0.io.in <> io.ldin
  load_s0.io.dtlbReq <> io.tlb.req
  load_s0.io.dcacheReq <> io.dcache.req
  load_s0.io.rsIdx := io.rsIdx
  load_s0.io.isFirstIssue := io.isFirstIssue
  load_s0.io.fastpath := io.fastpathIn
  load_s0.io.loadFastMatch := io.loadFastMatch

  PipelineConnect(load_s0.io.out, load_s1.io.in, true.B, load_s0.io.out.bits.uop.robIdx.needFlush(io.redirect))

  load_s1.io.dtlbResp <> io.tlb.resp
  io.dcache.s1_paddr <> load_s1.io.dcachePAddr
  io.dcache.s1_kill <> load_s1.io.dcacheKill
  load_s1.io.sbuffer <> io.sbuffer
  load_s1.io.lsq <> io.lsq.forward
  load_s1.io.loadViolationQueryReq <> io.lsq.loadViolationQuery.req
  load_s1.io.dcacheBankConflict <> io.dcache.s1_bank_conflict
  load_s1.io.csrCtrl <> io.csrCtrl

  PipelineConnect(load_s1.io.out, load_s2.io.in, true.B, load_s1.io.out.bits.uop.robIdx.needFlush(io.redirect))

  io.dcache.s2_kill := load_s2.io.dcache_kill // to kill mmio resp which are redirected
  load_s2.io.dcacheResp <> io.dcache.resp
  load_s2.io.pmpResp <> io.pmp
  load_s2.io.static_pm := RegNext(io.tlb.resp.bits.static_pm)
  load_s2.io.lsq.forwardData <> io.lsq.forward.forwardData
  load_s2.io.lsq.forwardMask <> io.lsq.forward.forwardMask
  load_s2.io.lsq.forwardMaskFast <> io.lsq.forward.forwardMaskFast // should not be used in load_s2
  load_s2.io.lsq.dataInvalid <> io.lsq.forward.dataInvalid
  load_s2.io.lsq.matchInvalid <> io.lsq.forward.matchInvalid
  load_s2.io.sbuffer.forwardData <> io.sbuffer.forwardData
  load_s2.io.sbuffer.forwardMask <> io.sbuffer.forwardMask
  load_s2.io.sbuffer.forwardMaskFast <> io.sbuffer.forwardMaskFast // should not be used in load_s2
  load_s2.io.sbuffer.dataInvalid <> io.sbuffer.dataInvalid // always false
  load_s2.io.sbuffer.matchInvalid <> io.sbuffer.matchInvalid
  load_s2.io.dataForwarded <> io.lsq.loadDataForwarded
  load_s2.io.fastpath <> io.fastpathOut
  load_s2.io.dataInvalidSqIdx := io.lsq.forward.dataInvalidSqIdx // provide dataInvalidSqIdx to make wakeup faster
  load_s2.io.loadViolationQueryResp <> io.lsq.loadViolationQuery.resp
  load_s2.io.csrCtrl <> io.csrCtrl
  load_s2.io.sentFastUop := RegEnable(io.fastUop.valid, load_s1.io.out.fire()) // RegNext is also ok
  io.lsq.dcacheRequireReplay := load_s2.io.dcacheRequireReplay

  // feedback tlb miss / dcache miss queue full
  io.feedbackSlow.valid := RegNext(load_s2.io.rsFeedback.valid && !load_s2.io.out.bits.uop.robIdx.needFlush(io.redirect))
  io.feedbackSlow.bits := RegNext(load_s2.io.rsFeedback.bits)
  val s3_replay_for_mshrfull = RegNext(!load_s2.io.rsFeedback.bits.hit && load_s2.io.rsFeedback.bits.sourceType === RSFeedbackType.mshrFull)
  val s3_refill_hit_load_paddr = refill_addr_hit(RegNext(load_s2.io.out.bits.paddr), io.refill.bits.addr)
  // update replay request
  io.feedbackSlow.bits.hit := RegNext(load_s2.io.rsFeedback.bits).hit || 
    s3_refill_hit_load_paddr && s3_replay_for_mshrfull

  // feedback bank conflict to rs
  io.feedbackFast.bits := load_s1.io.rsFeedback.bits
  io.feedbackFast.valid := load_s1.io.rsFeedback.valid
  // If replay is reported at load_s1, inst will be canceled (will not enter load_s2),
  // in that case:
  // * replay should not be reported twice
  assert(!(RegNext(RegNext(io.feedbackFast.valid)) && io.feedbackSlow.valid))
  // * io.fastUop.valid should not be reported
  assert(!RegNext(io.feedbackFast.valid && io.fastUop.valid))

  // pre-calcuate sqIdx mask in s0, then send it to lsq in s1 for forwarding
  val sqIdxMaskReg = RegNext(UIntToMask(load_s0.io.in.bits.uop.sqIdx.value, StoreQueueSize))
  io.lsq.forward.sqIdxMask := sqIdxMaskReg

  // // use s2_hit_way to select data received in s1
  // load_s2.io.dcacheResp.bits.data := Mux1H(RegNext(io.dcache.s1_hit_way), RegNext(io.dcache.s1_data))
  // assert(load_s2.io.dcacheResp.bits.data === io.dcache.resp.bits.data)

  io.fastUop.valid := io.dcache.s1_hit_way.orR && // dcache hit
    !io.dcache.s1_disable_fast_wakeup &&  // load fast wakeup should be disabled when dcache data read is not ready
    load_s1.io.in.valid && // valid laod request
    !load_s1.io.fastUopKill && // not mmio or tlb miss
    !io.lsq.forward.dataInvalidFast && // forward failed
    !load_s1.io.needLdVioCheckRedo // load-load violation check: load paddr cam struct hazard
  io.fastUop.bits := load_s1.io.out.bits.uop

  XSDebug(load_s0.io.out.valid,
    p"S0: pc ${Hexadecimal(load_s0.io.out.bits.uop.cf.pc)}, lId ${Hexadecimal(load_s0.io.out.bits.uop.lqIdx.asUInt)}, " +
    p"vaddr ${Hexadecimal(load_s0.io.out.bits.vaddr)}, mask ${Hexadecimal(load_s0.io.out.bits.mask)}\n")
  XSDebug(load_s1.io.out.valid,
    p"S1: pc ${Hexadecimal(load_s1.io.out.bits.uop.cf.pc)}, lId ${Hexadecimal(load_s1.io.out.bits.uop.lqIdx.asUInt)}, tlb_miss ${io.tlb.resp.bits.miss}, " +
    p"paddr ${Hexadecimal(load_s1.io.out.bits.paddr)}, mmio ${load_s1.io.out.bits.mmio}\n")

  // writeback to LSQ
  // Current dcache use MSHR
  // Load queue will be updated at s2 for both hit/miss int/fp load
  io.lsq.loadIn.valid := load_s2.io.out.valid
  io.lsq.loadIn.bits := load_s2.io.out.bits

  // write to rob and writeback bus
  val s2_wb_valid = load_s2.io.out.valid && !load_s2.io.out.bits.miss && !load_s2.io.out.bits.mmio

  // Int load, if hit, will be writebacked at s2
  val hitLoadOut = Wire(Valid(new ExuOutput))
  hitLoadOut.valid := s2_wb_valid
  hitLoadOut.bits.uop := load_s2.io.out.bits.uop
  hitLoadOut.bits.data := load_s2.io.out.bits.data
  hitLoadOut.bits.redirectValid := false.B
  hitLoadOut.bits.redirect := DontCare
  hitLoadOut.bits.debug.isMMIO := load_s2.io.out.bits.mmio
  hitLoadOut.bits.debug.isPerfCnt := false.B
  hitLoadOut.bits.debug.paddr := load_s2.io.out.bits.paddr
  hitLoadOut.bits.debug.vaddr := load_s2.io.out.bits.vaddr
  hitLoadOut.bits.fflags := DontCare

  load_s2.io.out.ready := true.B

  io.ldout.bits := Mux(hitLoadOut.valid, hitLoadOut.bits, io.lsq.ldout.bits)
  io.ldout.valid := hitLoadOut.valid || io.lsq.ldout.valid

  io.lsq.ldout.ready := !hitLoadOut.valid

  when(io.feedbackSlow.valid && !io.feedbackSlow.bits.hit){
<<<<<<< HEAD
    // when need replay from rs, inst should not be writebacked to rob
    assert(RegNext(!hitLoadOut.valid))
    // when need replay from rs
    // * inst should not be writebacked to lq, or
    // * lq state will be updated in load_s3 (next cycle)
    assert(RegNext(!io.lsq.loadIn.valid) || RegNext(load_s2.io.dcacheRequireReplay))
  }

=======
    assert(RegNext(!hitLoadOut.valid))
    assert(RegNext(!io.lsq.loadIn.valid) || RegNext(load_s2.io.dcacheRequireReplay))
  }

  val lastValidData = RegEnable(io.ldout.bits.data, io.ldout.fire())
  val hitLoadAddrTriggerHitVec = Wire(Vec(3, Bool()))
  val lqLoadAddrTriggerHitVec = io.lsq.trigger.lqLoadAddrTriggerHitVec
  (0 until 3).map{i => {
    val tdata2 = io.trigger(i).tdata2
    val matchType = io.trigger(i).matchType
    val tEnable = io.trigger(i).tEnable

    hitLoadAddrTriggerHitVec(i) := TriggerCmp(load_s2.io.out.bits.vaddr, tdata2, matchType, tEnable)
    io.trigger(i).addrHit := Mux(hitLoadOut.valid, hitLoadAddrTriggerHitVec(i), lqLoadAddrTriggerHitVec(i))
    io.trigger(i).lastDataHit := TriggerCmp(lastValidData, tdata2, matchType, tEnable)
  }}
  io.lsq.trigger.hitLoadAddrTriggerHitVec := hitLoadAddrTriggerHitVec

>>>>>>> d9721058
  val perfEvents = Seq(
    ("load_s0_in_fire         ", load_s0.io.in.fire()                                                                                                            ),
    ("load_to_load_forward    ", load_s0.io.loadFastMatch.orR && load_s0.io.in.fire()                                                                            ),
    ("stall_dcache            ", load_s0.io.out.valid && load_s0.io.out.ready && !load_s0.io.dcacheReq.ready                                                     ),
    ("addr_spec_success       ", load_s0.io.out.fire() && load_s0.io.dtlbReq.bits.vaddr(VAddrBits-1, 12) === load_s0.io.in.bits.src(0)(VAddrBits-1, 12)          ),
    ("addr_spec_failed        ", load_s0.io.out.fire() && load_s0.io.dtlbReq.bits.vaddr(VAddrBits-1, 12) =/= load_s0.io.in.bits.src(0)(VAddrBits-1, 12)          ),
    ("load_s1_in_fire         ", load_s1.io.in.fire                                                                                                              ),
    ("load_s1_tlb_miss        ", load_s1.io.in.fire && load_s1.io.dtlbResp.bits.miss                                                                             ),
    ("load_s2_in_fire         ", load_s2.io.in.fire                                                                                                              ),
    ("load_s2_dcache_miss     ", load_s2.io.in.fire && load_s2.io.dcacheResp.bits.miss                                                                           ),
    ("load_s2_replay          ", load_s2.io.rsFeedback.valid && !load_s2.io.rsFeedback.bits.hit                                                                  ),
    ("load_s2_replay_tlb_miss ", load_s2.io.rsFeedback.valid && !load_s2.io.rsFeedback.bits.hit && load_s2.io.in.bits.tlbMiss                                    ),
    ("load_s2_replay_cache    ", load_s2.io.rsFeedback.valid && !load_s2.io.rsFeedback.bits.hit && !load_s2.io.in.bits.tlbMiss && load_s2.io.dcacheResp.bits.miss),
  )
  generatePerfEvent()

  when(io.ldout.fire()){
    XSDebug("ldout %x\n", io.ldout.bits.uop.cf.pc)
  }
}<|MERGE_RESOLUTION|>--- conflicted
+++ resolved
@@ -337,11 +337,7 @@
   val s2_ldld_violation = io.loadViolationQueryResp.valid &&
     io.loadViolationQueryResp.bits.have_violation &&
     RegNext(io.csrCtrl.ldld_vio_check_enable)
-<<<<<<< HEAD
-  val s2_data_invalid = io.lsq.dataInvalid && !s2_forward_fail
-=======
   val s2_data_invalid = io.lsq.dataInvalid && !s2_forward_fail && !s2_ldld_violation
->>>>>>> d9721058
 
   io.dcache_kill := pmp.ld || pmp.mmio // move pmp resp kill to outside
   io.dcacheResp.ready := true.B
@@ -436,24 +432,14 @@
   if (EnableFastForward) {
     s2_need_replay_from_rs :=
       s2_tlb_miss || // replay if dtlb miss
-<<<<<<< HEAD
-      s2_cache_replay && !s2_is_prefetch && !s2_ldld_violation && !s2_forward_fail && !s2_ldld_violation && !s2_mmio && !s2_exception && !fullForward || // replay if dcache miss queue full / busy
-      s2_data_invalid && !s2_is_prefetch && !s2_ldld_violation && !s2_forward_fail && !s2_ldld_violation // replay if store to load forward data is not ready 
-=======
       s2_cache_replay && !s2_is_prefetch && !s2_forward_fail && !s2_ldld_violation && !s2_mmio && !s2_exception && !fullForward || // replay if dcache miss queue full / busy
       s2_data_invalid && !s2_is_prefetch && !s2_forward_fail && !s2_ldld_violation // replay if store to load forward data is not ready 
->>>>>>> d9721058
   } else {
     // Note that if all parts of data are available in sq / sbuffer, replay required by dcache will not be scheduled   
     s2_need_replay_from_rs := 
       s2_tlb_miss || // replay if dtlb miss
-<<<<<<< HEAD
-      s2_cache_replay && !s2_is_prefetch && !s2_ldld_violation && !s2_forward_fail && !s2_ldld_violation && !s2_mmio && !s2_exception && !io.dataForwarded || // replay if dcache miss queue full / busy
-      s2_data_invalid && !s2_is_prefetch && !s2_ldld_violation && !s2_forward_fail && !s2_ldld_violation // replay if store to load forward data is not ready
-=======
       s2_cache_replay && !s2_is_prefetch && !s2_forward_fail && !s2_ldld_violation && !s2_mmio && !s2_exception && !io.dataForwarded || // replay if dcache miss queue full / busy
       s2_data_invalid && !s2_is_prefetch && !s2_forward_fail && !s2_ldld_violation // replay if store to load forward data is not ready
->>>>>>> d9721058
   }
   assert(!RegNext(io.in.valid && s2_need_replay_from_rs && s2_need_replay_from_fetch))
   io.rsFeedback.bits.hit := !s2_need_replay_from_rs
@@ -653,17 +639,11 @@
   io.lsq.ldout.ready := !hitLoadOut.valid
 
   when(io.feedbackSlow.valid && !io.feedbackSlow.bits.hit){
-<<<<<<< HEAD
     // when need replay from rs, inst should not be writebacked to rob
     assert(RegNext(!hitLoadOut.valid))
     // when need replay from rs
     // * inst should not be writebacked to lq, or
     // * lq state will be updated in load_s3 (next cycle)
-    assert(RegNext(!io.lsq.loadIn.valid) || RegNext(load_s2.io.dcacheRequireReplay))
-  }
-
-=======
-    assert(RegNext(!hitLoadOut.valid))
     assert(RegNext(!io.lsq.loadIn.valid) || RegNext(load_s2.io.dcacheRequireReplay))
   }
 
@@ -681,7 +661,6 @@
   }}
   io.lsq.trigger.hitLoadAddrTriggerHitVec := hitLoadAddrTriggerHitVec
 
->>>>>>> d9721058
   val perfEvents = Seq(
     ("load_s0_in_fire         ", load_s0.io.in.fire()                                                                                                            ),
     ("load_to_load_forward    ", load_s0.io.loadFastMatch.orR && load_s0.io.in.fire()                                                                            ),
