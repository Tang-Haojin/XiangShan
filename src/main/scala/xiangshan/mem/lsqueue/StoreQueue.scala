--- conflicted
+++ resolved
@@ -67,15 +67,9 @@
     val hartId = Input(UInt(8.W))
     val enq = new SqEnqIO
     val brqRedirect = Flipped(ValidIO(new Redirect))
-<<<<<<< HEAD
-    val storeIn = Vec(StorePipelineWidth, Flipped(Valid(new LsPipelineBundle))) // store addr, data is not included
-    val storeInRe = Vec(StorePipelineWidth, Input(new LsPipelineBundle())) // store more mmio and exception
-    val storeDataIn = Vec(StorePipelineWidth, Flipped(Valid(new MemExuOutput))) // store data, send to sq from rs
-=======
     val storeAddrIn = Vec(StorePipelineWidth, Flipped(Valid(new LsPipelineBundle))) // store addr, data is not included
     val storeAddrInRe = Vec(StorePipelineWidth, Input(new LsPipelineBundle())) // store more mmio and exception
-    val storeDataIn = Vec(StorePipelineWidth, Flipped(Valid(new ExuOutput))) // store data, send to sq from rs
->>>>>>> 15ee59e4
+    val storeDataIn = Vec(StorePipelineWidth, Flipped(Valid(new MemExuOutput))) // store data, send to sq from rs
     val storeMaskIn = Vec(StorePipelineWidth, Flipped(Valid(new StoreMaskBundle))) // store mask, send to sq from rs
     val sbuffer = Vec(EnsbufferWidth, Decoupled(new DCacheWordReqWithVaddr)) // write committed store to sbuffer
     val uncacheOutstanding = Input(Bool())
@@ -258,7 +252,7 @@
       deqPtrExtNext(0) // for mmio insts, deqPtr may be ahead of cmtPtr
     )
   }
-  
+
   io.stAddrReadySqPtr := addrReadyPtrExt
 
   // update
@@ -324,27 +318,15 @@
 
       // mmio(stWbIndex) := io.storeAddrIn(i).bits.mmio
 
-<<<<<<< HEAD
-      uop(stWbIndex) := io.storeIn(i).bits.uop
-      uop(stWbIndex).debugInfo := io.storeIn(i).bits.uop.debugInfo
-      XSInfo("store addr write to sq idx %d pc 0x%x miss:%d vaddr %x paddr %x mmio %x\n",
-        io.storeIn(i).bits.uop.sqIdx.value,
-        io.storeIn(i).bits.uop.pc,
-        io.storeIn(i).bits.miss,
-        io.storeIn(i).bits.vaddr,
-        io.storeIn(i).bits.paddr,
-        io.storeIn(i).bits.mmio
-=======
-      uop(stWbIndex).ctrl := io.storeAddrIn(i).bits.uop.ctrl
+      uop(stWbIndex) := io.storeAddrIn(i).bits.uop
       uop(stWbIndex).debugInfo := io.storeAddrIn(i).bits.uop.debugInfo
       XSInfo("store addr write to sq idx %d pc 0x%x miss:%d vaddr %x paddr %x mmio %x\n",
         io.storeAddrIn(i).bits.uop.sqIdx.value,
-        io.storeAddrIn(i).bits.uop.cf.pc,
+        io.storeAddrIn(i).bits.uop.pc,
         io.storeAddrIn(i).bits.miss,
         io.storeAddrIn(i).bits.vaddr,
         io.storeAddrIn(i).bits.paddr,
         io.storeAddrIn(i).bits.mmio
->>>>>>> 15ee59e4
       )
     }
 
@@ -485,7 +467,7 @@
     val dataInvalidMask1Reg = Wire(UInt(StoreQueueSize.W))
     dataInvalidMask1Reg := RegNext(dataInvalidMask1)
     // make chisel happy
-    val dataInvalidMask2Reg = Wire(UInt(StoreQueueSize.W)) 
+    val dataInvalidMask2Reg = Wire(UInt(StoreQueueSize.W))
     dataInvalidMask2Reg := RegNext(dataInvalidMask2)
     val dataInvalidMaskReg = dataInvalidMask1Reg | dataInvalidMask2Reg
 
@@ -507,17 +489,17 @@
     // data invalid sq index
     // make chisel happy
     val dataInvalidMaskRegWire = Wire(UInt(StoreQueueSize.W))
-    dataInvalidMaskRegWire := dataInvalidMaskReg 
+    dataInvalidMaskRegWire := dataInvalidMaskReg
     val dataInvalidFlag = dataInvalidMaskRegWire.orR
 
     val dataInvalidSqIdx1 = OHToUInt(Reverse(PriorityEncoderOH(Reverse(dataInvalidMask1Reg))))
     val dataInvalidSqIdx2 = OHToUInt(Reverse(PriorityEncoderOH(Reverse(dataInvalidMask2Reg))))
     val dataInvalidSqIdx = Mux(dataInvalidMask2Reg.orR, dataInvalidSqIdx2, dataInvalidSqIdx1)
 
-    when (dataInvalidFlag) { 
+    when (dataInvalidFlag) {
       io.forward(i).dataInvalidSqIdx.flag := Mux(!s2_differentFlag || dataInvalidSqIdx >= s2_deqPtrExt.value, s2_deqPtrExt.flag, s2_enqPtrExt.flag)
       io.forward(i).dataInvalidSqIdx.value := dataInvalidSqIdx
-    } .otherwise { 
+    } .otherwise {
       // mayby store inst has been written to sbuffer already.
       io.forward(i).dataInvalidSqIdx := RegNext(io.forward(i).uop.sqIdx)
     }
