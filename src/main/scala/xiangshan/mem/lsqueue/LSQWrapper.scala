--- conflicted
+++ resolved
@@ -185,11 +185,9 @@
   io.lqFull := loadQueue.io.lqFull
   io.sqFull := storeQueue.io.sqFull
 
-<<<<<<< HEAD
   io.ldCommitInfo := loadQueue.io.commitMemAccessInfo
   io.stCommitInfo := storeQueue.io.commitMemAccessInfo
-}
-=======
+
   val ldq_perf = loadQueue.perfEvents.map(_._1).zip(loadQueue.perfinfo.perfEvents.perf_events)
   val stq_perf = storeQueue.perfEvents.map(_._1).zip(storeQueue.perfinfo.perfEvents.perf_events)
   val perfEvents = ldq_perf ++ stq_perf
@@ -198,5 +196,4 @@
     val perfEvents = Output(new PerfEventsBundle(perf_list.length))
   })
   perfinfo.perfEvents.perf_events := perf_list
-}                          
->>>>>>> 496c0adf
+}