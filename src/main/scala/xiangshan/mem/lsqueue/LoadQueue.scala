--- conflicted
+++ resolved
@@ -666,11 +666,7 @@
   val uncacheState = RegInit(s_idle)
   switch(uncacheState) {
     is(s_idle) {
-<<<<<<< HEAD
       when(RegNext(io.rob.pendingld && lqTailMmioPending && lqTailAllocated)) {
-=======
-      when(RegNext(io.rob.pendingld) && lqTailMmioPending && lqTailAllocated) {
->>>>>>> 7eabd47c
         uncacheState := s_req
       }
     }
