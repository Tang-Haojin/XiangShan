/***************************************************************************************
* Copyright (c) 2020-2021 Institute of Computing Technology, Chinese Academy of Sciences
* Copyright (c) 2020-2021 Peng Cheng Laboratory
*
* XiangShan is licensed under Mulan PSL v2.
* You can use this software according to the terms and conditions of the Mulan PSL v2.
* You may obtain a copy of Mulan PSL v2 at:
*          http://license.coscl.org.cn/MulanPSL2
*
* THIS SOFTWARE IS PROVIDED ON AN "AS IS" BASIS, WITHOUT WARRANTIES OF ANY KIND,
* EITHER EXPRESS OR IMPLIED, INCLUDING BUT NOT LIMITED TO NON-INFRINGEMENT,
* MERCHANTABILITY OR FIT FOR A PARTICULAR PURPOSE.
*
* See the Mulan PSL v2 for more details.
***************************************************************************************/

package xiangshan.mem

import chisel3._
import chisel3.util._
import chipsalliance.rocketchip.config._
import xiangshan._
import xiangshan.backend.rob.RobPtr
import xiangshan.cache._
import xiangshan.frontend.FtqPtr
import xiangshan.mem.mdp._
import utils._
import utility._
import xiangshan.backend.Bundles.DynInst

class LoadQueueRAW(implicit p: Parameters) extends XSModule
  with HasDCacheParameters
  with HasCircularQueuePtrHelper
  with HasLoadHelper
  with HasPerfEvents
{
  val io = IO(new Bundle() {
    // control
    val redirect = Flipped(ValidIO(new Redirect))

    // violation query
    val query = Vec(LoadPipelineWidth, Flipped(new LoadNukeQueryIO))

    // from store unit s1
    val storeIn = Vec(StorePipelineWidth, Flipped(Valid(new LsPipelineBundle)))

    // global rollback flush
    val rollback = Output(Valid(new Redirect))

    // to LoadQueueReplay
    val stAddrReadySqPtr = Input(new SqPtr)
    val stIssuePtr       = Input(new SqPtr)
    val lqFull           = Output(Bool())
  })

  println("LoadQueueRAW: size " + LoadQueueRAWSize)
  //  LoadQueueRAW field
  //  +-------+--------+-------+-------+-----------+
  //  | Valid |  uop   |PAddr  | Mask  | Datavalid |
  //  +-------+--------+-------+-------+-----------+
  //
  //  Field descriptions:
  //  Allocated   : entry has been allocated already
  //  MicroOp     : inst's microOp
  //  PAddr       : physical address.
  //  Mask        : data mask
  //  Datavalid   : data valid
  //
  val allocated = RegInit(VecInit(List.fill(LoadQueueRAWSize)(false.B))) // The control signals need to explicitly indicate the initial value
  val uop = Reg(Vec(LoadQueueRAWSize, new DynInst))
  val paddrModule = Module(new LqPAddrModule(
    gen = UInt(PAddrBits.W),
    numEntries = LoadQueueRAWSize,
    numRead = LoadPipelineWidth,
    numWrite = LoadPipelineWidth,
    numWBank = LoadQueueNWriteBanks,
    numWDelay = 2,
    numCamPort = StorePipelineWidth
  ))
  paddrModule.io := DontCare
  val maskModule = Module(new LqMaskModule(
    gen = UInt((VLEN/8).W),
    numEntries = LoadQueueRAWSize,
    numRead = LoadPipelineWidth,
    numWrite = LoadPipelineWidth,
    numWBank = LoadQueueNWriteBanks,
    numWDelay = 2,
    numCamPort = StorePipelineWidth
  ))
  maskModule.io := DontCare
  val datavalid = RegInit(VecInit(List.fill(LoadQueueRAWSize)(false.B)))

  // freeliset: store valid entries index.
  // +---+---+--------------+-----+-----+
  // | 0 | 1 |      ......  | n-2 | n-1 |
  // +---+---+--------------+-----+-----+
  val freeList = Module(new FreeList(
    size = LoadQueueRAWSize,
    allocWidth = LoadPipelineWidth,
    freeWidth = 4,
    moduleName = "LoadQueueRAW freelist"
  ))
  freeList.io := DontCare

  //  LoadQueueRAW enqueue
  val canEnqueue = io.query.map(_.req.valid)
  val cancelEnqueue = io.query.map(_.req.bits.uop.robIdx.needFlush(io.redirect))
  val allAddrCheck = io.stIssuePtr === io.stAddrReadySqPtr
  val hasAddrInvalidStore = io.query.map(_.req.bits.uop.sqIdx).map(sqIdx => {
    Mux(!allAddrCheck, isBefore(io.stAddrReadySqPtr, sqIdx), false.B)
  })
  val needEnqueue = canEnqueue.zip(hasAddrInvalidStore).zip(cancelEnqueue).map { case ((v, r), c) => v && r && !c }
  val bypassPAddr = Reg(Vec(LoadPipelineWidth, UInt(PAddrBits.W)))
  val bypassMask = Reg(Vec(LoadPipelineWidth, UInt((VLEN/8).W)))

  // Allocate logic
  val enqValidVec = Wire(Vec(LoadPipelineWidth, Bool()))
  val enqIndexVec = Wire(Vec(LoadPipelineWidth, UInt()))

  // Enqueue
  for ((enq, w) <- io.query.map(_.req).zipWithIndex) {
    paddrModule.io.wen(w) := false.B
    maskModule.io.wen(w) := false.B
    freeList.io.doAllocate(w) := false.B

    freeList.io.allocateReq(w) := needEnqueue(w)

    //  Allocate ready
    enqValidVec(w) := freeList.io.canAllocate(w)
    enqIndexVec(w) := freeList.io.allocateSlot(w)
    enq.ready := Mux(needEnqueue(w), enqValidVec(w), true.B)

    val enqIndex = enqIndexVec(w)
    when (needEnqueue(w) && enq.ready) {
      val debug_robIdx = enq.bits.uop.robIdx.asUInt
      XSError(allocated(enqIndex), p"LoadQueueRAW: You can not write an valid entry! check: ldu $w, robIdx $debug_robIdx")

      freeList.io.doAllocate(w) := true.B

      //  Allocate new entry
      allocated(enqIndex) := true.B

      //  Write paddr
      paddrModule.io.wen(w) := true.B
      paddrModule.io.waddr(w) := enqIndex
      paddrModule.io.wdata(w) := enq.bits.paddr
      bypassPAddr(w) := enq.bits.paddr

      //  Write mask
      maskModule.io.wen(w) := true.B
      maskModule.io.waddr(w) := enqIndex
      maskModule.io.wdata(w) := enq.bits.mask
      bypassMask(w) := enq.bits.mask

      //  Fill info
      uop(enqIndex) := enq.bits.uop
      datavalid(enqIndex) := enq.bits.data_valid
    }
  }

  for ((query, w) <- io.query.map(_.resp).zipWithIndex) {
    query.valid := RegNext(io.query(w).req.valid)
    query.bits.rep_frm_fetch := RegNext(false.B)
  }

  //  LoadQueueRAW deallocate
  val freeMaskVec = Wire(Vec(LoadQueueRAWSize, Bool()))

  // init
  freeMaskVec.map(e => e := false.B)

  // when the stores that "older than" current load address were ready.
  // current load will be released.
  for (i <- 0 until LoadQueueRAWSize) {
    val deqNotBlock = Mux(!allAddrCheck, !isBefore(io.stAddrReadySqPtr, uop(i).sqIdx), true.B)
    val needCancel = uop(i).robIdx.needFlush(io.redirect)

    when (allocated(i) && (deqNotBlock || needCancel)) {
      allocated(i) := false.B
      freeMaskVec(i) := true.B
    }
  }

  // if need replay deallocate entry
  val lastCanAccept = RegNext(VecInit(needEnqueue.zip(enqValidVec).map(x => x._1 && x._2)))
  val lastAllocIndex = RegNext(enqIndexVec)

  for ((revoke, w) <- io.query.map(_.revoke).zipWithIndex) {
    val revokeValid = revoke && lastCanAccept(w)
    val revokeIndex = lastAllocIndex(w)

    when (allocated(revokeIndex) && revokeValid) {
      allocated(revokeIndex) := false.B
      freeMaskVec(revokeIndex) := true.B
    }
  }
  freeList.io.free := freeMaskVec.asUInt

  io.lqFull := freeList.io.empty

  /**
    * Store-Load Memory violation detection
    * Scheme 1(Current scheme): flush the pipeline then re-fetch from the load instruction (like old load queue).
    * Scheme 2                : re-fetch instructions from the first instruction after the store instruction.
    *
    * When store writes back, it searches LoadQueue for younger load instructions
    * with the same load physical address. They loaded wrong data and need re-execution.
    *
    * Cycle 0: Store Writeback
    *   Generate match vector for store address with rangeMask(stPtr, enqPtr).
    * Cycle 1: Select oldest load from select group.
    * Cycle x: Redirect Fire
    *   Choose the oldest load from LoadPipelineWidth oldest loads.
    *   Prepare redirect request according to the detected violation.
    *   Fire redirect request (if valid)
    */
  //              SelectGroup 0         SelectGroup 1          SelectGroup y
  // stage 0:       lq  lq  lq  ......    lq  lq  lq  .......    lq  lq  lq
  //                |   |   |             |   |   |              |   |   |
  // stage 1:       lq  lq  lq  ......    lq  lq  lq  .......    lq  lq  lq
  //                 \  |  /    ......     \  |  /    .......     \  |  /
  // stage 2:           lq                    lq                     lq
  //                     \  |  /  .......  \  |  /   ........  \  |  /
  // stage 3:               lq                lq                  lq
  //                                          ...
  //                                          ...
  //                                           |
  // stage x:                                  lq
  //                                           |
  //                                       rollback req

  // select logic
  val SelectGroupSize = RollbackGroupSize
  val lgSelectGroupSize = log2Ceil(SelectGroupSize)
  val TotalSelectCycles = scala.math.ceil(log2Ceil(LoadQueueRAWSize).toFloat / lgSelectGroupSize).toInt + 1

  def selectPartialOldest[T <: XSBundleWithMicroOp](valid: Seq[Bool], bits: Seq[T]): (Seq[Bool], Seq[T]) = {
    assert(valid.length == bits.length)
    if (valid.length == 0 || valid.length == 1) {
      (valid, bits)
    } else if (valid.length == 2) {
      val res = Seq.fill(2)(Wire(ValidIO(chiselTypeOf(bits(0)))))
      for (i <- res.indices) {
        res(i).valid := valid(i)
        res(i).bits := bits(i)
      }
      val oldest = Mux(valid(0) && valid(1), Mux(isAfter(bits(0).uop.robIdx, bits(1).uop.robIdx), res(1), res(0)), Mux(valid(0) && !valid(1), res(0), res(1)))
      (Seq(oldest.valid), Seq(oldest.bits))
    } else {
      val left = selectPartialOldest(valid.take(valid.length / 2), bits.take(bits.length / 2))
      val right = selectPartialOldest(valid.takeRight(valid.length - (valid.length / 2)), bits.takeRight(bits.length - (bits.length / 2)))
      selectPartialOldest(left._1 ++ right._1, left._2 ++ right._2)
    }
  }

  def selectOldest[T <: XSBundleWithMicroOp](valid: Seq[Bool], bits: Seq[T]): (Seq[Bool], Seq[T]) = {
    assert(valid.length == bits.length)
    val numSelectGroups = scala.math.ceil(valid.length.toFloat / SelectGroupSize).toInt

    // group info
    val selectValidGroups =
      if (valid.length <= SelectGroupSize) {
        Seq(valid)
      } else {
        (0 until numSelectGroups).map(g => {
          if (valid.length < (g + 1) * SelectGroupSize) {
            valid.takeRight(valid.length - g * SelectGroupSize)
          } else {
            (0 until SelectGroupSize).map(j => valid(g * SelectGroupSize + j))
          }
        })
      }
    val selectBitsGroups =
      if (bits.length <= SelectGroupSize) {
        Seq(bits)
      } else {
        (0 until numSelectGroups).map(g => {
          if (bits.length < (g + 1) * SelectGroupSize) {
            bits.takeRight(bits.length - g * SelectGroupSize)
          } else {
            (0 until SelectGroupSize).map(j => bits(g * SelectGroupSize + j))
          }
        })
      }

    // select logic
    if (valid.length <= SelectGroupSize) {
      val (selValid, selBits) = selectPartialOldest(valid, bits)
      (Seq(RegNext(selValid(0) && !selBits(0).uop.robIdx.needFlush(io.redirect))), Seq(RegNext(selBits(0))))
    } else {
      val select = (0 until numSelectGroups).map(g => {
        val (selValid, selBits) = selectPartialOldest(selectValidGroups(g), selectBitsGroups(g))
        (RegNext(selValid(0) && !selBits(0).uop.robIdx.needFlush(io.redirect)), RegNext(selBits(0)))
      })
      selectOldest(select.map(_._1), select.map(_._2))
    }
  }

  def detectRollback(i: Int) = {
    paddrModule.io.violationMdata(i) := io.storeIn(i).bits.paddr
    maskModule.io.violationMdata(i) := io.storeIn(i).bits.mask

    val bypassPaddrMask = RegNext(VecInit((0 until LoadPipelineWidth).map(j => bypassPAddr(j)(PAddrBits-1, DCacheVWordOffset) === io.storeIn(i).bits.paddr(PAddrBits-1, DCacheVWordOffset))))
    val bypassMMask = RegNext(VecInit((0 until LoadPipelineWidth).map(j => (bypassMask(j) & io.storeIn(i).bits.mask).orR)))
    val bypassMaskUInt = (0 until LoadPipelineWidth).map(j =>
      Fill(LoadQueueRAWSize, RegNext(RegNext(io.query(j).req.fire))) & Mux(bypassPaddrMask(j) && bypassMMask(j), UIntToOH(RegNext(RegNext(enqIndexVec(j)))), 0.U(LoadQueueRAWSize))
    ).reduce(_|_)

    val addrMaskMatch = RegNext(paddrModule.io.violationMmask(i).asUInt & maskModule.io.violationMmask(i).asUInt) | bypassMaskUInt
    val entryNeedCheck = RegNext(VecInit((0 until LoadQueueRAWSize).map(j => {
      allocated(j) && isAfter(uop(j).robIdx, io.storeIn(i).bits.uop.robIdx) && datavalid(j) && !uop(j).robIdx.needFlush(io.redirect)
    })))
    val lqViolationSelVec = VecInit((0 until LoadQueueRAWSize).map(j => {
      addrMaskMatch(j) && entryNeedCheck(j)
    }))

    val lqViolationSelUopExts = uop.map(uop => {
      val wrapper = Wire(new XSBundleWithMicroOp)
      wrapper.uop := uop
      wrapper
    })

    // select logic
    val lqSelect = selectOldest(lqViolationSelVec, lqViolationSelUopExts)

    // select one inst
    val lqViolation = lqSelect._1(0)
    val lqViolationUop = lqSelect._2(0).uop

    XSDebug(
      lqViolation,
      "need rollback (ld wb before store) pc %x robidx %d target %x\n",
      io.storeIn(i).bits.uop.pc, io.storeIn(i).bits.uop.robIdx.asUInt, lqViolationUop.robIdx.asUInt
    )

    (lqViolation, lqViolationUop)
  }

  // select rollback (part1) and generate rollback request
  // rollback check
  // Lq rollback seq check is done in s3 (next stage), as getting rollbackLq MicroOp is slow
  val rollbackLqWb = Wire(Vec(StorePipelineWidth, Valid(new MicroOpRbExt)))
  val stFtqIdx = Wire(Vec(StorePipelineWidth, new FtqPtr))
  val stFtqOffset = Wire(Vec(StorePipelineWidth, UInt(log2Up(PredictWidth).W)))
  for (w <- 0 until StorePipelineWidth) {
    val detectedRollback = detectRollback(w)
    rollbackLqWb(w).valid     := detectedRollback._1 && DelayN(io.storeIn(w).valid && !io.storeIn(w).bits.miss, TotalSelectCycles)
    rollbackLqWb(w).bits.uop  := detectedRollback._2
    rollbackLqWb(w).bits.flag := w.U
    stFtqIdx(w) := DelayN(io.storeIn(w).bits.uop.ftqPtr, TotalSelectCycles)
    stFtqOffset(w) := DelayN(io.storeIn(w).bits.uop.ftqOffset, TotalSelectCycles)
  }

  val rollbackLqWbValid = rollbackLqWb.map(x => x.valid && !x.bits.uop.robIdx.needFlush(io.redirect))
  val rollbackLqWbBits = rollbackLqWb.map(x => x.bits)

  // select rollback (part2), generate rollback request, then fire rollback request
  // Note that we use robIdx - 1.U to flush the load instruction itself.
  // Thus, here if last cycle's robIdx equals to this cycle's robIdx, it still triggers the redirect.

  // select uop in parallel
  val lqs = selectPartialOldest(rollbackLqWbValid, rollbackLqWbBits)
  val rollbackUopExt = lqs._2(0)
  val rollbackUop = rollbackUopExt.uop
  val rollbackStFtqIdx = stFtqIdx(rollbackUopExt.flag)
  val rollbackStFtqOffset = stFtqOffset(rollbackUopExt.flag)

  // check if rollback request is still valid in parallel
<<<<<<< HEAD
  io.rollback.bits.robIdx := rollbackUop.robIdx
  io.rollback.bits.ftqIdx := rollbackUop.ftqPtr
  io.rollback.bits.stFtqIdx := rollbackStFtqIdx
  io.rollback.bits.ftqOffset := rollbackUop.ftqOffset
  io.rollback.bits.stFtqOffset := rollbackStFtqOffset
  io.rollback.bits.level := RedirectLevel.flush
  io.rollback.bits.interrupt := DontCare
  io.rollback.bits.cfiUpdate := DontCare
  io.rollback.bits.cfiUpdate.target := rollbackUop.pc
=======
  io.rollback.bits             := DontCare
  io.rollback.bits.robIdx      := rollbackUop.robIdx
  io.rollback.bits.ftqIdx      := rollbackUop.cf.ftqPtr
  io.rollback.bits.stFtqIdx    := rollbackStFtqIdx
  io.rollback.bits.ftqOffset   := rollbackUop.cf.ftqOffset
  io.rollback.bits.stFtqOffset := rollbackStFtqOffset
  io.rollback.bits.level       := RedirectLevel.flush
  io.rollback.bits.interrupt   := DontCare
  io.rollback.bits.cfiUpdate   := DontCare
  io.rollback.bits.cfiUpdate.target := rollbackUop.cf.pc
>>>>>>> 1a718038
  io.rollback.bits.debug_runahead_checkpoint_id := rollbackUop.debugInfo.runahead_checkpoint_id
  // io.rollback.bits.pc := DontCare

  io.rollback.valid := VecInit(rollbackLqWbValid).asUInt.orR

  // perf cnt
  val canEnqCount = PopCount(io.query.map(_.req.fire))
  val validCount = freeList.io.validCount
  val allowEnqueue = validCount <= (LoadQueueRAWSize - LoadPipelineWidth).U

  QueuePerf(LoadQueueRAWSize, validCount, !allowEnqueue)
  XSPerfAccumulate("enqs", canEnqCount)
  XSPerfAccumulate("stld_rollback", io.rollback.valid)
  val perfEvents: Seq[(String, UInt)] = Seq(
    ("enq ", canEnqCount),
    ("stld_rollback", io.rollback.valid),
  )
  generatePerfEvent()
  // end
}<|MERGE_RESOLUTION|>--- conflicted
+++ resolved
@@ -366,28 +366,16 @@
   val rollbackStFtqOffset = stFtqOffset(rollbackUopExt.flag)
 
   // check if rollback request is still valid in parallel
-<<<<<<< HEAD
-  io.rollback.bits.robIdx := rollbackUop.robIdx
-  io.rollback.bits.ftqIdx := rollbackUop.ftqPtr
-  io.rollback.bits.stFtqIdx := rollbackStFtqIdx
-  io.rollback.bits.ftqOffset := rollbackUop.ftqOffset
-  io.rollback.bits.stFtqOffset := rollbackStFtqOffset
-  io.rollback.bits.level := RedirectLevel.flush
-  io.rollback.bits.interrupt := DontCare
-  io.rollback.bits.cfiUpdate := DontCare
-  io.rollback.bits.cfiUpdate.target := rollbackUop.pc
-=======
   io.rollback.bits             := DontCare
   io.rollback.bits.robIdx      := rollbackUop.robIdx
-  io.rollback.bits.ftqIdx      := rollbackUop.cf.ftqPtr
+  io.rollback.bits.ftqIdx      := rollbackUop.ftqPtr
   io.rollback.bits.stFtqIdx    := rollbackStFtqIdx
-  io.rollback.bits.ftqOffset   := rollbackUop.cf.ftqOffset
+  io.rollback.bits.ftqOffset   := rollbackUop.ftqOffset
   io.rollback.bits.stFtqOffset := rollbackStFtqOffset
   io.rollback.bits.level       := RedirectLevel.flush
   io.rollback.bits.interrupt   := DontCare
   io.rollback.bits.cfiUpdate   := DontCare
-  io.rollback.bits.cfiUpdate.target := rollbackUop.cf.pc
->>>>>>> 1a718038
+  io.rollback.bits.cfiUpdate.target := rollbackUop.pc
   io.rollback.bits.debug_runahead_checkpoint_id := rollbackUop.debugInfo.runahead_checkpoint_id
   // io.rollback.bits.pc := DontCare
 
