--- conflicted
+++ resolved
@@ -30,12 +30,8 @@
 }
 
 class PrefetcherIO()(implicit p: Parameters) extends XSBundle {
-<<<<<<< HEAD
   val ld_in = Flipped(Vec(backendParams.LduCnt, ValidIO(new LdPrefetchTrainBundle())))
-=======
-  val ld_in = Flipped(Vec(exuParameters.LduCnt, ValidIO(new LdPrefetchTrainBundle())))
-  val st_in = Flipped(Vec(exuParameters.StuCnt, ValidIO(new StPrefetchTrainBundle())))
->>>>>>> 7f37d55f
+  val st_in = Flipped(Vec(backendParams.StuCnt, ValidIO(new StPrefetchTrainBundle())))
   val tlb_req = new TlbRequestIO(nRespDups = 2)
   val l1_req = DecoupledIO(new L1PrefetchReq())
   val l2_req = ValidIO(new L2PrefetchReq())
