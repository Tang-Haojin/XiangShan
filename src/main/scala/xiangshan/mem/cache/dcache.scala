--- conflicted
+++ resolved
@@ -2,14 +2,10 @@
 
 import chisel3._
 import chisel3.util._
-<<<<<<< HEAD
-import chisel3.util.experimental.BoringUtils
-
-import xiangshan.mem.{DCacheReq, DCacheResp, LSUDMemIO}
-import xiangshan.utils.XSDebug
-import bus.tilelink._
-import _root_.utils.{Code, RandomReplacement, Transpose}
-import xiangshan.mem.MemoryOpConstants
+
+import utils.{XSDebug, Code, RandomReplacement}
+import bus.tilelink.{TLParameters, ClientMetadata}
+import scala.math.max
 
 
 // DCache specific parameters
@@ -24,7 +20,9 @@
     tagECC: Option[String] = None,
     dataECC: Option[String] = None,
     dataECCBytes: Int = 1,
-    nMSHRs: Int = 1,
+    nMissEntries: Int = 1,
+    nLoadMissEntries: Int = 1,
+    nStoreMissEntries: Int = 1,
     nSDQ: Int = 17,
     nRPQ: Int = 16,
     nMMIOs: Int = 1,
@@ -54,6 +52,7 @@
   def offsetmsb = idxLSB-1
   def offsetlsb = wordOffBits
   def rowWords = rowBits/wordBits
+  def rowBytes = rowBits/8
   def doNarrowRead = DataBits * nWays % rowBits == 0
   def eccBytes = cacheParams.dataECCBytes
   val eccBits = cacheParams.dataECCBytes * 8
@@ -67,6 +66,19 @@
   def nIOMSHRs = cacheParams.nMMIOs
   def maxUncachedInFlight = cacheParams.nMMIOs
 
+  def missQueueEntryIdWidth = log2Up(cfg.nMissEntries)
+  def loadMissQueueEntryIdWidth = log2Up(cfg.nLoadMissEntries)
+  def storeMissQueueEntryIdWidth = log2Up(cfg.nStoreMissEntries)
+  def clientMissQueueEntryIdWidth = max(loadMissQueueEntryIdWidth, storeMissQueueEntryIdWidth)
+  def nClientMissQueues = 2
+  def clientIdWidth = log2Up(nClientMissQueues)
+  def missQueueClientIdWidth = clientIdWidth + clientMissQueueEntryIdWidth
+  def clientIdMSB = missQueueClientIdWidth - 1
+  def clientIdLSB = clientMissQueueEntryIdWidth
+  def entryIdMSB = clientMissQueueEntryIdWidth - 1
+  def entryIdLSB = 0
+  def reqIdWidth = 32
+
   require(isPow2(nSets), s"nSets($nSets) must be pow2")
   // To make things easier, now we assume:
   // core_data_width(wordBits) == L1_basic_storage_unit_width(rowBits) ==
@@ -109,7 +121,7 @@
 
 class L1DataReadReq extends DCacheBundle {
   // you can choose which beat to read to save power
-  val rmask  = Bits(refillCycles.W))
+  val rmask  = Bits(refillCycles.W)
   val way_en = Bits(nWays.W)
   val addr   = Bits(untagBits.W)
 }
@@ -120,28 +132,18 @@
   val data   = Vec(refillCycles, Bits(encRowBits.W))
 }
 
-// argument general L1 DCache bundles with memWidth
-class DCacheMetaReadReq extends DCacheBundle {
-  val req = Vec(memWidth, new L1MetaReadReq)
-}
-
-class DCacheDataReadReq extends DCacheBundle {
-  val req = Vec(memWidth, new L1DataReadReq)
-  val valid = Vec(memWidth, Bool())
-}
-
 abstract class AbstractDataArray extends DCacheModule {
   val io = IO(new DCacheBundle {
-    val read  = Input(Vec(memWidth, Valid(new L1DataReadReq)))
+    val read  = Input(Vec(LoadPipelineWidth, Valid(new L1DataReadReq)))
     val write = Input(Valid(new L1DataWriteReq))
-    val resp  = Output(Vec(memWidth, Vec(nWays, Vec(refillCycles, Bits(encRowBits.W)))))
-    val nacks = Output(Vec(memWidth, Bool()))
+    val resp  = Output(Vec(LoadPipelineWidth, Vec(nWays, Vec(refillCycles, Bits(encRowBits.W)))))
+    val nacks = Output(Vec(LoadPipelineWidth, Bool()))
   })
 
-  def pipeMap[T <: Data](f: Int => T) = VecInit((0 until memWidth).map(f))
+  def pipeMap[T <: Data](f: Int => T) = VecInit((0 until LoadPipelineWidth).map(f))
 
   def dumpRead() = {
-    (0 until memWidth) map { w =>
+    (0 until LoadPipelineWidth) map { w =>
       when (io.read(w).valid) {
         XSDebug(s"DataArray Read channel: $w valid way_en: %x addr: %x\n",
           io.read(w).bits.way_en, io.read(w).bits.addr)
@@ -151,22 +153,29 @@
 
   def dumpWrite() = {
     when (io.write.valid) {
-      XSDebug(s"DataArray Write valid way_en: %x addr: %x data: %x wmask: %x\n",
-        io.write.bits.way_en, io.write.bits.addr, io.write.bits.data, io.write.bits.wmask)
+      XSDebug(s"DataArray Write valid way_en: %x addr: %x\n",
+        io.write.bits.way_en, io.write.bits.addr)
+
+      (0 until refillCycles) map { r =>
+        XSDebug(s"cycle: $r data: %x wmask: %x\n",
+          io.write.bits.data(r), io.write.bits.wmask(r))
+      }
     }
   }
 
   def dumpResp() = {
-    (0 until memWidth) map { w =>
+    (0 until LoadPipelineWidth) map { w =>
       XSDebug(s"DataArray ReadResp channel: $w\n")
       (0 until nWays) map { i =>
-        XSDebug(s"way: $i data: %x\n", io.resp(w)(i))
+        (0 until refillCycles) map { r =>
+          XSDebug(s"way: $i cycle: $r data: %x\n", io.resp(w)(i)(r))
+        }
       }
     }
   }
 
   def dumpNack() = {
-    (0 until memWidth) map { w =>
+    (0 until LoadPipelineWidth) map { w =>
       when (io.nacks(w)) {
         XSDebug(s"DataArray NACK channel: $w\n")
       }
@@ -185,13 +194,13 @@
 {
 
   val waddr = io.write.bits.addr >> blockOffBits
-  for (j <- 0 until memWidth) {
+  for (j <- 0 until LoadPipelineWidth) {
     val raddr = io.read(j).bits.addr >> blockOffBits
     for (w <- 0 until nWays) {
       for (r <- 0 until refillCycles) {
         val array = SyncReadMem(nSets, Vec(rowWords, Bits(encDataBits.W)))
         when (io.write.bits.way_en(w) && io.write.valid) {
-          val data = VecInit((0 until rowWords) map (i => io.write.bits.data(encDataBits*(i+1)-1,encDataBits*i)))
+          val data = VecInit((0 until rowWords) map (i => io.write.bits.data(r)(encDataBits*(i+1)-1,encDataBits*i)))
           array.write(waddr, data, io.write.bits.wmask(r).asBools)
         }
         io.resp(j)(w)(r) := RegNext(array.read(raddr, io.read(j).bits.way_en(w)
@@ -202,85 +211,12 @@
   }
 }
 
-class BankedDataArray extends AbstractDataArray {
-
-  val nBanks   = cfg.numDCacheBanks
-  val bankSize = nSets * refillCycles / nBanks
-  require (nBanks >= memWidth)
-  require (bankSize > 0)
-
-  val bankBits    = log2Ceil(nBanks)
-  val bankOffBits = log2Ceil(rowWords) + log2Ceil(wordBytes)
-  val bidxBits    = log2Ceil(bankSize)
-  val bidxOffBits = bankOffBits + bankBits
-
-  //----------------------------------------------------------------------------------------------------
-
-  // 确定每个请求的bank
-  // 问题？其实假如这里偷懒的话，也可以把bank不bank的信息暴露到LSQ那边，让它来处理bank不bank
-  val s0_rbanks = if (nBanks > 1) VecInit(io.read.map(r => (r.bits.addr >> bankOffBits)(bankBits-1,0))) else VecInit(0.U)
-  val s0_wbank  = if (nBanks > 1) (io.write.bits.addr >> bankOffBits)(bankBits-1,0) else 0.U
-  //  每个请求的index
-  val s0_ridxs  = VecInit(io.read.map(r => (r.bits.addr >> bidxOffBits)(bidxBits-1,0)))
-  val s0_widx   = (io.write.bits.addr >> bidxOffBits)(bidxBits-1,0)
-
-  val s0_read_valids    = VecInit(io.read.map(_.valid))
-  // 把自己和自己左边的进行比较
-  val s0_bank_conflicts = pipeMap(w => (0 until w).foldLeft(false.B)((c,i) => c || io.read(i).valid && s0_rbanks(i) === s0_rbanks(w)))
-  // 只有当自己是valid并且与左边的不冲突时就可以读
-  val s0_do_bank_read   = s0_read_valids zip s0_bank_conflicts map {case (v,c) => v && !c}
-  // 这是啥？
-  val s0_bank_read_gnts = Transpose(VecInit(s0_rbanks zip s0_do_bank_read map {case (b,d) => VecInit((UIntToOH(b) & Fill(nBanks,d)).asBools)}))
-  // 写不会和任何人抢bank，它有自己的口
-  val s0_bank_write_gnt = (UIntToOH(s0_wbank) & Fill(nBanks, io.write.valid)).asBools
-
-  //----------------------------------------------------------------------------------------------------
-
-  val s1_rbanks         = RegNext(s0_rbanks)
-  val s1_ridxs          = RegNext(s0_ridxs)
-  val s1_read_valids    = RegNext(s0_read_valids)
-  val s1_pipe_selection = pipeMap(i => VecInit(PriorityEncoderOH(pipeMap(j =>
-                            if (j < i) s1_read_valids(j) && s1_rbanks(j) === s1_rbanks(i)
-                            else if (j == i) true.B else false.B))))
-  val s1_ridx_match     = pipeMap(i => pipeMap(j => if (j < i) s1_ridxs(j) === s1_ridxs(i)
-                                                    else if (j == i) true.B else false.B))
-  val s1_nacks          = pipeMap(w => s1_read_valids(w) && (s1_pipe_selection(w).asUInt & ~s1_ridx_match(w).asUInt).orR)
-  val s1_bank_selection = pipeMap(w => Mux1H(s1_pipe_selection(w), s1_rbanks))
-
-  //----------------------------------------------------------------------------------------------------
-
-  val s2_bank_selection = RegNext(s1_bank_selection)
-  val s2_nacks          = RegNext(s1_nacks)
-
-  for (w <- 0 until nWays) {
-    val s2_bank_reads = Reg(Vec(nBanks, Bits(encRowBits.W)))
-
-    for (b <- 0 until nBanks) {
-      val array = SyncReadMem(bankSize, Vec(rowWords, Bits(encDataBits.W)))
-      val ridx = Mux1H(s0_bank_read_gnts(b), s0_ridxs)
-      val way_en = Mux1H(s0_bank_read_gnts(b), io.read.map(_.bits.way_en))
-      s2_bank_reads(b) := array.read(ridx, way_en(w) && s0_bank_read_gnts(b).reduce(_||_)).asUInt
-
-      when (io.write.bits.way_en(w) && s0_bank_write_gnt(b)) {
-        val data = VecInit((0 until rowWords) map (i => io.write.bits.data(encDataBits*(i+1)-1,encDataBits*i)))
-        array.write(s0_widx, data, io.write.bits.wmask.asBools)
-      }
-    }
-
-    for (i <- 0 until memWidth) {
-      io.resp(i)(w) := s2_bank_reads(s2_bank_selection(i))
-    }
-  }
-
-  io.nacks := s2_nacks
-}
-
-class L1MetadataArray[T <: L1Metadata](onReset: () => T) extends DCacheModule {
+class L1MetadataArray(onReset: () => L1Metadata) extends DCacheModule {
   val rstVal = onReset()
   val io = IO(new Bundle {
     val read = Flipped(Decoupled(new L1MetaReadReq))
     val write = Flipped(Decoupled(new L1MetaWriteReq))
-    val resp = Output(Vec(nWays, rstVal.cloneType))
+    val resp = Output(Vec(nWays, new L1Metadata))
   })
   val rst_cnt = RegInit(0.U(log2Up(nSets+1).W))
   val rst = rst_cnt < nSets.U
@@ -331,627 +267,25 @@
 
 class DuplicatedMetaArray extends DCacheModule {
   val io = IO(new DCacheBundle {
-    val read  = Input(Vec(memWidth, Valid(new L1MetaReadReq)))
+    val read  = Input(Vec(LoadPipelineWidth, Valid(new L1MetaReadReq)))
     val write = Input(Valid(new L1MetaWriteReq))
-    val resp  = Output(Vec(memWidth, Vec(nWays, Vec(refillCycles, Bits(encRowBits.W)))))
-    val nacks = Output(Vec(memWidth, Bool()))
+    val resp  = Output(Vec(LoadPipelineWidth, Vec(nWays, Vec(refillCycles, Bits(encRowBits.W)))))
+    val nacks = Output(Vec(LoadPipelineWidth, Bool()))
   })
 
   def onReset = L1Metadata(0.U, ClientMetadata.onReset)
-  val meta = Seq.fill(memWidth) { Module(new L1MetadataArray(onReset _)) }
-
-  for (w <- 0 until memWidth) {
+  val meta = Seq.fill(LoadPipelineWidth) { Module(new L1MetadataArray(onReset _)) }
+
+  for (w <- 0 until LoadPipelineWidth) {
     meta(w).io.write <> io.write
     meta(w).io.read  <> io.read(w)
     meta(w).io.resp  <> io.resp(w)
   }
 
   def dump() = {
-    (0 until memWidth) map { w =>
+    (0 until LoadPipelineWidth) map { w =>
       XSDebug(s"MetaArray $w\n")
       meta(w).dump
     }
   }
-}
-
-
-
-class DCache extends DCacheModule
-{
-  val io = IO(new DCacheBundle{
-    val lsu   = Flipped(new LSUDMemIO)
-    val bus = new TLCached(cfg.busParams)
-  })
-
-  def widthMap[T <: Data](f: Int => T) = VecInit((0 until memWidth).map(f))
-
-  // ------------
-  // MSHR, Prober, WBU
-  val wb = Module(new WritebackUnit)
-  // val prober = Module(new ProbeUnit)
-  val mshrs = Module(new MSHRFile)
-
-
-  // ------------
-  // Meta array
-  def onReset = L1Metadata(0.U, ClientMetadata.onReset)
-  val meta = Seq.fill(memWidth) { Module(new L1MetadataArray(onReset _)) }
-  (0 until memWidth) map { w =>
-    XSDebug(s"MetaArray $w\n")
-    meta(w).dump
-  }
-
-  // 0 goes to MSHR refills, 1 goes to prober
-  val MetaWritePortCount = 2
-  val MSHRMetaWritePort = 0
-  val ProberMetaWritePort = 1
-
-  val metaWriteArb = Module(new Arbiter(new L1MetaWriteReq, MetaWritePortCount))
-
-  // 0 goes to MSHR replays, 1 goes to prober, 2 goes to wb, 3 goes to MSHR meta read,
-  // 4 goes to pipeline, 5 goes to prefetcher
-  val MetaReadPortCount = 3
-  val ReplayMetaReadPort = 0
-  val ProberMetaReadPort = 1
-  val PipelineMetaReadPort = 2
-
-  val metaReadArb = Module(new Arbiter(new DCacheMetaReadReq, MetaReadPortCount))
-
-  for (w <- 0 until memWidth) {
-    meta(w).io.write.valid := metaWriteArb.io.out.fire()
-    meta(w).io.write.bits  := metaWriteArb.io.out.bits
-    meta(w).io.read.valid  := metaReadArb.io.out.valid
-    meta(w).io.read.bits   := metaReadArb.io.out.bits.req(w)
-  }
-
-  metaReadArb.io.out.ready  := meta.map(_.io.read.ready).reduce(_||_)
-  metaWriteArb.io.out.ready := meta.map(_.io.write.ready).reduce(_||_)
-
-
-  // ------------
-  // Data array
-  val data = Module(if (numDCacheBanks == 1) new DuplicatedDataArray else new BankedDataArray)
-  data.dump()
-
-  // 0 goes to pipeline, 1 goes to MSHR refills
-  val DataWritePortCount = 2
-  val PipelineDataWritePort = 0
-  val RefillDataWritePort = 1
-
-  val dataWriteArb = Module(new Arbiter(new L1DataWriteReq, DataWritePortCount))
-
-  // 0 goes to MSHR replays, 1 goes to wb, 2 goes to pipeline
-  val DataReadPortCount = 3
-  val ReplayDataReadPort = 0
-  val WritebackDataReadPort = 1
-  val PipelineDataReadPort = 2
-
-  val dataReadArb = Module(new Arbiter(new DCacheDataReadReq, DataReadPortCount))
-
-  for (w <- 0 until memWidth) {
-    data.io.read(w).valid := dataReadArb.io.out.bits.valid(w) && dataReadArb.io.out.valid
-    data.io.read(w).bits  := dataReadArb.io.out.bits.req(w)
-  }
-  dataReadArb.io.out.ready := true.B
-
-  data.io.write.valid := dataWriteArb.io.out.fire()
-  data.io.write.bits  := dataWriteArb.io.out.bits
-  dataWriteArb.io.out.ready := true.B
-
-
-  // assign default value to signals
-  /*
-  io.lsu.req.ready := false.B
-  io.lsu.resp(0).vai
-  io.bus := DontCare
-
-  wb.io := DontCare
-  mshrs.io := DontCare
-  metaReadArb.io.in := DontCare
-  metaWriteArb.io.in := DontCare
-
-  dataReadArb.io.in := DontCare
-  dataWriteArb.io.in := DontCare
-  */
-
-
-  // ------------
-  // New requests
-  val t_replay :: t_lsu :: Nil = Enum(2)
-
-  // LSU requests
-  io.lsu.req.ready := metaReadArb.io.in(PipelineMetaReadPort).ready && dataReadArb.io.in(PipelineDataReadPort).ready
-  metaReadArb.io.in(PipelineMetaReadPort).valid := io.lsu.req.valid
-  dataReadArb.io.in(PipelineDataReadPort).valid := io.lsu.req.valid
-  for (w <- 0 until memWidth) {
-    // Tag read for new requests
-    metaReadArb.io.in(PipelineMetaReadPort).bits.req(w).idx    := io.lsu.req.bits(w).bits.addr >> blockOffBits
-    metaReadArb.io.in(PipelineMetaReadPort).bits.req(w).way_en := DontCare
-    metaReadArb.io.in(PipelineMetaReadPort).bits.req(w).tag    := DontCare
-    // Data read for new requests
-    dataReadArb.io.in(PipelineDataReadPort).bits.valid(w)      := io.lsu.req.bits(w).valid
-    dataReadArb.io.in(PipelineDataReadPort).bits.req(w).addr   := io.lsu.req.bits(w).bits.addr
-    dataReadArb.io.in(PipelineDataReadPort).bits.req(w).way_en := ~0.U(nWays.W)
-  }
-
-  // ------------
-  // MSHR Replays
-  val replay_req = Wire(Vec(memWidth, new DCacheReq))
-  replay_req           := DontCare
-  replay_req(0).cmd    := mshrs.io.replay.bits.cmd
-  replay_req(0).addr   := mshrs.io.replay.bits.addr
-  replay_req(0).data   := mshrs.io.replay.bits.data
-  replay_req(0).mask   := mshrs.io.replay.bits.mask
-  replay_req(0).meta   := mshrs.io.replay.bits.meta
-
-  mshrs.io.replay.ready    := metaReadArb.io.in(ReplayMetaReadPort).ready && dataReadArb.io.in(ReplayDataReadPort).ready
-  // Tag read for MSHR replays
-  // We don't actually need to read the metadata, for replays we already know our way
-  metaReadArb.io.in(ReplayMetaReadPort).valid              := mshrs.io.replay.valid
-  metaReadArb.io.in(ReplayMetaReadPort).bits.req(0).idx    := mshrs.io.replay.bits.addr >> blockOffBits
-  metaReadArb.io.in(ReplayMetaReadPort).bits.req(0).way_en := DontCare
-  metaReadArb.io.in(ReplayMetaReadPort).bits.req(0).tag    := DontCare
-  metaReadArb.io.in(ReplayMetaReadPort).bits.req(1)        := DontCare
-
-  // Data read for MSHR replays
-  dataReadArb.io.in(ReplayDataReadPort).valid              := mshrs.io.replay.valid
-  dataReadArb.io.in(ReplayDataReadPort).bits.valid         := widthMap(w => (w == 0).B)
-  dataReadArb.io.in(ReplayDataReadPort).bits.req(0).addr   := mshrs.io.replay.bits.addr
-  dataReadArb.io.in(ReplayDataReadPort).bits.req(0).way_en := mshrs.io.replay.bits.way_en
-  dataReadArb.io.in(ReplayDataReadPort).bits.req(1)        := DontCare
-
-  // -----------
-  // Write-backs
-  // Data read for write-back
-  dataReadArb.io.in(WritebackDataReadPort).valid        := wb.io.data_req.valid
-  dataReadArb.io.in(WritebackDataReadPort).bits.valid   := widthMap(w => (w == 0).B)
-  dataReadArb.io.in(WritebackDataReadPort).bits.req(0)  := wb.io.data_req.bits
-  dataReadArb.io.in(WritebackDataReadPort).bits.req(1)  := DontCare
-  wb.io.data_req.ready  := dataReadArb.io.in(WritebackDataReadPort).ready
-
-
-  // -------
-  // Pipeline
-  def dump_pipeline_reqs(pipeline_stage_name: String, valid: Vec[Bool],
-    reqs: Vec[DCacheReq], req_type: UInt) = {
-      val anyValid = valid.reduce(_||_)
-      when (anyValid) {
-        (0 until memWidth) map { w =>
-          when (valid(w)) {
-            XSDebug(s"$pipeline_stage_name\n")
-            XSDebug("channel %d: valid: %b \n", w.U, valid(w))
-            when (req_type === t_replay) {
-              XSDebug("req_type: replay ")
-            } .elsewhen (req_type === t_lsu) {
-              XSDebug("req_type: lsu ")
-            } .otherwise {
-              XSDebug("req_type: unknown ")
-            }
-            XSDebug("cmd: %x addr: %x data: %x mask: %x meta: %x\n",
-              reqs(w).cmd, reqs(w).addr, reqs(w).data, reqs(w).mask, reqs(w).meta)
-          }
-        }
-      }
-  }
-
-  def dump_pipeline_valids(pipeline_stage_name: String, signal_name: String, valid: Vec[Bool]) = {
-    val anyValid = valid.reduce(_||_)
-    when (anyValid) {
-      (0 until memWidth) map { w =>
-        when (valid(w)) {
-          XSDebug(s"$pipeline_stage_name channel %d: $signal_name\n", w.U)
-        }
-      }
-    }
-  }
-
-  // stage 0
-  val s0_valid = Mux(io.lsu.req.fire(), VecInit(io.lsu.req.bits.map(_.valid)),
-    Mux(mshrs.io.replay.fire(), VecInit(1.U(memWidth.W).asBools),
-      VecInit(0.U(memWidth.W).asBools)))
-  val s0_req = Mux(io.lsu.req.fire(), VecInit(io.lsu.req.bits.map(_.bits)),
-    replay_req)
-  val s0_type = Mux(io.lsu.req.fire(), t_lsu, t_replay)
-  val s0_meta = Mux(io.lsu.req.fire(), VecInit(io.lsu.req.bits.map(_.bits.meta)),
-    Mux(mshrs.io.replay.fire(), VecInit(mshrs.io.replay.bits.meta, 0.U(MemoryOpConstants.META_SZ.W)),
-      VecInit(0.U(MemoryOpConstants.META_SZ.W), 0.U(MemoryOpConstants.META_SZ.W))))
-
-  dump_pipeline_reqs("DCache s0", s0_valid, s0_req, s0_type)
-
-  /*
-  XSDebug("lsu_req fire: %b valid: %b ready: %b\n", io.lsu.req.fire(), io.lsu.req.valid, io.lsu.req.ready)
-  XSDebug("replay_req fire: %b valid: %b ready: %b\n", mshrs.io.replay.fire(), mshrs.io.replay.valid, mshrs.io.replay.ready)
-  */
-
-  // Does this request need to send a response or nack
-  // for successfully executed load/stores, we send a resp 
-  // for all other failures(bank conflict, blocked by mshr, in write back)
-  // we send a nack
-  // all pipeline requests requires response or nack
-  // only mshr replayed loads needs to send resp
-  // all requests should send response back
-  val s0_send_resp_or_nack = s0_valid
-
-  // stage 1
-  val s1_req = RegNext(s0_req)
-  // val s2_store_failed = Wire(Bool())
-  val s1_valid = widthMap(w => RegNext(s0_valid(w), init=false.B))
-  val s1_addr = s1_req.map(_.addr)
-  val s1_nack = VecInit(0.U(memWidth.W).asBools)
-  val s1_send_resp_or_nack = RegNext(s0_send_resp_or_nack)
-  val s1_type = RegNext(s0_type)
-  val s1_meta = RegNext(s0_meta)
-  // For replays, the metadata isn't written yet
-  val s1_replay_way_en = RegNext(mshrs.io.replay.bits.way_en)
-
-  dump_pipeline_reqs("DCache s1", s1_valid, s1_req, s1_type)
-
-  // tag check
-  def wayMap[T <: Data](f: Int => T) = VecInit((0 until nWays).map(f))
-  val s1_tag_eq_way = widthMap(i => wayMap((w: Int) => meta(i).io.resp(w).tag === (s1_addr(i) >> untagBits)).asUInt)
-  val s1_tag_match_way = widthMap(i =>
-      Mux(s1_type === t_replay, s1_replay_way_en,
-        wayMap((w: Int) => s1_tag_eq_way(i)(w) && meta(i).io.resp(w).coh.isValid()).asUInt))
-
-
-  // stage 2
-  val s2_req   = RegNext(s1_req)
-  val s2_type  = RegNext(s1_type)
-  val s2_meta  = RegNext(s1_meta)
-  val s2_valid = widthMap(w =>
-                  RegNext(s1_valid(w), init = false.B))
-
-  dump_pipeline_reqs("DCache s2", s2_valid, s2_req, s2_type)
-
-  val s2_tag_match_way = RegNext(s1_tag_match_way)
-  val s2_tag_match     = s2_tag_match_way.map(_.orR)
-  val s2_hit_state     = widthMap(i => Mux1H(s2_tag_match_way(i), wayMap((w: Int) => RegNext(meta(i).io.resp(w).coh))))
-  val s2_has_permission = widthMap(w => s2_hit_state(w).onAccess(s2_req(w).cmd)._1)
-  val s2_new_hit_state  = widthMap(w => s2_hit_state(w).onAccess(s2_req(w).cmd)._3)
-
-  // we not only need permissions
-  // we also require that state does not change on hit
-  // thus we require new_hit_state === old_hit_state
-  //
-  // If state changes on hit,
-  // we should treat it as not hit, and let mshr deal with it,
-  // since we can not write meta data on the main pipeline.
-  // It's possible that we had permission but state changes on hit:
-  // eg: write to exclusive but clean block
-  val s2_hit = widthMap(w => (s2_tag_match(w) && s2_has_permission(w) && s2_hit_state(w) === s2_new_hit_state(w) && !mshrs.io.block_hit(w)) || (s2_type === t_replay))
-  val s2_nack = Wire(Vec(memWidth, Bool()))
-  assert(!(s2_type === t_replay && !s2_hit(0)), "Replays should always hit")
-
-  val s2_data = Wire(Vec(memWidth, Vec(nWays, UInt(encRowBits.W))))
-  for (i <- 0 until memWidth) {
-    for (w <- 0 until nWays) {
-      s2_data(i)(w) := data.io.resp(i)(w)
-    }
-  }
-
-  val s2_data_muxed = widthMap(w => Mux1H(s2_tag_match_way(w), s2_data(w)))
-  // the index of word in a row, in case rowBits != wordBits
-  val s2_word_idx   = widthMap(w => if (rowWords == 1) 0.U else s2_req(w).addr(log2Up(rowWords*wordBytes)-1, log2Up(wordBytes)))
-
-  // replacement policy
-  val replacer = cacheParams.replacement
-  val s1_replaced_way_en = UIntToOH(replacer.way)
-  val s2_replaced_way_en = UIntToOH(RegNext(replacer.way))
-  val s2_repl_meta = widthMap(i => Mux1H(s2_replaced_way_en, wayMap((w: Int) => RegNext(meta(i).io.resp(w))).toSeq))
-
-  val s2_nack_hit    = RegNext(s1_nack)
-  // Can't allocate MSHR for same set currently being written back
-  // the same set is busy
-  val s2_nack_set_busy  = widthMap(w => s2_valid(w) && mshrs.io.block_hit(w))
-  // MSHRs not ready for request
-  // two possibilities:
-  // 1. all MSHR in use
-  // 2. two misses in one cycle and MSHR can only handle one
-  val s2_nack_no_mshr   = widthMap(w => s2_valid(w) && !s2_hit(w) && !mshrs.io.req(w).ready)
-  // Bank conflict on data arrays
-  val s2_nack_data   = widthMap(w => data.io.nacks(w))
-
-  s2_nack           := widthMap(w => (s2_nack_hit(w) || s2_nack_set_busy(w) || s2_nack_no_mshr(w) || s2_nack_data(w)) && s2_type =/= t_replay)
-  val s2_send_resp = widthMap(w => (RegNext(s1_send_resp_or_nack(w)) && !s2_nack(w) &&
-                      (s2_hit(w))))
-  val s2_send_nack = widthMap(w => (RegNext(s1_send_resp_or_nack(w)) && s2_nack(w)))
-  for (w <- 0 until memWidth)
-    assert(!(s2_send_resp(w) && s2_send_nack(w)))
-
-  dump_pipeline_valids("DCache s2", "s2_hit", s2_hit)
-  dump_pipeline_valids("DCache s2", "s2_nack", s2_nack)
-  dump_pipeline_valids("DCache s2", "s2_nack_hit", s2_nack_hit)
-  dump_pipeline_valids("DCache s2", "s2_nack_set_busy", s2_nack_set_busy)
-  dump_pipeline_valids("DCache s2", "s2_nack_no_mshr", s2_nack_no_mshr)
-  dump_pipeline_valids("DCache s2", "s2_send_resp", s2_send_resp)
-  dump_pipeline_valids("DCache s2", "s2_send_nack", s2_send_nack)
-
-  // hits always send a response
-  // If MSHR is not available, LSU has to replay this request later
-  // If MSHR is available and this is only a store(not a amo), we don't need to wait for resp later
-
-  // Miss handling
-  for (w <- 0 until memWidth) {
-    mshrs.io.req(w).valid := s2_valid(w)          &&
-                            !s2_hit(w)            &&
-                            !s2_nack_hit(w)       &&
-                            !s2_nack_set_busy(w)  &&
-                            !s2_nack_data(w)      &&
-                             s2_type === t_lsu
-    assert(!(mshrs.io.req(w).valid && s2_type === t_replay), "Replays should not need to go back into MSHRs")
-    mshrs.io.req(w).bits.cmd         := s2_req(w).cmd
-    mshrs.io.req(w).bits.addr        := s2_req(w).addr
-    mshrs.io.req(w).bits.mask        := s2_req(w).mask
-    mshrs.io.req(w).bits.data        := s2_req(w).data
-    mshrs.io.req(w).bits.meta        := s2_req(w).meta
-
-    mshrs.io.req(w).bits.tag_match   := s2_tag_match(w)
-    mshrs.io.req(w).bits.old_meta    := Mux(s2_tag_match(w), L1Metadata(s2_repl_meta(w).tag, s2_hit_state(w)), s2_repl_meta(w))
-    mshrs.io.req(w).bits.way_en      := Mux(s2_tag_match(w), s2_tag_match_way(w), s2_replaced_way_en)
-    mshrs.io.req(w).bits.sdq_id      := DontCare
-  }
-
-  when (mshrs.io.req.map(_.fire()).reduce(_||_)) { replacer.miss }
-  io.bus.a <> mshrs.io.mem_acquire
-
-  // probes and releases
-  // we do not support probe for now
-  io.bus.b.ready        := false.B
-  metaReadArb.io.in(ProberMetaReadPort).valid := false.B
-  metaReadArb.io.in(ProberMetaReadPort).bits := DontCare
-  metaWriteArb.io.in(ProberMetaWritePort).valid := false.B
-  metaWriteArb.io.in(ProberMetaWritePort).bits := DontCare
-
-  // refills
-  when (io.bus.d.bits.source === cfg.nMSHRs.U) {
-    // This should be ReleaseAck
-    io.bus.d.ready := true.B
-    mshrs.io.mem_grant.valid := false.B
-    mshrs.io.mem_grant.bits  := DontCare
-  } .otherwise {
-    // This should be GrantData
-    mshrs.io.mem_grant <> io.bus.d
-  }
-
-  io.bus.e <> mshrs.io.mem_finish
-
-  dataWriteArb.io.in(RefillDataWritePort) <> mshrs.io.refill
-  metaWriteArb.io.in(MSHRMetaWritePort) <> mshrs.io.meta_write
-
-  // writebacks
-  val wbArb = Module(new Arbiter(new WritebackReq, 2))
-  // 0 goes to prober, 1 goes to MSHR evictions
-  wbArb.io.in(0).valid := false.B
-  wbArb.io.in(0).bits  := DontCare
-  wbArb.io.in(1)       <> mshrs.io.wb_req
-  wb.io.req            <> wbArb.io.out
-  wb.io.data_resp      := data.io.resp(0)
-  mshrs.io.wb_resp     := wb.io.resp
-  wb.io.mem_grant      := io.bus.d.fire() && io.bus.d.bits.source === cfg.nMSHRs.U
-
-  TLArbiter.lowest(io.bus.c, wb.io.release)
-
-  // load data gen
-  val s2_data_word_prebypass = widthMap(w => s2_data_muxed(w) >> Cat(s2_word_idx(w), 0.U(log2Ceil(wordBits).W)))
-  val s2_data_word = Wire(Vec(memWidth, UInt()))
-
-  // Mux between cache responses and uncache responses
-  val cache_resp = Wire(Vec(memWidth, Valid(new DCacheResp)))
-  for (w <- 0 until memWidth) {
-    cache_resp(w).valid         := s2_valid(w) && (s2_send_resp(w) || s2_send_nack(w))
-    cache_resp(w).bits.data     := s2_data_word(w)
-    cache_resp(w).bits.meta     := s2_meta(w)
-    cache_resp(w).bits.nack     := s2_send_nack(w)
-  }
-
-  val resp = WireInit(cache_resp)
-
-  // 返回结果
-  for (w <- 0 until memWidth) {
-    io.lsu.resp(w) <> resp(w)
-
-    val channel_resp = io.lsu.resp(w).bits
-    when (io.lsu.resp(w).valid) {
-      XSDebug(s"DCache resp channel $w: data: %x meta: %d nack: %b\n",
-        channel_resp.data, channel_resp.meta, channel_resp.nack)
-    }
-  }
-
-  // Store/amo hits
-  val s3_req   = RegNext(s2_req(0))
-  val s3_valid = RegNext(s2_valid(0) && s2_hit(0) && isWrite(s2_req(0).cmd) &&
-                         !(s2_send_nack(0) && s2_nack(0)), init = false.B)
-  for (w <- 1 until memWidth) {
-    assert(!(s2_valid(w) && s2_hit(w) && isWrite(s2_req(w).cmd)),
-      "Store must go through 0th pipe in L1D")
-  }
-
-  // For bypassing
-  val s4_req   = RegNext(s3_req)
-  val s4_valid = RegNext(s3_valid, init = false.B)
-  val s5_req   = RegNext(s4_req)
-  val s5_valid = RegNext(s4_valid, init = false.B)
-
-  val s3_bypass = widthMap(w => s3_valid && ((s2_req(w).addr >> wordOffBits) === (s3_req.addr >> wordOffBits)))
-  val s4_bypass = widthMap(w => s4_valid && ((s2_req(w).addr >> wordOffBits) === (s4_req.addr >> wordOffBits)))
-  val s5_bypass = widthMap(w => s5_valid && ((s2_req(w).addr >> wordOffBits) === (s5_req.addr >> wordOffBits)))
-
-  // Store -> Load bypassing
-  for (w <- 0 until memWidth) {
-    s2_data_word(w) := Mux(s3_bypass(w), s3_req.data,
-                       Mux(s4_bypass(w), s4_req.data,
-                       Mux(s5_bypass(w), s5_req.data,
-                                         s2_data_word_prebypass(w))))
-  }
-  val amoalu   = Module(new AMOALU(DataBits))
-  amoalu.io.cmd  := s2_req(0).cmd
-  amoalu.io.mask := s2_req(0).mask
-  amoalu.io.lhs  := s2_data_word(0)
-  amoalu.io.rhs  := s2_req(0).data
-
-
-  s3_req.data := amoalu.io.out
-  val s3_way   = RegNext(s2_tag_match_way(0))
-
-  dataWriteArb.io.in(PipelineDataWritePort).valid       := s3_valid
-  dataWriteArb.io.in(PipelineDataWritePort).bits.addr   := s3_req.addr
-  val wmask = if (rowWords == 1) 1.U else UIntToOH(s3_req.addr(rowOffBits-1,offsetlsb))
-  dataWriteArb.io.in(PipelineDataWritePort).bits.wmask  := wmask
-  dataWriteArb.io.in(PipelineDataWritePort).bits.data   := Fill(rowWords, s3_req.data)
-  dataWriteArb.io.in(PipelineDataWritePort).bits.way_en := s3_way
-}
-
-class DcacheUserBundle extends Bundle
-=======
-import xiangshan._
-import utils._
-import chisel3.util.experimental.BoringUtils
-import xiangshan.backend.decode.XSTrap
-import xiangshan.mem._
-import xiangshan.mem.pipeline._
-import bus.simplebus._
-import top.Parameters
-
-object CacheOp {
-  def load   = "b00".U
-  def store  = "b01".U
-  def refill = "b11".U
-  def empty  = "b10".U
-
-  def width  = load.getWidth
-}
-
-class DcacheUserBundle extends XSBundle {
-  val uop = Output(new MicroOp) //FIXME: opt data width
-  val mmio = Output(Bool())
-  val mask  = Output(UInt((XLEN/8).W))
-  // val tlbmiss = Output(Bool())
-  // for pipeline test
-  val id  = Output(UInt(1.W)) // 0: load  1: store
-  val paddr = Output(UInt(PAddrBits.W))
-}
-
-class DCacheLoadReq extends XSBundle
-{
-  val paddr  = UInt(PAddrBits.W)
-  val vaddr  = UInt(PAddrBits.W)
-  val miss = Bool()
-  val user = new DcacheUserBundle
-}
-
-class DCacheStoreReq extends XSBundle
-{
-  val paddr  = UInt(PAddrBits.W)
-  val data  = UInt(CacheLineSize.W)
-  val mask  = UInt((CacheLineSize/8).W)
-  val miss = Bool()
-  val user = new DcacheUserBundle
-}
-
-class DCacheResp extends XSBundle {
-  val paddr = UInt(PAddrBits.W)
-  val data = UInt(XLEN.W)
-  val user = new DcacheUserBundle
-}
-
-class DCacheLoadIO extends XSBundle
-{
-  val req = Flipped(DecoupledIO(new DCacheLoadReq))
-  val resp = DecoupledIO(new DCacheResp)
-}
-
-class DCacheStoreIO extends XSBundle
-{
-  val req = Flipped(DecoupledIO(new DCacheStoreReq))
-  val resp = DecoupledIO(new DCacheResp)
-}
-
-class MissReqIO extends XSBundle
-{
-  val paddr = UInt(PAddrBits.W)
-}
-
-class DcacheToLsuIO extends XSBundle {
-  val load = Vec(LoadPipelineWidth, new DCacheLoadIO)
-  val store = new DCacheStoreIO
-  val refill = Flipped(Valid(new DCacheStoreReq))
-  val redirect = Flipped(ValidIO(new Redirect))
-}
-
-class DcacheIO extends XSBundle {
-  val lsu = new DcacheToLsuIO
-  // val l2 = TODO
-
-  val DcacheUserBundleWidth = (new DcacheUserBundle).getWidth
-  // NutShell cache for pipeline test
-  val dmem = new SimpleBusUC(userBits = DcacheUserBundleWidth)
-}
-
-class Dcache extends XSModule {
-  val io = IO(new DcacheIO)
-  
-  // Arbiter for 2 dcache ports in built in decache
-  // store/refill only use port0, port1 is always assigned to load request
-
-  // priority:
-  // load
-  // store
-  // refill
-
-  // NutShell cache
-  assert(!io.lsu.load(1).req.valid)
-  io.lsu.refill <> DontCare
-  io.lsu.load(1).resp := DontCare
-  io.lsu.load(1).resp.valid := false.B
-  io.lsu.load(1).req.ready := false.B
-
-  val dmem = io.dmem
-  val ldReq = io.lsu.load(0).req
-  val stReq = io.lsu.store.req
-  val ldResp = io.lsu.load(0).resp
-  val stResp = io.lsu.store.resp
-  val haveLoadReq = io.lsu.load(0).req.valid
-  val ldUser = Wire(new DcacheUserBundle)
-  val stUser = Wire(new DcacheUserBundle)
-
-  ldUser.uop := ldReq.bits.user.uop
-  ldUser.mmio := ldReq.bits.user.mmio
-  ldUser.mask := ldReq.bits.user.mask
-  ldUser.id := 0.U
-  ldUser.paddr := ldReq.bits.paddr
-  stUser.uop := stReq.bits.user.uop
-  stUser.mmio := stReq.bits.user.mmio
-  stUser.mask := stReq.bits.mask
-  stUser.id := 1.U
-  stUser.paddr := stReq.bits.paddr
-
-  dmem.req.bits.apply(
-    addr = Mux(haveLoadReq, ldReq.bits.paddr, stReq.bits.paddr), // VM is ignored
-    size = Mux(haveLoadReq, ldReq.bits.user.uop.ctrl.fuOpType(1,0), stReq.bits.user.uop.ctrl.fuOpType(1,0)), 
-    wdata = stReq.bits.data(63, 0), // just for test
-    wmask = stReq.bits.mask(7,0),  // just for test
-    cmd = Mux(haveLoadReq, SimpleBusCmd.read, SimpleBusCmd.write)
-  )
-  dmem.req.valid := Mux(haveLoadReq, ldReq.valid, stReq.valid)
-  dmem.req.bits.user.get := Mux(haveLoadReq, ldUser.asUInt, stUser.asUInt)
-  dmem.resp.ready := true.B
-
-  ldReq.ready := dmem.req.ready && haveLoadReq
-  stReq.ready := dmem.req.ready && !haveLoadReq
-
-  ldResp.valid := dmem.resp.fire() && dmem.resp.bits.user.get.asTypeOf(new DcacheUserBundle).id === 0.U
-  ldResp.bits.paddr := dmem.resp.bits.user.get.asTypeOf(new DcacheUserBundle).paddr
-  ldResp.bits.data := dmem.resp.bits.rdata
-  ldResp.bits.user := dmem.resp.bits.user.get.asTypeOf(new DcacheUserBundle)
-
-  stResp.valid := dmem.resp.fire() && dmem.resp.bits.user.get.asTypeOf(new DcacheUserBundle).id === 1.U
-  stResp.bits.paddr := dmem.resp.bits.user.get.asTypeOf(new DcacheUserBundle).paddr
-  stResp.bits.data := dmem.resp.bits.rdata
-  stResp.bits.user := dmem.resp.bits.user.get.asTypeOf(new DcacheUserBundle)
-
-  XSInfo(io.dmem.req.fire() && io.dmem.req.bits.cmd =/= SimpleBusCmd.write, "[DMEM LOAD  REQ] addr 0x%x wdata 0x%x size %d\n", dmem.req.bits.addr, dmem.req.bits.wdata, dmem.req.bits.size)
-  XSInfo(io.dmem.req.fire() && io.dmem.req.bits.cmd === SimpleBusCmd.write, "[DMEM STORE REQ] addr 0x%x wdata 0x%x size %d mask %b\n", dmem.req.bits.addr, dmem.req.bits.wdata, dmem.req.bits.size, dmem.req.bits.wmask(7,0))
-  XSInfo(io.dmem.resp.fire() && io.dmem.resp.bits.user.get.asTypeOf(new DcacheUserBundle).id === 0.U, "[DMEM LOAD  RESP] data %x\n", io.dmem.resp.bits.rdata)
-  XSInfo(io.dmem.resp.fire() && io.dmem.resp.bits.user.get.asTypeOf(new DcacheUserBundle).id === 1.U, "[DMEM STORE RESP] data %x\n", io.dmem.resp.bits.rdata)
-}
->>>>>>> e0fb6d27
+}