/***************************************************************************************
* Copyright (c) 2020-2021 Institute of Computing Technology, Chinese Academy of Sciences
* Copyright (c) 2020-2021 Peng Cheng Laboratory
*
* XiangShan is licensed under Mulan PSL v2.
* You can use this software according to the terms and conditions of the Mulan PSL v2.
* You may obtain a copy of Mulan PSL v2 at:
*          http://license.coscl.org.cn/MulanPSL2
*
* THIS SOFTWARE IS PROVIDED ON AN "AS IS" BASIS, WITHOUT WARRANTIES OF ANY KIND,
* EITHER EXPRESS OR IMPLIED, INCLUDING BUT NOT LIMITED TO NON-INFRINGEMENT,
* MERCHANTABILITY OR FIT FOR A PARTICULAR PURPOSE.
*
* See the Mulan PSL v2 for more details.
***************************************************************************************/

package xiangshan

import org.chipsalliance.cde.config.Parameters
import chisel3._
import chisel3.util.BitPat.bitPatToUInt
import chisel3.util._
import utility._
import utils._
import xiangshan.backend.decode.{ImmUnion, XDecode}
import xiangshan.backend.fu.FuType
import xiangshan.backend.rob.RobPtr
import xiangshan.frontend._
import xiangshan.mem.{LqPtr, SqPtr}
import xiangshan.backend.Bundles.{DynInst, UopIdx}
import xiangshan.backend.fu.vector.Bundles.VType
import xiangshan.frontend.PreDecodeInfo
import xiangshan.frontend.HasBPUParameter
import xiangshan.frontend.{AllFoldedHistories, CircularGlobalHistory, GlobalHistory, ShiftingGlobalHistory}
import xiangshan.frontend.RASEntry
import xiangshan.frontend.BPUCtrl
import xiangshan.frontend.FtqPtr
import xiangshan.frontend.CGHPtr
import xiangshan.frontend.FtqRead
import xiangshan.frontend.FtqToCtrlIO
import xiangshan.cache.HasDCacheParameters
import utils._
import utility._

import scala.math.max
import org.chipsalliance.cde.config.Parameters
import chisel3.util.BitPat.bitPatToUInt
import chisel3.util.experimental.decode.EspressoMinimizer
import xiangshan.backend.CtrlToFtqIO
import xiangshan.backend.fu.PMPEntry
import xiangshan.frontend.Ftq_Redirect_SRAMEntry
import xiangshan.frontend.AllFoldedHistories
import xiangshan.frontend.AllAheadFoldedHistoryOldestBits
import xiangshan.frontend.RASPtr

class ValidUndirectioned[T <: Data](gen: T) extends Bundle {
  val valid = Bool()
  val bits = gen.cloneType.asInstanceOf[T]

}

object ValidUndirectioned {
  def apply[T <: Data](gen: T) = {
    new ValidUndirectioned[T](gen)
  }
}

object RSFeedbackType {
  val lrqFull         = 0.U(4.W)
  val tlbMiss         = 1.U(4.W)
  val mshrFull        = 2.U(4.W)
  val dataInvalid     = 3.U(4.W)
  val bankConflict    = 4.U(4.W)
  val ldVioCheckRedo  = 5.U(4.W)
  val feedbackInvalid = 7.U(4.W)
  val issueSuccess    = 8.U(4.W)
  val rfArbitFail     = 9.U(4.W)
  val fuIdle          = 10.U(4.W)
  val fuBusy          = 11.U(4.W)
  val fuUncertain     = 12.U(4.W)

  val allTypes = 16
  def apply() = UInt(4.W)

  def isStageSuccess(feedbackType: UInt) = {
    feedbackType === issueSuccess
  }

  def isBlocked(feedbackType: UInt) = {
    feedbackType === rfArbitFail || feedbackType === fuBusy || feedbackType >= lrqFull && feedbackType <= feedbackInvalid
  }
}

class PredictorAnswer(implicit p: Parameters) extends XSBundle {
  val hit    = if (!env.FPGAPlatform) Bool() else UInt(0.W)
  val taken  = if (!env.FPGAPlatform) Bool() else UInt(0.W)
  val target = if (!env.FPGAPlatform) UInt(VAddrBits.W) else UInt(0.W)
}

class CfiUpdateInfo(implicit p: Parameters) extends XSBundle with HasBPUParameter {
  // from backend
  val pc = UInt(VAddrBits.W)
  // frontend -> backend -> frontend
  val pd = new PreDecodeInfo
  val ssp = UInt(log2Up(RasSize).W)
  val sctr = UInt(log2Up(RasCtrSize).W)
  val TOSW = new RASPtr
  val TOSR = new RASPtr
  val NOS = new RASPtr
  val topAddr = UInt(VAddrBits.W)
  // val hist = new ShiftingGlobalHistory
  val folded_hist = new AllFoldedHistories(foldedGHistInfos)
  val afhob = new AllAheadFoldedHistoryOldestBits(foldedGHistInfos)
  val lastBrNumOH = UInt((numBr+1).W)
  val ghr = UInt(UbtbGHRLength.W)
  val histPtr = new CGHPtr
  val specCnt = Vec(numBr, UInt(10.W))
  // need pipeline update
  val br_hit = Bool() // if in ftb entry
  val jr_hit = Bool() // if in ftb entry
  val sc_hit = Bool() // if used in ftb entry, invalid if !br_hit
  val predTaken = Bool()
  val target = UInt(VAddrBits.W)
  val taken = Bool()
  val isMisPred = Bool()
  val shift = UInt((log2Ceil(numBr)+1).W)
  val addIntoHist = Bool()

  def fromFtqRedirectSram(entry: Ftq_Redirect_SRAMEntry) = {
    // this.hist := entry.ghist
    this.folded_hist := entry.folded_hist
    this.lastBrNumOH := entry.lastBrNumOH
    this.afhob := entry.afhob
    this.histPtr := entry.histPtr
    this.ssp := entry.ssp
    this.sctr := entry.sctr
    this.TOSW := entry.TOSW
    this.TOSR := entry.TOSR
    this.NOS := entry.NOS
    this.topAddr := entry.topAddr
    this
  }
}

// Dequeue DecodeWidth insts from Ibuffer
class CtrlFlow(implicit p: Parameters) extends XSBundle {
  val instr = UInt(32.W)
  val pc = UInt(VAddrBits.W)
  val gpaddr = UInt(GPAddrBits.W)
  val foldpc = UInt(MemPredPCWidth.W)
  val exceptionVec = ExceptionVec()
  val trigger = new TriggerCf
  val pd = new PreDecodeInfo
  val pred_taken = Bool()
  val crossPageIPFFix = Bool()
  val storeSetHit = Bool() // inst has been allocated an store set
  val waitForRobIdx = new RobPtr // store set predicted previous store robIdx
  // Load wait is needed
  // load inst will not be executed until former store (predicted by mdp) addr calcuated
  val loadWaitBit = Bool()
  // If (loadWaitBit && loadWaitStrict), strict load wait is needed
  // load inst will not be executed until ALL former store addr calcuated
  val loadWaitStrict = Bool()
  val ssid = UInt(SSIDWidth.W)
  val ftqPtr = new FtqPtr
  val ftqOffset = UInt(log2Up(PredictWidth).W)
}


class FPUCtrlSignals(implicit p: Parameters) extends XSBundle {
  val isAddSub = Bool() // swap23
  val typeTagIn = UInt(1.W)
  val typeTagOut = UInt(1.W)
  val fromInt = Bool()
  val wflags = Bool()
  val fpWen = Bool()
  val fmaCmd = UInt(2.W)
  val div = Bool()
  val sqrt = Bool()
  val fcvt = Bool()
  val typ = UInt(2.W)
  val fmt = UInt(2.W)
  val ren3 = Bool() //TODO: remove SrcType.fp
  val rm = UInt(3.W)
}

// Decode DecodeWidth insts at Decode Stage
class CtrlSignals(implicit p: Parameters) extends XSBundle {
  val debug_globalID = UInt(XLEN.W)
  val srcType = Vec(4, SrcType())
  val lsrc = Vec(4, UInt(6.W))
  val ldest = UInt(6.W)
  val fuType = FuType()
  val fuOpType = FuOpType()
  val rfWen = Bool()
  val fpWen = Bool()
  val vecWen = Bool()
  val isXSTrap = Bool()
  val noSpecExec = Bool() // wait forward
  val blockBackward = Bool() // block backward
  val flushPipe = Bool() // This inst will flush all the pipe when commit, like exception but can commit
  val uopSplitType = UopSplitType()
  val selImm = SelImm()
  val imm = UInt(ImmUnion.maxLen.W)
  val commitType = CommitType()
  val fpu = new FPUCtrlSignals
  val uopIdx = UopIdx()
  val isMove = Bool()
  val vm = Bool()
  val singleStep = Bool()
  // This inst will flush all the pipe when it is the oldest inst in ROB,
  // then replay from this inst itself
  val replayInst = Bool()
  val canRobCompress = Bool()

  private def allSignals = srcType.take(3) ++ Seq(fuType, fuOpType, rfWen, fpWen, vecWen,
    isXSTrap, noSpecExec, blockBackward, flushPipe, canRobCompress, uopSplitType, selImm)

  def decode(inst: UInt, table: Iterable[(BitPat, List[BitPat])]): CtrlSignals = {
    val decoder = freechips.rocketchip.rocket.DecodeLogic(inst, XDecode.decodeDefault, table, EspressoMinimizer)
    allSignals zip decoder foreach { case (s, d) => s := d }
    commitType := DontCare
    this
  }

  def decode(bit: List[BitPat]): CtrlSignals = {
    allSignals.zip(bit.map(bitPatToUInt(_))).foreach{ case (s, d) => s := d }
    this
  }

  def isWFI: Bool = fuType === FuType.csr.U && fuOpType === CSROpType.wfi
  def isSoftPrefetch: Bool = {
    fuType === FuType.alu.U && fuOpType === ALUOpType.or && selImm === SelImm.IMM_I && ldest === 0.U
  }
<<<<<<< HEAD
  def needWriteRf: Bool = (rfWen && ldest =/= 0.U) || fpWen || vecWen
=======
  def isHyperInst: Bool = {
    fuType === FuType.ldu && LSUOpType.isHlv(fuOpType) || fuType === FuType.stu && LSUOpType.isHsv(fuOpType)
  }
>>>>>>> 8f626448
}

class CfCtrl(implicit p: Parameters) extends XSBundle {
  val cf = new CtrlFlow
  val ctrl = new CtrlSignals
}

class PerfDebugInfo(implicit p: Parameters) extends XSBundle {
  val eliminatedMove = Bool()
  // val fetchTime = UInt(XLEN.W)
  val renameTime = UInt(XLEN.W)
  val dispatchTime = UInt(XLEN.W)
  val enqRsTime = UInt(XLEN.W)
  val selectTime = UInt(XLEN.W)
  val issueTime = UInt(XLEN.W)
  val writebackTime = UInt(XLEN.W)
  // val commitTime = UInt(XLEN.W)
  val runahead_checkpoint_id = UInt(XLEN.W)
  val tlbFirstReqTime = UInt(XLEN.W)
  val tlbRespTime = UInt(XLEN.W) // when getting hit result (including delay in L2TLB hit)
}

// Separate LSQ
class LSIdx(implicit p: Parameters) extends XSBundle {
  val lqIdx = new LqPtr
  val sqIdx = new SqPtr
}

// CfCtrl -> MicroOp at Rename Stage
class MicroOp(implicit p: Parameters) extends CfCtrl {
  val srcState = Vec(4, SrcState())
  val psrc = Vec(4, UInt(PhyRegIdxWidth.W))
  val pdest = UInt(PhyRegIdxWidth.W)
  val robIdx = new RobPtr
  val instrSize = UInt(log2Ceil(RenameWidth + 1).W)
  val lqIdx = new LqPtr
  val sqIdx = new SqPtr
  val eliminatedMove = Bool()
  val snapshot = Bool()
  val debugInfo = new PerfDebugInfo
  def needRfRPort(index: Int, isFp: Boolean, ignoreState: Boolean = true) : Bool = {
    val stateReady = srcState(index) === SrcState.rdy || ignoreState.B
    val readReg = if (isFp) {
      ctrl.srcType(index) === SrcType.fp
    } else {
      ctrl.srcType(index) === SrcType.reg && ctrl.lsrc(index) =/= 0.U
    }
    readReg && stateReady
  }
  def srcIsReady: Vec[Bool] = {
    VecInit(ctrl.srcType.zip(srcState).map{ case (t, s) => SrcType.isPcOrImm(t) || s === SrcState.rdy })
  }
  def clearExceptions(
    exceptionBits: Seq[Int] = Seq(),
    flushPipe: Boolean = false,
    replayInst: Boolean = false
  ): MicroOp = {
    cf.exceptionVec.zipWithIndex.filterNot(x => exceptionBits.contains(x._2)).foreach(_._1 := false.B)
    if (!flushPipe) { ctrl.flushPipe := false.B }
    if (!replayInst) { ctrl.replayInst := false.B }
    this
  }
}

class XSBundleWithMicroOp(implicit p: Parameters) extends XSBundle {
  val uop = new DynInst
}

class MicroOpRbExt(implicit p: Parameters) extends XSBundleWithMicroOp {
  val flag = UInt(1.W)
}

class Redirect(implicit p: Parameters) extends XSBundle {
  val isRVC = Bool()
  val robIdx = new RobPtr
  val ftqIdx = new FtqPtr
  val ftqOffset = UInt(log2Up(PredictWidth).W)
  val level = RedirectLevel()
  val interrupt = Bool()
  val cfiUpdate = new CfiUpdateInfo

  val stFtqIdx = new FtqPtr // for load violation predict
  val stFtqOffset = UInt(log2Up(PredictWidth).W)

  val debug_runahead_checkpoint_id = UInt(64.W)
  val debugIsCtrl = Bool()
  val debugIsMemVio = Bool()

  def flushItself() = RedirectLevel.flushItself(level)
}

class ResetPregStateReq(implicit p: Parameters) extends XSBundle {
  // NOTE: set isInt and isFp both to 'false' when invalid
  val isInt = Bool()
  val isFp = Bool()
  val preg = UInt(PhyRegIdxWidth.W)
}

class DebugBundle(implicit p: Parameters) extends XSBundle {
  val isMMIO = Bool()
  val isPerfCnt = Bool()
  val paddr = UInt(PAddrBits.W)
  val vaddr = UInt(VAddrBits.W)
  /* add L/S inst info in EXU */
  // val L1toL2TlbLatency = UInt(XLEN.W)
  // val levelTlbHit = UInt(2.W)
}

class ExternalInterruptIO(implicit p: Parameters) extends XSBundle {
  val mtip = Input(Bool())
  val msip = Input(Bool())
  val meip = Input(Bool())
  val seip = Input(Bool())
  val debug = Input(Bool())
}

class CSRSpecialIO(implicit p: Parameters) extends XSBundle {
  val exception = Flipped(ValidIO(new DynInst))
  val isInterrupt = Input(Bool())
  val memExceptionVAddr = Input(UInt(VAddrBits.W))
  val trapTarget = Output(UInt(VAddrBits.W))
  val externalInterrupt = new ExternalInterruptIO
  val interrupt = Output(Bool())
}

class DiffCommitIO(implicit p: Parameters) extends XSBundle {
  val isCommit = Bool()
  val commitValid = Vec(CommitWidth * MaxUopSize, Bool())

  val info = Vec(CommitWidth * MaxUopSize, new RabCommitInfo)
}

class RobCommitInfo(implicit p: Parameters) extends XSBundle {
  val ldest = UInt(6.W)
  val rfWen = Bool()
  val fpWen = Bool() // for Rab only
  def dirtyFs = fpWen // for Rob only
  val vecWen = Bool()
  def fpVecWen = fpWen || vecWen
  val wflags = Bool()
  val commitType = CommitType()
  val pdest = UInt(PhyRegIdxWidth.W)
  val ftqIdx = new FtqPtr
  val ftqOffset = UInt(log2Up(PredictWidth).W)
  val isMove = Bool()
  val isRVC = Bool()
  val isVset = Bool()
  val vtype = new VType

  // these should be optimized for synthesis verilog
  val pc = UInt(VAddrBits.W)

  val instrSize = UInt(log2Ceil(RenameWidth + 1).W)
}

class RobCommitIO(implicit p: Parameters) extends XSBundle {
  val isCommit = Bool()
  val commitValid = Vec(CommitWidth, Bool())

  val isWalk = Bool()
  // valid bits optimized for walk
  val walkValid = Vec(CommitWidth, Bool())

  val info = Vec(CommitWidth, new RobCommitInfo)
  val robIdx = Vec(CommitWidth, new RobPtr)

  def hasWalkInstr: Bool = isWalk && walkValid.asUInt.orR
  def hasCommitInstr: Bool = isCommit && commitValid.asUInt.orR
}

class RabCommitInfo(implicit p: Parameters) extends XSBundle {
  val ldest = UInt(6.W)
  val pdest = UInt(PhyRegIdxWidth.W)
  val rfWen = Bool()
  val fpWen = Bool()
  val vecWen = Bool()
  val isMove = Bool()
}

class RabCommitIO(implicit p: Parameters) extends XSBundle {
  val isCommit = Bool()
  val commitValid = Vec(CommitWidth, Bool())

  val isWalk = Bool()
  // valid bits optimized for walk
  val walkValid = Vec(CommitWidth, Bool())

  val info = Vec(CommitWidth, new RabCommitInfo)
  val robIdx = OptionWrapper(!env.FPGAPlatform, Vec(CommitWidth, new RobPtr))

  def hasWalkInstr: Bool = isWalk && walkValid.asUInt.orR
  def hasCommitInstr: Bool = isCommit && commitValid.asUInt.orR
}

class SnapshotPort(implicit p: Parameters) extends XSBundle {
  val snptEnq = Bool()
  val snptDeq = Bool()
  val useSnpt = Bool()
  val snptSelect = UInt(log2Ceil(RenameSnapshotNum).W)
  val flushVec = Vec(RenameSnapshotNum, Bool())
}

class RSFeedback(implicit p: Parameters) extends XSBundle {
  val robIdx = new RobPtr
  val hit = Bool()
  val flushState = Bool()
  val sourceType = RSFeedbackType()
  val dataInvalidSqIdx = new SqPtr
}

class MemRSFeedbackIO(implicit p: Parameters) extends XSBundle {
  // Note: you need to update in implicit Parameters p before imp MemRSFeedbackIO
  // for instance: MemRSFeedbackIO()(updateP)
  val feedbackSlow = ValidIO(new RSFeedback()) // dcache miss queue full, dtlb miss
  val feedbackFast = ValidIO(new RSFeedback()) // bank conflict
}

class LoadCancelIO(implicit p: Parameters) extends XSBundle {
  val ld1Cancel = Bool()
  val ld2Cancel = Bool()
}

class FrontendToCtrlIO(implicit p: Parameters) extends XSBundle {
  // to backend end
  val cfVec = Vec(DecodeWidth, DecoupledIO(new CtrlFlow))
  val stallReason = new StallReasonIO(DecodeWidth)
  val fromFtq = new FtqToCtrlIO
  // from backend
  val toFtq = Flipped(new CtrlToFtqIO)
  val canAccept = Input(Bool())
}

class SatpStruct(implicit p: Parameters) extends XSBundle {
  val mode = UInt(4.W)
  val asid = UInt(16.W)
  val ppn  = UInt(44.W)
}

class TlbSatpBundle(implicit p: Parameters) extends SatpStruct {
  val changed = Bool()

  def apply(satp_value: UInt): Unit = {
    require(satp_value.getWidth == XLEN)
    val sa = satp_value.asTypeOf(new SatpStruct)
    mode := sa.mode
    asid := sa.asid
    ppn := Cat(0.U((44-PAddrBits).W), sa.ppn(PAddrBits-1, 0)).asUInt
    changed := DataChanged(sa.asid) // when ppn is changed, software need do the flush
  }
}

class TlbCsrBundle(implicit p: Parameters) extends XSBundle {
  val satp = new TlbSatpBundle()
  val vsatp = new TlbSatpBundle()
  val hgatp = new TlbSatpBundle()
  val priv = new Bundle {
    val mxr = Bool()
    val sum = Bool()
    val vmxr = Bool()
    val vsum = Bool()
    val virt = Bool()
    val spvp = UInt(1.W)
    val imode = UInt(2.W)
    val dmode = UInt(2.W)
  }

  override def toPrintable: Printable = {
    p"Satp mode:0x${Hexadecimal(satp.mode)} asid:0x${Hexadecimal(satp.asid)} ppn:0x${Hexadecimal(satp.ppn)} " +
      p"Priv mxr:${priv.mxr} sum:${priv.sum} imode:${priv.imode} dmode:${priv.dmode}"
  }
}

class SfenceBundle(implicit p: Parameters) extends XSBundle {
  val valid = Bool()
  val bits = new Bundle {
    val rs1 = Bool()
    val rs2 = Bool()
    val addr = UInt(VAddrBits.W)
    val id = UInt((AsidLength).W) // asid or vmid
    val flushPipe = Bool()
    val hv = Bool()
    val hg = Bool()
  }

  override def toPrintable: Printable = {
    p"valid:0x${Hexadecimal(valid)} rs1:${bits.rs1} rs2:${bits.rs2} addr:${Hexadecimal(bits.addr)}, flushPipe:${bits.flushPipe}"
  }
}

// Bundle for load violation predictor updating
class MemPredUpdateReq(implicit p: Parameters) extends XSBundle  {
  val valid = Bool()

  // wait table update
  val waddr = UInt(MemPredPCWidth.W)
  val wdata = Bool() // true.B by default

  // store set update
  // by default, ldpc/stpc should be xor folded
  val ldpc = UInt(MemPredPCWidth.W)
  val stpc = UInt(MemPredPCWidth.W)
}

class CustomCSRCtrlIO(implicit p: Parameters) extends XSBundle {
  // Prefetcher
  val l1I_pf_enable = Output(Bool())
  val l2_pf_enable = Output(Bool())
  val l1D_pf_enable = Output(Bool())
  val l1D_pf_train_on_hit = Output(Bool())
  val l1D_pf_enable_agt = Output(Bool())
  val l1D_pf_enable_pht = Output(Bool())
  val l1D_pf_active_threshold = Output(UInt(4.W))
  val l1D_pf_active_stride = Output(UInt(6.W))
  val l1D_pf_enable_stride = Output(Bool())
  val l2_pf_store_only = Output(Bool())
  // ICache
  val icache_parity_enable = Output(Bool())
  // Labeled XiangShan
  val dsid = Output(UInt(8.W)) // TODO: DsidWidth as parameter
  // Load violation predictor
  val lvpred_disable = Output(Bool())
  val no_spec_load = Output(Bool())
  val storeset_wait_store = Output(Bool())
  val storeset_no_fast_wakeup = Output(Bool())
  val lvpred_timeout = Output(UInt(5.W))
  // Branch predictor
  val bp_ctrl = Output(new BPUCtrl)
  // Memory Block
  val sbuffer_threshold = Output(UInt(4.W))
  val ldld_vio_check_enable = Output(Bool())
  val soft_prefetch_enable = Output(Bool())
  val cache_error_enable = Output(Bool())
  val uncache_write_outstanding_enable = Output(Bool())
  // Rename
  val fusion_enable = Output(Bool())
  val wfi_enable = Output(Bool())
  // Decode
  val svinval_enable = Output(Bool())

  // distribute csr write signal
  val distribute_csr = new DistributedCSRIO()
  // TODO: move it to a new bundle, since single step is not a custom control signal
  val singlestep = Output(Bool())
  val frontend_trigger = new FrontendTdataDistributeIO()
  val mem_trigger = new MemTdataDistributeIO()
<<<<<<< HEAD
=======
  val trigger_enable = Output(Vec(10, Bool()))
  // Virtualization Mode
  val virtMode = Output(Bool())
>>>>>>> 8f626448
}

class DistributedCSRIO(implicit p: Parameters) extends XSBundle {
  // CSR has been written by csr inst, copies of csr should be updated
  val w = ValidIO(new Bundle {
    val addr = Output(UInt(12.W))
    val data = Output(UInt(XLEN.W))
  })
}

class DistributedCSRUpdateReq(implicit p: Parameters) extends XSBundle {
  // Request csr to be updated
  //
  // Note that this request will ONLY update CSR Module it self,
  // copies of csr will NOT be updated, use it with care!
  //
  // For each cycle, no more than 1 DistributedCSRUpdateReq is valid
  val w = ValidIO(new Bundle {
    val addr = Output(UInt(12.W))
    val data = Output(UInt(XLEN.W))
  })
  def apply(valid: Bool, addr: UInt, data: UInt, src_description: String) = {
    when(valid){
      w.bits.addr := addr
      w.bits.data := data
    }
    println("Distributed CSR update req registered for " + src_description)
  }
}

class L1CacheErrorInfo(implicit p: Parameters) extends XSBundle {
  // L1CacheErrorInfo is also used to encode customized CACHE_ERROR CSR
  val source = Output(new Bundle() {
    val tag = Bool() // l1 tag array
    val data = Bool() // l1 data array
    val l2 = Bool()
  })
  val opType = Output(new Bundle() {
    val fetch = Bool()
    val load = Bool()
    val store = Bool()
    val probe = Bool()
    val release = Bool()
    val atom = Bool()
  })
  val paddr = Output(UInt(PAddrBits.W))

  // report error and paddr to beu
  // bus error unit will receive error info iff ecc_error.valid
  val report_to_beu = Output(Bool())

  // there is an valid error
  // l1 cache error will always be report to CACHE_ERROR csr
  val valid = Output(Bool())

  def toL1BusErrorUnitInfo(): L1BusErrorUnitInfo = {
    val beu_info = Wire(new L1BusErrorUnitInfo)
    beu_info.ecc_error.valid := report_to_beu
    beu_info.ecc_error.bits := paddr
    beu_info
  }
}

class TriggerCf(implicit p: Parameters) extends XSBundle {
  // frontend
  val frontendHit       = Vec(TriggerNum, Bool()) // en && hit
  val frontendCanFire   = Vec(TriggerNum, Bool())
  // backend
  val backendHit        = Vec(TriggerNum, Bool())
  val backendCanFire    = Vec(TriggerNum, Bool())

  // Two situations not allowed:
  // 1. load data comparison
  // 2. store chaining with store
  def getFrontendCanFire = frontendCanFire.reduce(_ || _)
  def getBackendCanFire = backendCanFire.reduce(_ || _)
  def canFire = getFrontendCanFire || getBackendCanFire
  def clear(): Unit = {
    frontendHit.foreach(_ := false.B)
    frontendCanFire.foreach(_ := false.B)
    backendHit.foreach(_ := false.B)
    backendCanFire.foreach(_ := false.B)
  }
}

// these 3 bundles help distribute trigger control signals from CSR
// to Frontend, Load and Store.
class FrontendTdataDistributeIO(implicit p: Parameters) extends XSBundle {
  val tUpdate = ValidIO(new Bundle {
    val addr = Output(UInt(log2Up(TriggerNum).W))
    val tdata = new MatchTriggerIO
  })
  val tEnableVec: Vec[Bool] = Output(Vec(TriggerNum, Bool()))
}

class MemTdataDistributeIO(implicit p: Parameters) extends XSBundle {
  val tUpdate = ValidIO(new Bundle {
    val addr = Output(UInt(log2Up(TriggerNum).W))
    val tdata = new MatchTriggerIO
  })
  val tEnableVec: Vec[Bool] = Output(Vec(TriggerNum, Bool()))
}

class MatchTriggerIO(implicit p: Parameters) extends XSBundle {
  val matchType = Output(UInt(2.W))
  val select = Output(Bool())
  val timing = Output(Bool())
  val action = Output(Bool())
  val chain = Output(Bool())
  val execute = Output(Bool())
  val store = Output(Bool())
  val load = Output(Bool())
  val tdata2 = Output(UInt(64.W))
}

class StallReasonIO(width: Int) extends Bundle {
  val reason = Output(Vec(width, UInt(log2Ceil(TopDownCounters.NumStallReasons.id).W)))
  val backReason = Flipped(Valid(UInt(log2Ceil(TopDownCounters.NumStallReasons.id).W)))
}

// custom l2 - l1 interface
class L2ToL1Hint(implicit p: Parameters) extends XSBundle with HasDCacheParameters {
  val sourceId = UInt(log2Up(cfg.nMissEntries).W)    // tilelink sourceID -> mshr id
  val isKeyword = Bool()                             // miss entry keyword -> L1 load queue replay
}
<|MERGE_RESOLUTION|>--- conflicted
+++ resolved
@@ -146,6 +146,7 @@
 class CtrlFlow(implicit p: Parameters) extends XSBundle {
   val instr = UInt(32.W)
   val pc = UInt(VAddrBits.W)
+  // Todo: remove this
   val gpaddr = UInt(GPAddrBits.W)
   val foldpc = UInt(MemPredPCWidth.W)
   val exceptionVec = ExceptionVec()
@@ -232,13 +233,10 @@
   def isSoftPrefetch: Bool = {
     fuType === FuType.alu.U && fuOpType === ALUOpType.or && selImm === SelImm.IMM_I && ldest === 0.U
   }
-<<<<<<< HEAD
   def needWriteRf: Bool = (rfWen && ldest =/= 0.U) || fpWen || vecWen
-=======
   def isHyperInst: Bool = {
-    fuType === FuType.ldu && LSUOpType.isHlv(fuOpType) || fuType === FuType.stu && LSUOpType.isHsv(fuOpType)
-  }
->>>>>>> 8f626448
+    fuType === FuType.ldu.U && LSUOpType.isHlv(fuOpType) || fuType === FuType.stu.U && LSUOpType.isHsv(fuOpType)
+  }
 }
 
 class CfCtrl(implicit p: Parameters) extends XSBundle {
@@ -386,6 +384,7 @@
   val isMove = Bool()
   val isRVC = Bool()
   val isVset = Bool()
+  val isHls = Bool()
   val vtype = new VType
 
   // these should be optimized for synthesis verilog
@@ -584,12 +583,8 @@
   val singlestep = Output(Bool())
   val frontend_trigger = new FrontendTdataDistributeIO()
   val mem_trigger = new MemTdataDistributeIO()
-<<<<<<< HEAD
-=======
-  val trigger_enable = Output(Vec(10, Bool()))
   // Virtualization Mode
   val virtMode = Output(Bool())
->>>>>>> 8f626448
 }
 
 class DistributedCSRIO(implicit p: Parameters) extends XSBundle {
