--- conflicted
+++ resolved
@@ -204,9 +204,7 @@
   val selImm = SelImm()
   val imm = UInt(XLEN.W)
   val commitType = CommitType()
-<<<<<<< HEAD
   val fpu = new FPUCtrlSignals
-=======
 
   def decode(inst: UInt, table: Iterable[(BitPat, List[BitPat])]) = {
     val decoder = freechips.rocketchip.rocket.DecodeLogic(inst, XDecode.decodeDefault, table)
@@ -217,7 +215,6 @@
     commitType := DontCare
     this
   }
->>>>>>> 77701a78
 }
 
 class CfCtrl extends XSBundle {
