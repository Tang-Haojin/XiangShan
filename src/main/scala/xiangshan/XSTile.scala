--- conflicted
+++ resolved
@@ -33,25 +33,10 @@
   with HasSoCParameter
 {
   override def shouldBeInlined: Boolean = false
-<<<<<<< HEAD
-  val core = LazyModule(new XSCore())
-  val misc = LazyModule(new XSTileMisc())
-  val l2cache = coreParams.L2CacheParamsOpt.map(l2param =>
-    LazyModule(new CoupledL2()(new Config((_, _, _) => {
-      case L2ParamKey => l2param.copy(
-        hartIds = Seq(p(XSCoreParamsKey).HartId),
-        FPGAPlatform = debugOpts.FPGAPlatform
-      )
-    })))
-  )
-
-  // public ports
-=======
   private val core = LazyModule(new XSCore())
   private val l2top = LazyModule(new L2Top())
 
   // =========== Public Ports ============
->>>>>>> 67a03ae6
   val core_l3_pf_port = core.memBlock.l3_pf_sender_opt
   val memory_port = l2top.memory_port
   val uncache = l2top.mmio_port
@@ -88,7 +73,7 @@
       })
     case None =>
   }
-  
+
   val core_l3_tpmeta_source_port = l2cache match {
     case Some(l2) => l2.tpmeta_source_node
     case None => None
