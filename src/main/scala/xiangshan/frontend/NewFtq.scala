/***************************************************************************************
* Copyright (c) 2020-2021 Institute of Computing Technology, Chinese Academy of Sciences
* Copyright (c) 2020-2021 Peng Cheng Laboratory
*
* XiangShan is licensed under Mulan PSL v2.
* You can use this software according to the terms and conditions of the Mulan PSL v2.
* You may obtain a copy of Mulan PSL v2 at:
*          http://license.coscl.org.cn/MulanPSL2
*
* THIS SOFTWARE IS PROVIDED ON AN "AS IS" BASIS, WITHOUT WARRANTIES OF ANY KIND,
* EITHER EXPRESS OR IMPLIED, INCLUDING BUT NOT LIMITED TO NON-INFRINGEMENT,
* MERCHANTABILITY OR FIT FOR A PARTICULAR PURPOSE.
*
* See the Mulan PSL v2 for more details.
***************************************************************************************/

package xiangshan.frontend

import chipsalliance.rocketchip.config.Parameters
import chisel3._
import chisel3.util._
import utils.{AsyncDataModuleTemplate, CircularQueuePtr, DataModuleTemplate, HasCircularQueuePtrHelper, SRAMTemplate, SyncDataModuleTemplate, XSDebug, XSPerfAccumulate, XSError}
import xiangshan._
import scala.tools.nsc.doc.model.Val
import utils.{ParallelPriorityMux, ParallelPriorityEncoder}
import xiangshan.backend.{CtrlToFtqIO}
import firrtl.annotations.MemoryLoadFileType

class FtqPtr(implicit p: Parameters) extends CircularQueuePtr[FtqPtr](
  p => p(XSCoreParamsKey).FtqSize
){
  override def cloneType = (new FtqPtr).asInstanceOf[this.type]
}

object FtqPtr {
  def apply(f: Bool, v: UInt)(implicit p: Parameters): FtqPtr = {
    val ptr = Wire(new FtqPtr)
    ptr.flag := f
    ptr.value := v
    ptr
  }
  def inverse(ptr: FtqPtr)(implicit p: Parameters): FtqPtr = {
    apply(!ptr.flag, ptr.value)
  }
}

class FtqNRSRAM[T <: Data](gen: T, numRead: Int)(implicit p: Parameters) extends XSModule {

  val io = IO(new Bundle() {
    val raddr = Input(Vec(numRead, UInt(log2Up(FtqSize).W)))
    val ren = Input(Vec(numRead, Bool()))
    val rdata = Output(Vec(numRead, gen))
    val waddr = Input(UInt(log2Up(FtqSize).W))
    val wen = Input(Bool())
    val wdata = Input(gen)
  })

  for(i <- 0 until numRead){
    val sram = Module(new SRAMTemplate(gen, FtqSize))
    sram.io.r.req.valid := io.ren(i)
    sram.io.r.req.bits.setIdx := io.raddr(i)
    io.rdata(i) := sram.io.r.resp.data(0)
    sram.io.w.req.valid := io.wen
    sram.io.w.req.bits.setIdx := io.waddr
    sram.io.w.req.bits.data := VecInit(io.wdata)
  }

}

class Ftq_RF_Components(implicit p: Parameters) extends XSBundle with BPUUtils {
  // TODO: move pftAddr, oversize, carry to another mem
  val startAddr = UInt(VAddrBits.W)
  val nextRangeAddr = UInt(VAddrBits.W)
  val pftAddr = UInt((log2Ceil(PredictWidth)+1).W)
  val isNextMask = Vec(PredictWidth, Bool())
  val oversize = Bool()
  val carry = Bool()
  def getPc(offset: UInt) = {
    def getHigher(pc: UInt) = pc(VAddrBits-1, log2Ceil(PredictWidth)+instOffsetBits)
    def getOffset(pc: UInt) = pc(log2Ceil(PredictWidth)+instOffsetBits-1, instOffsetBits)
    Cat(getHigher(Mux(isNextMask(offset), nextRangeAddr, startAddr)),
        getOffset(startAddr)+offset, 0.U(instOffsetBits.W))
  }
  def getFallThrough() = {
    getFallThroughAddr(this.startAddr, this.carry, this.pftAddr)
  }
  def fallThroughError() = {
    !carry && startAddr(instOffsetBits+log2Ceil(PredictWidth), instOffsetBits) > pftAddr
  }
  def fromBranchPrediction(resp: BranchPredictionBundle) = {
    this.startAddr := resp.pc
    this.nextRangeAddr := resp.pc + (FetchWidth * 4).U
    this.pftAddr := resp.ftb_entry.pftAddr
    this.isNextMask := VecInit((0 until PredictWidth).map(i =>
      (resp.pc(log2Ceil(PredictWidth), 1) +& i.U)(log2Ceil(PredictWidth)).asBool()
    ))
    this.oversize := resp.ftb_entry.oversize
    this.carry := resp.ftb_entry.carry
    this
  }
  override def toPrintable: Printable = {
    p"startAddr:${Hexadecimal(startAddr)}, fallThru:${Hexadecimal(getFallThrough())}"
  }
}

class Ftq_pd_Entry(implicit p: Parameters) extends XSBundle {
  val brMask = Vec(PredictWidth, Bool())
  val jmpInfo = ValidUndirectioned(Vec(3, Bool()))
  val jmpOffset = UInt(log2Ceil(PredictWidth).W)
  val jalTarget = UInt(VAddrBits.W)
  val rvcMask = Vec(PredictWidth, Bool())
  def hasJal  = jmpInfo.valid && !jmpInfo.bits(0)
  def hasJalr = jmpInfo.valid && jmpInfo.bits(0)
  def hasCall = jmpInfo.valid && jmpInfo.bits(1)
  def hasRet  = jmpInfo.valid && jmpInfo.bits(2)

  def fromPdWb(pdWb: PredecodeWritebackBundle) = {
    val pds = pdWb.pd
    this.brMask := VecInit(pds.map(pd => pd.isBr && pd.valid))
    this.jmpInfo.valid := VecInit(pds.map(pd => (pd.isJal || pd.isJalr) && pd.valid)).asUInt.orR
    this.jmpInfo.bits := ParallelPriorityMux(pds.map(pd => (pd.isJal || pd.isJalr) && pd.valid),
                                             pds.map(pd => VecInit(pd.isJalr, pd.isCall, pd.isRet)))
    this.jmpOffset := ParallelPriorityEncoder(pds.map(pd => (pd.isJal || pd.isJalr) && pd.valid))
    this.rvcMask := VecInit(pds.map(pd => pd.isRVC))
    this.jalTarget := pdWb.jalTarget
  }

  def toPd(offset: UInt) = {
    require(offset.getWidth == log2Ceil(PredictWidth))
    val pd = Wire(new PreDecodeInfo)
    pd.valid := true.B
    pd.isRVC := rvcMask(offset)
    val isBr = brMask(offset)
    val isJalr = offset === jmpOffset && jmpInfo.valid && jmpInfo.bits(0)
    pd.brType := Cat(offset === jmpOffset && jmpInfo.valid, isJalr || isBr)
    pd.isCall := offset === jmpOffset && jmpInfo.valid && jmpInfo.bits(1)
    pd.isRet  := offset === jmpOffset && jmpInfo.valid && jmpInfo.bits(2)
    pd
  }
}



class Ftq_Redirect_SRAMEntry(implicit p: Parameters) extends XSBundle with HasBPUConst {
  val rasSp = UInt(log2Ceil(RasSize).W)
  val rasEntry = new RASEntry
  val specCnt = Vec(numBr, UInt(10.W))
  val ghist = new GlobalHistory
  val phist = UInt(PathHistoryLength.W)
  val phNewBit = UInt(1.W)

  def fromBranchPrediction(resp: BranchPredictionBundle) = {
    this.rasSp := resp.rasSp
    this.rasEntry := resp.rasTop
    this.specCnt := resp.specCnt
    this.ghist := resp.ghist
    this.phist := resp.phist
    this.phNewBit := resp.pc(instOffsetBits)
    this
  }
}

class Ftq_1R_SRAMEntry(implicit p: Parameters) extends XSBundle with HasBPUConst {
  val meta = UInt(MaxMetaLength.W)
}

class Ftq_Pred_Info(implicit p: Parameters) extends XSBundle {
  val target = UInt(VAddrBits.W)
  val cfiIndex = ValidUndirectioned(UInt(log2Ceil(PredictWidth).W))
}

class FtqEntry(implicit p: Parameters) extends XSBundle with HasBPUConst {
  val startAddr = UInt(VAddrBits.W)
  val fallThruAddr = UInt(VAddrBits.W)
  val isNextMask = Vec(PredictWidth, Bool())

  val meta = UInt(MaxMetaLength.W)

  val rasSp = UInt(log2Ceil(RasSize).W)
  val rasEntry = new RASEntry
  val hist = new GlobalHistory
  val specCnt = Vec(numBr, UInt(10.W))

  val valids = Vec(PredictWidth, Bool())
  val brMask = Vec(PredictWidth, Bool())
  // isJalr, isCall, isRet
  val jmpInfo = ValidUndirectioned(Vec(3, Bool()))
  val jmpOffset = UInt(log2Ceil(PredictWidth).W)

  val mispredVec = Vec(PredictWidth, Bool())
  val cfiIndex = ValidUndirectioned(UInt(log2Ceil(PredictWidth).W))
  val target = UInt(VAddrBits.W)
}

class FtqRead[T <: Data](private val gen: T)(implicit p: Parameters) extends XSBundle {
  val ptr = Output(new FtqPtr)
  val offset = Output(UInt(log2Ceil(PredictWidth).W))
  val data = Input(gen)
  def apply(ptr: FtqPtr, offset: UInt) = {
    this.ptr := ptr
    this.offset := offset
    this.data
  }
  override def cloneType = (new FtqRead(gen)).asInstanceOf[this.type]
}


class FtqToBpuIO(implicit p: Parameters) extends XSBundle {
  val redirect = Valid(new BranchPredictionRedirect)
  val update = Valid(new BranchPredictionUpdate)
  val enq_ptr = Output(new FtqPtr)
}

class FtqToIfuIO(implicit p: Parameters) extends XSBundle with HasCircularQueuePtrHelper {
  val req = Decoupled(new FetchRequestBundle)
  val redirect = Valid(new Redirect)
  val flushFromBpu = new Bundle {
    // when ifu pipeline is not stalled,
    // a packet from bpu s3 can reach f1 at most
    val s2 = Valid(new FtqPtr)
    val s3 = Valid(new FtqPtr)
    def shouldFlushBy(src: Valid[FtqPtr], idx_to_flush: FtqPtr) = {
      src.valid && !isAfter(src.bits, idx_to_flush)
    }
    def shouldFlushByStage2(idx: FtqPtr) = shouldFlushBy(s2, idx)
    def shouldFlushByStage3(idx: FtqPtr) = shouldFlushBy(s3, idx)
  }
}

trait HasBackendRedirectInfo extends HasXSParameter {
  def numRedirect = exuParameters.JmpCnt + exuParameters.AluCnt + 1
  def isLoadReplay(r: Valid[Redirect]) = r.bits.flushItself()
}

class FtqToCtrlIO(implicit p: Parameters) extends XSBundle with HasBackendRedirectInfo {
  val pc_reads = Vec(1 + numRedirect + 1 + 1, Flipped(new FtqRead(UInt(VAddrBits.W))))
  val target_read = Flipped(new FtqRead(UInt(VAddrBits.W)))
  def getJumpPcRead = pc_reads.head
  def getRedirectPcRead = VecInit(pc_reads.tail.dropRight(2))
  def getMemPredPcRead = pc_reads.init.last
  def getRobFlushPcRead = pc_reads.last
}


class FTBEntryGen(implicit p: Parameters) extends XSModule with HasBackendRedirectInfo with HasBPUParameter {
  val io = IO(new Bundle {
    val start_addr = Input(UInt(VAddrBits.W))
    val old_entry = Input(new FTBEntry)
    val pd = Input(new Ftq_pd_Entry)
    val cfiIndex = Flipped(Valid(UInt(log2Ceil(PredictWidth).W)))
    val target = Input(UInt(VAddrBits.W))
    val hit = Input(Bool())
    val mispredict_vec = Input(Vec(PredictWidth, Bool()))

    val new_entry = Output(new FTBEntry)
    val new_br_insert_pos = Output(Vec(numBr, Bool()))
    val taken_mask = Output(Vec(numBr, Bool()))
    val mispred_mask = Output(Vec(numBr+1, Bool()))

    // for perf counters
    val is_init_entry = Output(Bool())
    val is_old_entry = Output(Bool())
    val is_new_br = Output(Bool())
    val is_jalr_target_modified = Output(Bool())
    val is_always_taken_modified = Output(Bool())
    val is_br_full = Output(Bool())
  })

  // no mispredictions detected at predecode
  val hit = io.hit
  val pd = io.pd

  val init_entry = WireInit(0.U.asTypeOf(new FTBEntry))


  val cfi_is_br = pd.brMask(io.cfiIndex.bits) && io.cfiIndex.valid
  val entry_has_jmp = pd.jmpInfo.valid
  val new_jmp_is_jal  = entry_has_jmp && !pd.jmpInfo.bits(0) && io.cfiIndex.valid
  val new_jmp_is_jalr = entry_has_jmp &&  pd.jmpInfo.bits(0) && io.cfiIndex.valid
  val new_jmp_is_call = entry_has_jmp &&  pd.jmpInfo.bits(1) && io.cfiIndex.valid
  val new_jmp_is_ret  = entry_has_jmp &&  pd.jmpInfo.bits(2) && io.cfiIndex.valid
  val last_jmp_rvi = entry_has_jmp && pd.jmpOffset === (PredictWidth-1).U && !pd.rvcMask.last
  val last_br_rvi = cfi_is_br && io.cfiIndex.bits === (PredictWidth-1).U && !pd.rvcMask.last

  val cfi_is_jal = io.cfiIndex.bits === pd.jmpOffset && new_jmp_is_jal
  val cfi_is_jalr = io.cfiIndex.bits === pd.jmpOffset && new_jmp_is_jalr

  def carryPos = log2Ceil(PredictWidth)+instOffsetBits+1
  def getLower(pc: UInt) = pc(carryPos-1, instOffsetBits)
  // if not hit, establish a new entry
  init_entry.valid := true.B
  // tag is left for ftb to assign
  
  // case br
  val init_br_slot = init_entry.getSlotForBr(0)
  when (cfi_is_br) {
    init_br_slot.valid := true.B
    init_br_slot.offset := io.cfiIndex.bits
    init_br_slot.setLowerStatByTarget(io.start_addr, io.target, shareTailSlot && numBr == 1)
    init_entry.always_taken(0) := true.B // set to always taken on init
  }
  // init_entry.isBrSharing := shareTailSlot.B && (numBr == 1).B && cfi_is_br

  // case jmp
  when (entry_has_jmp) {
    init_entry.tailSlot.offset := pd.jmpOffset
    init_entry.tailSlot.valid := new_jmp_is_jal || new_jmp_is_jalr
    init_entry.tailSlot.setLowerStatByTarget(io.start_addr, Mux(cfi_is_jalr, io.target, pd.jalTarget), isShare=false)
  }

  val jmpPft = getLower(io.start_addr) +& pd.jmpOffset +& Mux(pd.rvcMask(pd.jmpOffset), 1.U, 2.U)
  init_entry.pftAddr := Mux(entry_has_jmp, jmpPft, getLower(io.start_addr) + ((FetchWidth*4)>>instOffsetBits).U + Mux(last_br_rvi, 1.U, 0.U))
  init_entry.carry   := Mux(entry_has_jmp, jmpPft(carryPos-instOffsetBits), io.start_addr(carryPos-1) || (io.start_addr(carryPos-2, instOffsetBits).andR && last_br_rvi))
  init_entry.isJalr := new_jmp_is_jalr
  init_entry.isCall := new_jmp_is_call
  init_entry.isRet  := new_jmp_is_ret
  init_entry.last_is_rvc := Mux(entry_has_jmp, pd.rvcMask(pd.jmpOffset), pd.rvcMask.last)

  init_entry.oversize := last_br_rvi || last_jmp_rvi

  // if hit, check whether a new cfi(only br is possible) is detected
  val oe = io.old_entry
  val br_recorded_vec = oe.getBrRecordedVec(io.cfiIndex.bits)
  val br_recorded = br_recorded_vec.asUInt.orR
  val is_new_br = cfi_is_br && !br_recorded
  val new_br_offset = io.cfiIndex.bits
  // vec(i) means new br will be inserted BEFORE old br(i)
  val allBrSlotsVec = oe.allSlotsForBr
  val new_br_insert_onehot = VecInit((0 until numBr).map{
    i => i match {
      case 0 =>
        !allBrSlotsVec(0).valid || new_br_offset < allBrSlotsVec(0).offset
      case idx =>
        allBrSlotsVec(idx-1).valid && new_br_offset > allBrSlotsVec(idx-1).offset &&
        (!allBrSlotsVec(idx).valid || new_br_offset < allBrSlotsVec(idx).offset)
    }
  })

  val old_entry_modified = WireInit(io.old_entry)
  for (i <- 0 until numBr) {
    val slot = old_entry_modified.allSlotsForBr(i)
    when (new_br_insert_onehot(i)) {
      slot.valid := true.B
      slot.offset := new_br_offset
      slot.setLowerStatByTarget(io.start_addr, io.target, shareTailSlot && i == numBr-1)
      old_entry_modified.always_taken(i) := true.B
    }.elsewhen (new_br_offset > oe.allSlotsForBr(i).offset) {
      old_entry_modified.always_taken(i) := false.B
      // all other fields remain unchanged
    }.otherwise {
      // case i == 0, remain unchanged
      if (i != 0) {
        val noNeedToMoveFromFormerSlot = (shareTailSlot && i == numBr-1).B && !oe.brSlots.last.valid
        when (!noNeedToMoveFromFormerSlot) {
          slot.fromAnotherSlot(oe.allSlotsForBr(i-1))
          old_entry_modified.always_taken(i) := oe.always_taken(i)
        }
      }
    }
  }

  // two circumstances:
  // 1. oe: | br | j  |, new br should be in front of j, thus addr of j should be new pft
  // 2. oe: | br | br |, new br could be anywhere between, thus new pft is the addr of either 
  //        the previous last br or the new br
  val may_have_to_replace = oe.noEmptySlotForNewBr
  val pft_need_to_change = is_new_br && may_have_to_replace
  // it should either be the given last br or the new br
  when (pft_need_to_change) {
    val new_pft_offset =
      Mux(!new_br_insert_onehot.asUInt.orR,
        new_br_offset, oe.allSlotsForBr.last.offset)

    // set jmp to invalid
    if (!shareTailSlot) {
      old_entry_modified.tailSlot.valid := false.B
    }
    old_entry_modified.pftAddr := getLower(io.start_addr) + new_pft_offset
    old_entry_modified.last_is_rvc := pd.rvcMask(new_pft_offset - 1.U) // TODO: fix this
    old_entry_modified.carry := (getLower(io.start_addr) +& new_pft_offset).head(1).asBool
    old_entry_modified.oversize := false.B
    old_entry_modified.isCall := false.B
    old_entry_modified.isRet := false.B
    old_entry_modified.isJalr := false.B
  }

  val old_entry_jmp_target_modified = WireInit(oe)
  val old_target = oe.tailSlot.getTarget(io.start_addr) // may be wrong because we store only 20 lowest bits
  val old_tail_is_jmp = !oe.tailSlot.sharing || !shareTailSlot.B
  val jalr_target_modified = cfi_is_jalr && (old_target =/= io.target) && old_tail_is_jmp // TODO: pass full jalr target
  when (jalr_target_modified) {
    old_entry_jmp_target_modified.setByJmpTarget(io.start_addr, io.target)
    old_entry_jmp_target_modified.always_taken := 0.U.asTypeOf(Vec(numBr, Bool()))
  }

  val old_entry_always_taken = WireInit(oe)
  val always_taken_modified_vec = Wire(Vec(numBr, Bool())) // whether modified or not
  for (i <- 0 until numBr) {
    old_entry_always_taken.always_taken(i) :=
      oe.always_taken(i) && io.cfiIndex.valid && oe.brValids(i) && io.cfiIndex.bits === oe.brOffset(i)
    always_taken_modified_vec(i) := oe.always_taken(i) && !old_entry_always_taken.always_taken(i)
  }
  val always_taken_modified = always_taken_modified_vec.reduce(_||_)



  val derived_from_old_entry =
    Mux(is_new_br, old_entry_modified,
      Mux(jalr_target_modified, old_entry_jmp_target_modified, old_entry_always_taken))


  io.new_entry := Mux(!hit, init_entry, derived_from_old_entry)

  io.new_br_insert_pos := new_br_insert_onehot
  io.taken_mask := VecInit((io.new_entry.brOffset zip io.new_entry.brValids).map{
    case (off, v) => io.cfiIndex.bits === off && io.cfiIndex.valid && v
  })
  for (i <- 0 until numBr) {
    io.mispred_mask(i) := io.new_entry.brValids(i) && io.mispredict_vec(io.new_entry.brOffset(i))
  }
  io.mispred_mask.last := io.new_entry.jmpValid && io.mispredict_vec(pd.jmpOffset)

  // for perf counters
  io.is_init_entry := !hit
  io.is_old_entry := hit && !is_new_br && !jalr_target_modified && !always_taken_modified
  io.is_new_br := hit && is_new_br
  io.is_jalr_target_modified := hit && jalr_target_modified
  io.is_always_taken_modified := hit && always_taken_modified
  io.is_br_full := hit && is_new_br && may_have_to_replace
}

class Ftq(implicit p: Parameters) extends XSModule with HasCircularQueuePtrHelper
  with HasBackendRedirectInfo with BPUUtils with HasBPUConst {
  val io = IO(new Bundle {
    val fromBpu = Flipped(new BpuToFtqIO)
    val fromIfu = Flipped(new IfuToFtqIO)
    val fromBackend = Flipped(new CtrlToFtqIO)

    val toBpu = new FtqToBpuIO
    val toIfu = new FtqToIfuIO
    val toBackend = new FtqToCtrlIO

    val bpuInfo = new Bundle {
      val bpRight = Output(UInt(XLEN.W))
      val bpWrong = Output(UInt(XLEN.W))
    }
  })
  io.bpuInfo := DontCare

  val robFlush = io.fromBackend.robFlush
  val stage2Redirect = io.fromBackend.stage2Redirect
  val stage3Redirect = io.fromBackend.stage3Redirect

  val stage2Flush = stage2Redirect.valid || robFlush.valid
  val backendFlush = stage2Flush || RegNext(stage2Flush)
  val ifuFlush = Wire(Bool())

  val flush = stage2Flush || RegNext(stage2Flush)

  val allowBpuIn, allowToIfu = WireInit(false.B)
  val flushToIfu = !allowToIfu
  allowBpuIn := !ifuFlush && !robFlush.valid && !stage2Redirect.valid && !stage3Redirect.valid
  allowToIfu := !ifuFlush && !robFlush.valid && !stage2Redirect.valid && !stage3Redirect.valid

  val bpuPtr, ifuPtr, ifuWbPtr, commPtr = RegInit(FtqPtr(false.B, 0.U))
  val validEntries = distanceBetween(bpuPtr, commPtr)

  // **********************************************************************
  // **************************** enq from bpu ****************************
  // **********************************************************************
  val new_entry_ready = validEntries < FtqSize.U
  io.fromBpu.resp.ready := new_entry_ready

  val bpu_s2_resp = io.fromBpu.resp.bits.s2
  val bpu_s3_resp = io.fromBpu.resp.bits.s3
  val bpu_s2_redirect = bpu_s2_resp.valid && bpu_s2_resp.hasRedirect
  val bpu_s3_redirect = bpu_s3_resp.valid && bpu_s3_resp.hasRedirect

  io.toBpu.enq_ptr := bpuPtr
  val enq_fire = io.fromBpu.resp.fire() && allowBpuIn // from bpu s1
  val bpu_in_fire = (io.fromBpu.resp.fire() || bpu_s2_redirect || bpu_s3_redirect) && allowBpuIn

  val bpu_in_resp = WireInit(io.fromBpu.resp.bits.selectedResp)
  val bpu_in_stage = WireInit(io.fromBpu.resp.bits.selectedRespIdx)
  val bpu_in_resp_ptr = Mux(bpu_in_stage === BP_S1, bpuPtr, bpu_in_resp.ftq_idx)
  val bpu_in_resp_idx = bpu_in_resp_ptr.value

  // read ports:                            jumpPc + redirects + loadPred + robFlush + ifuReq1 + ifuReq2 + commitUpdate
  val ftq_pc_mem = Module(new SyncDataModuleTemplate(new Ftq_RF_Components, FtqSize, 1+numRedirect+2+1+1+1, 1))
  // resp from uBTB
  ftq_pc_mem.io.wen(0) := bpu_in_fire
  ftq_pc_mem.io.waddr(0) := bpu_in_resp_idx
  ftq_pc_mem.io.wdata(0).fromBranchPrediction(bpu_in_resp)

  //                                                            ifuRedirect + backendRedirect + commit
  val ftq_redirect_sram = Module(new FtqNRSRAM(new Ftq_Redirect_SRAMEntry, 1+1+1))
  // these info is intended to enq at the last stage of bpu
  ftq_redirect_sram.io.wen := io.fromBpu.resp.bits.lastStage.valid
  ftq_redirect_sram.io.waddr := io.fromBpu.resp.bits.lastStage.ftq_idx.value
  ftq_redirect_sram.io.wdata.fromBranchPrediction(io.fromBpu.resp.bits.lastStage)

  val ftq_meta_1r_sram = Module(new FtqNRSRAM(new Ftq_1R_SRAMEntry, 1))
  // these info is intended to enq at the last stage of bpu
  ftq_meta_1r_sram.io.wen := io.fromBpu.resp.bits.lastStage.valid
  ftq_meta_1r_sram.io.waddr := io.fromBpu.resp.bits.lastStage.ftq_idx.value
  ftq_meta_1r_sram.io.wdata.meta := io.fromBpu.resp.bits.meta
  //                                                            ifuRedirect + backendRedirect + commit
  val ftb_entry_mem = Module(new SyncDataModuleTemplate(new FTBEntry, FtqSize, 1+1+1, 1))
  ftb_entry_mem.io.wen(0) := io.fromBpu.resp.bits.lastStage.valid
  ftb_entry_mem.io.waddr(0) := io.fromBpu.resp.bits.lastStage.ftq_idx.value
  ftb_entry_mem.io.wdata(0) := io.fromBpu.resp.bits.lastStage.ftb_entry


  // multi-write
  val update_target = Reg(Vec(FtqSize, UInt(VAddrBits.W)))
  val cfiIndex_vec = Reg(Vec(FtqSize, ValidUndirectioned(UInt(log2Ceil(PredictWidth).W))))
  val mispredict_vec = Reg(Vec(FtqSize, Vec(PredictWidth, Bool())))
  val pred_stage = Reg(Vec(FtqSize, UInt(2.W)))

  val c_invalid :: c_valid :: c_commited :: Nil = Enum(3)
  val commitStateQueue = RegInit(VecInit(Seq.fill(FtqSize) {
    VecInit(Seq.fill(PredictWidth)(c_invalid))
  }))

  val f_to_send :: f_sent :: Nil = Enum(2)
  val entry_fetch_status = RegInit(VecInit(Seq.fill(FtqSize)(f_sent)))

  val h_not_hit :: h_false_hit :: h_hit :: Nil = Enum(3)
  val entry_hit_status = RegInit(VecInit(Seq.fill(FtqSize)(h_not_hit)))


  when (bpu_in_fire) {
    entry_fetch_status(bpu_in_resp_idx) := f_to_send
    commitStateQueue(bpu_in_resp_idx) := VecInit(Seq.fill(PredictWidth)(c_invalid))
    cfiIndex_vec(bpu_in_resp_idx) := bpu_in_resp.genCfiIndex
    mispredict_vec(bpu_in_resp_idx) := WireInit(VecInit(Seq.fill(PredictWidth)(false.B)))
    update_target(bpu_in_resp_idx) := bpu_in_resp.target
    pred_stage(bpu_in_resp_idx) := bpu_in_stage
  }

  bpuPtr := bpuPtr + enq_fire
  ifuPtr := ifuPtr + io.toIfu.req.fire

  // only use ftb result to assign hit status
  when (bpu_s2_resp.valid) {
    entry_hit_status(bpu_s2_resp.ftq_idx.value) := Mux(bpu_s2_resp.preds.hit, h_hit, h_not_hit)
  }


  io.toIfu.flushFromBpu.s2.valid := bpu_s2_resp.valid && bpu_s2_resp.hasRedirect
  io.toIfu.flushFromBpu.s2.bits := bpu_s2_resp.ftq_idx
  when (bpu_s2_resp.valid && bpu_s2_resp.hasRedirect) {
    bpuPtr := bpu_s2_resp.ftq_idx + 1.U
    // only when ifuPtr runs ahead of bpu s2 resp should we recover it
    when (!isBefore(ifuPtr, bpu_s2_resp.ftq_idx)) {
      ifuPtr := bpu_s2_resp.ftq_idx
    }
  }

  io.toIfu.flushFromBpu.s3.valid := bpu_s3_resp.valid && bpu_s3_resp.hasRedirect
  io.toIfu.flushFromBpu.s3.bits := bpu_s3_resp.ftq_idx
  when (bpu_s3_resp.valid && bpu_s3_resp.hasRedirect) {
    bpuPtr := bpu_s3_resp.ftq_idx + 1.U
    // only when ifuPtr runs ahead of bpu s2 resp should we recover it
    when (!isBefore(ifuPtr, bpu_s3_resp.ftq_idx)) {
      ifuPtr := bpu_s3_resp.ftq_idx
    }
    XSError(true.B, "\ns3_redirect mechanism not implemented!\n")
  }

  XSError(isBefore(bpuPtr, ifuPtr) && !isFull(bpuPtr, ifuPtr), "\nifuPtr is before bpuPtr!\n")

  // ****************************************************************
  // **************************** to ifu ****************************
  // ****************************************************************
  val bpu_in_bypass_buf = RegEnable(ftq_pc_mem.io.wdata(0), enable=bpu_in_fire)
  val bpu_in_bypass_ptr = RegNext(bpu_in_resp_ptr)
  val last_cycle_bpu_in = RegNext(bpu_in_fire)
  val last_cycle_to_ifu_fire = RegNext(io.toIfu.req.fire)

  // read pc and target
  ftq_pc_mem.io.raddr.init.init.last := ifuPtr.value
  ftq_pc_mem.io.raddr.init.last := (ifuPtr+1.U).value

  val toIfuReq = Wire(chiselTypeOf(io.toIfu.req))

  toIfuReq.valid := allowToIfu && entry_fetch_status(ifuPtr.value) === f_to_send && ifuPtr =/= bpuPtr
  toIfuReq.bits.ftqIdx := ifuPtr
  toIfuReq.bits.target := update_target(ifuPtr.value)
  toIfuReq.bits.ftqOffset := cfiIndex_vec(ifuPtr.value)
  toIfuReq.bits.fallThruError  := false.B

  when (last_cycle_bpu_in && bpu_in_bypass_ptr === ifuPtr) {
    toIfuReq.bits.fromFtqPcBundle(bpu_in_bypass_buf)
  }.elsewhen (last_cycle_to_ifu_fire) {
    toIfuReq.bits.fromFtqPcBundle(ftq_pc_mem.io.rdata.init.last)
  }.otherwise {
    toIfuReq.bits.fromFtqPcBundle(ftq_pc_mem.io.rdata.init.init.last)
  }

  io.toIfu.req <> toIfuReq

  // when fall through is smaller in value than start address, there must be a false hit
  when (toIfuReq.bits.fallThroughError() && entry_hit_status(ifuPtr.value) === h_hit) {
    when (io.toIfu.req.fire &&
      !(bpu_s2_redirect && bpu_s2_resp.ftq_idx === ifuPtr) &&
      !(bpu_s3_redirect && bpu_s3_resp.ftq_idx === ifuPtr)
    ) {
      entry_hit_status(ifuPtr.value) := h_false_hit
      XSDebug(true.B, "FTB false hit by fallThroughError, startAddr: %x, fallTHru: %x\n", toIfuReq.bits.startAddr, toIfuReq.bits.fallThruAddr)
    }
    io.toIfu.req.bits.fallThruAddr   := toIfuReq.bits.startAddr + (FetchWidth*4).U
    io.toIfu.req.bits.fallThruError  := true.B
    XSDebug(true.B, "fallThruError! start:%x, fallThru:%x\n", toIfuReq.bits.startAddr, toIfuReq.bits.fallThruAddr)
  }

  val ifu_req_should_be_flushed =
    io.toIfu.flushFromBpu.shouldFlushByStage2(toIfuReq.bits.ftqIdx) ||
    io.toIfu.flushFromBpu.shouldFlushByStage3(toIfuReq.bits.ftqIdx)

  when (io.toIfu.req.fire && !ifu_req_should_be_flushed) {
    entry_fetch_status(ifuPtr.value) := f_sent
  }


  // *********************************************************************
  // **************************** wb from ifu ****************************
  // *********************************************************************
  val pdWb = io.fromIfu.pdWb
  val pds = pdWb.bits.pd
  val ifu_wb_valid = pdWb.valid
  val ifu_wb_idx = pdWb.bits.ftqIdx.value
  // read ports:                                                         commit update
  val ftq_pd_mem = Module(new SyncDataModuleTemplate(new Ftq_pd_Entry, FtqSize, 1, 1))
  ftq_pd_mem.io.wen(0) := ifu_wb_valid
  ftq_pd_mem.io.waddr(0) := pdWb.bits.ftqIdx.value
  ftq_pd_mem.io.wdata(0).fromPdWb(pdWb.bits)

  val hit_pd_valid = entry_hit_status(ifu_wb_idx) === h_hit && ifu_wb_valid
  val hit_pd_mispred = hit_pd_valid && pdWb.bits.misOffset.valid
  val hit_pd_mispred_reg = RegNext(hit_pd_mispred, init=false.B)
  val pd_reg       = RegEnable(pds,             enable = pdWb.valid)
  val start_pc_reg = RegEnable(pdWb.bits.pc(0), enable = pdWb.valid)
  val wb_idx_reg   = RegEnable(ifu_wb_idx,      enable = pdWb.valid)

  when (ifu_wb_valid) {
    val comm_stq_wen = VecInit(pds.map(_.valid).zip(pdWb.bits.instrRange).map{
      case (v, inRange) => v && inRange
    })
    (commitStateQueue(ifu_wb_idx) zip comm_stq_wen).map{
      case (qe, v) => when (v) { qe := c_valid }
    }
  }

  ifuWbPtr := ifuWbPtr + ifu_wb_valid

  ftb_entry_mem.io.raddr.head := ifu_wb_idx
  val has_false_hit = WireInit(false.B)
  when (RegNext(hit_pd_valid)) {
    // check for false hit
    val pred_ftb_entry = ftb_entry_mem.io.rdata.head
    val brSlots = pred_ftb_entry.brSlots
    val tailSlot = pred_ftb_entry.tailSlot
    // we check cfis that bpu predicted
<<<<<<< HEAD

    // bpu predicted branches but denied by predecode
    val br_false_hit =
      brSlots.map{
        s => s.valid && !(pd_reg(s.offset).valid && pd_reg(s.offset).isBr)
      }.reduce(_||_) ||
      (shareTailSlot.B && tailSlot.valid && pred_ftb_entry.tailSlot.sharing &&
        !(pd_reg(tailSlot.offset).valid && pd_reg(tailSlot.offset).isBr))
    
    val jmpOffset = tailSlot.offset
=======
    val br_false_hit = (pred_ftb_entry.brValids zip pred_ftb_entry.brOffset).map{
      case (v, offset) => v && !(pd_reg(offset).valid && pd_reg(offset).isBr)
    }.reduce(_||_)

    val jmpOffset = pred_ftb_entry.jmpOffset
>>>>>>> 71b114f8
    val jmp_pd = pd_reg(jmpOffset)
    val jal_false_hit = pred_ftb_entry.jmpValid &&
      ((pred_ftb_entry.isJal  && !(jmp_pd.valid && jmp_pd.isJal)) ||
       (pred_ftb_entry.isJalr && !(jmp_pd.valid && jmp_pd.isJalr)) ||
       (pred_ftb_entry.isCall && !(jmp_pd.valid && jmp_pd.isCall)) ||
       (pred_ftb_entry.isRet  && !(jmp_pd.valid && jmp_pd.isRet))
      )

    has_false_hit := br_false_hit || jal_false_hit || hit_pd_mispred_reg
    XSDebug(has_false_hit, "FTB false hit by br or jal or hit_pd, startAddr: %x\n", pdWb.bits.pc(0))

    // assert(!has_false_hit)
  }

  when (has_false_hit) {
    entry_hit_status(wb_idx_reg) := h_false_hit
  }


  // **********************************************************************
  // **************************** backend read ****************************
  // **********************************************************************

  // pc reads
  for ((req, i) <- io.toBackend.pc_reads.zipWithIndex) {
    ftq_pc_mem.io.raddr(i) := req.ptr.value
    req.data := ftq_pc_mem.io.rdata(i).getPc(RegNext(req.offset))
  }
  // target read
  io.toBackend.target_read.data := RegNext(update_target(io.toBackend.target_read.ptr.value))

  // *******************************************************************************
  // **************************** redirect from backend ****************************
  // *******************************************************************************

  // redirect read cfiInfo, couples to redirectGen s2
  ftq_redirect_sram.io.ren.init.last := io.fromBackend.stage2Redirect.valid
  ftq_redirect_sram.io.raddr.init.last := io.fromBackend.stage2Redirect.bits.ftqIdx.value

  ftb_entry_mem.io.raddr.init.last := io.fromBackend.stage2Redirect.bits.ftqIdx.value

  val stage3CfiInfo = ftq_redirect_sram.io.rdata.init.last
  val fromBackendRedirect = WireInit(io.fromBackend.stage3Redirect)
  val backendRedirectCfi = fromBackendRedirect.bits.cfiUpdate
  backendRedirectCfi.fromFtqRedirectSram(stage3CfiInfo)

  val r_ftb_entry = ftb_entry_mem.io.rdata.init.last
  val r_ftqOffset = fromBackendRedirect.bits.ftqOffset

  when (entry_hit_status(fromBackendRedirect.bits.ftqIdx.value) === h_hit) {
    backendRedirectCfi.shift := PopCount(r_ftb_entry.getBrMaskByOffset(r_ftqOffset)) +&
      (backendRedirectCfi.pd.isBr && !r_ftb_entry.brIsSaved(r_ftqOffset) &&
      !r_ftb_entry.newBrCanNotInsert(r_ftqOffset))

    backendRedirectCfi.addIntoHist := backendRedirectCfi.pd.isBr && (r_ftb_entry.brIsSaved(r_ftqOffset) ||
        !r_ftb_entry.newBrCanNotInsert(r_ftqOffset))
  }.otherwise {
    backendRedirectCfi.shift := (backendRedirectCfi.pd.isBr && backendRedirectCfi.taken).asUInt
    backendRedirectCfi.addIntoHist := backendRedirectCfi.pd.isBr.asUInt
  }


  // ***************************************************************************
  // **************************** redirect from ifu ****************************
  // ***************************************************************************
  val fromIfuRedirect = WireInit(0.U.asTypeOf(Valid(new Redirect)))
  fromIfuRedirect.valid := pdWb.valid && pdWb.bits.misOffset.valid && !backendFlush
  fromIfuRedirect.bits.ftqIdx := pdWb.bits.ftqIdx
  fromIfuRedirect.bits.ftqOffset := pdWb.bits.misOffset.bits
  fromIfuRedirect.bits.level := RedirectLevel.flushAfter

  val ifuRedirectCfiUpdate = fromIfuRedirect.bits.cfiUpdate
  ifuRedirectCfiUpdate.pc := pdWb.bits.pc(pdWb.bits.misOffset.bits)
  ifuRedirectCfiUpdate.pd := pdWb.bits.pd(pdWb.bits.misOffset.bits)
  ifuRedirectCfiUpdate.predTaken := cfiIndex_vec(pdWb.bits.ftqIdx.value).valid
  ifuRedirectCfiUpdate.target := pdWb.bits.target
  ifuRedirectCfiUpdate.taken := pdWb.bits.cfiOffset.valid
  ifuRedirectCfiUpdate.isMisPred := pdWb.bits.misOffset.valid

  val ifuRedirectReg = RegNext(fromIfuRedirect, init=0.U.asTypeOf(Valid(new Redirect)))
  val ifuRedirectToBpu = WireInit(ifuRedirectReg)
  ifuFlush := fromIfuRedirect.valid || ifuRedirectToBpu.valid

  ftq_redirect_sram.io.ren.head := fromIfuRedirect.valid
  ftq_redirect_sram.io.raddr.head := fromIfuRedirect.bits.ftqIdx.value

  ftb_entry_mem.io.raddr.head := fromIfuRedirect.bits.ftqIdx.value

  val toBpuCfi = ifuRedirectToBpu.bits.cfiUpdate
  toBpuCfi.fromFtqRedirectSram(ftq_redirect_sram.io.rdata.head)
  when (ifuRedirectReg.bits.cfiUpdate.pd.isRet) {
    toBpuCfi.target := toBpuCfi.rasEntry.retAddr
  }

  // *********************************************************************
  // **************************** wb from exu ****************************
  // *********************************************************************

  def extractRedirectInfo(wb: Valid[Redirect]) = {
    val ftqIdx = wb.bits.ftqIdx.value
    val ftqOffset = wb.bits.ftqOffset
    val taken = wb.bits.cfiUpdate.taken
    val mispred = wb.bits.cfiUpdate.isMisPred
    (wb.valid, ftqIdx, ftqOffset, taken, mispred)
  }

  // fix mispredict entry
  val lastIsMispredict = RegNext(
    stage2Redirect.valid && stage2Redirect.bits.level === RedirectLevel.flushAfter, init = false.B
  )

  def updateCfiInfo(redirect: Valid[Redirect], isBackend: Boolean = true) = {
    val (r_valid, r_idx, r_offset, r_taken, r_mispred) = extractRedirectInfo(redirect)
    val cfiIndex_bits_wen = r_valid && r_taken && r_offset < cfiIndex_vec(r_idx).bits
    val cfiIndex_valid_wen = r_valid && r_offset === cfiIndex_vec(r_idx).bits
    when (cfiIndex_bits_wen || cfiIndex_valid_wen) {
      cfiIndex_vec(r_idx).valid := cfiIndex_bits_wen || cfiIndex_valid_wen && r_taken
    }
    when (cfiIndex_bits_wen) {
      cfiIndex_vec(r_idx).bits := r_offset
    }
    update_target(r_idx) := redirect.bits.cfiUpdate.target
    if (isBackend) {
      mispredict_vec(r_idx)(r_offset) := r_mispred
    }
  }

  when(stage3Redirect.valid && lastIsMispredict) {
    updateCfiInfo(stage3Redirect)
  }.elsewhen (ifuRedirectToBpu.valid) {
    updateCfiInfo(ifuRedirectToBpu, isBackend=false)
  }

  // ***********************************************************************************
  // **************************** flush ptr and state queue ****************************
  // ***********************************************************************************

  class RedirectInfo extends Bundle {
    val valid = Bool()
    val ftqIdx = new FtqPtr
    val ftqOffset = UInt(log2Ceil(PredictWidth).W)
    val flushItSelf = Bool()
    def apply(redirect: Valid[Redirect]) = {
      this.valid := redirect.valid
      this.ftqIdx := redirect.bits.ftqIdx
      this.ftqOffset := redirect.bits.ftqOffset
      this.flushItSelf := RedirectLevel.flushItself(redirect.bits.level)
      this
    }
  }
  val redirectVec = Wire(Vec(3, new RedirectInfo))
  val robRedirect = robFlush

  redirectVec.zip(Seq(robRedirect, stage2Redirect, fromIfuRedirect)).map {
    case (ve, r) => ve(r)
  }

  // when redirect, we should reset ptrs and status queues
  when(redirectVec.map(r => r.valid).reduce(_||_)){
    val r = PriorityMux(redirectVec.map(r => (r.valid -> r)))
    val notIfu = redirectVec.dropRight(1).map(r => r.valid).reduce(_||_)
    val (idx, offset, flushItSelf) = (r.ftqIdx, r.ftqOffset, r.flushItSelf)
    val next = idx + 1.U
    bpuPtr := next
    ifuPtr := next
    ifuWbPtr := next
    when (notIfu) {
      commitStateQueue(idx.value).zipWithIndex.foreach({ case (s, i) =>
        when(i.U > offset || i.U === offset && flushItSelf){
          s := c_invalid
        }
      })
    }
  }

  // only the valid bit is actually needed
  io.toIfu.redirect := DontCare
  io.toIfu.redirect.valid := stage2Flush

  // commit
  for (c <- io.fromBackend.rob_commits) {
    when(c.valid) {
      commitStateQueue(c.bits.ftqIdx.value)(c.bits.ftqOffset) := c_commited
      // TODO: remove this
      // For instruction fusions, we also update the next instruction
      when (c.bits.commitType === 4.U) {
        commitStateQueue(c.bits.ftqIdx.value)(c.bits.ftqOffset + 1.U) := c_commited
      }.elsewhen(c.bits.commitType === 5.U) {
        commitStateQueue(c.bits.ftqIdx.value)(c.bits.ftqOffset + 2.U) := c_commited
      }.elsewhen(c.bits.commitType === 6.U) {
        val index = (c.bits.ftqIdx + 1.U).value
        commitStateQueue(index)(0) := c_commited
      }.elsewhen(c.bits.commitType === 7.U) {
        val index = (c.bits.ftqIdx + 1.U).value
        commitStateQueue(index)(1) := c_commited
      }
    }
  }

  // ****************************************************************
  // **************************** to bpu ****************************
  // ****************************************************************

  io.toBpu.redirect <> Mux(fromBackendRedirect.valid, fromBackendRedirect, ifuRedirectToBpu)

  val may_have_stall_from_bpu = RegInit(false.B)
  val canCommit = commPtr =/= ifuWbPtr && !may_have_stall_from_bpu &&
    Cat(commitStateQueue(commPtr.value).map(s => {
      s === c_invalid || s === c_commited
    })).andR()

  // commit reads
  ftq_pc_mem.io.raddr.last := commPtr.value
  val commit_pc_bundle = ftq_pc_mem.io.rdata.last
  ftq_pd_mem.io.raddr.last := commPtr.value
  val commit_pd = ftq_pd_mem.io.rdata.last
  ftq_redirect_sram.io.ren.last := canCommit
  ftq_redirect_sram.io.raddr.last := commPtr.value
  val commit_spec_meta = ftq_redirect_sram.io.rdata.last
  ftq_meta_1r_sram.io.ren(0) := canCommit
  ftq_meta_1r_sram.io.raddr(0) := commPtr.value
  val commit_meta = ftq_meta_1r_sram.io.rdata(0)
  ftb_entry_mem.io.raddr.last := commPtr.value
  val commit_ftb_entry = ftb_entry_mem.io.rdata.last

  // need one cycle to read mem and srams
  val do_commit_ptr = RegNext(commPtr)
  val do_commit = RegNext(canCommit, init=false.B)
  when (canCommit) { commPtr := commPtr + 1.U }
  val commit_state = RegNext(commitStateQueue(commPtr.value))
  val can_commit_cfi = WireInit(cfiIndex_vec(commPtr.value))
  when (commitStateQueue(commPtr.value)(can_commit_cfi.bits) =/= c_commited) {
    can_commit_cfi.valid := false.B
  }
  val commit_cfi = RegNext(can_commit_cfi)

  val commit_mispredict = VecInit((RegNext(mispredict_vec(commPtr.value)) zip commit_state).map {
    case (mis, state) => mis && state === c_commited
  })
  val can_commit_hit = entry_hit_status(commPtr.value)
  val commit_hit = RegNext(can_commit_hit)
  val commit_target = RegNext(update_target(commPtr.value))
  val commit_valid = commit_hit === h_hit || commit_cfi.valid // hit or taken

  val to_bpu_hit = can_commit_hit === h_hit || can_commit_hit === h_false_hit
  may_have_stall_from_bpu := can_commit_cfi.valid && !to_bpu_hit && !may_have_stall_from_bpu

  io.toBpu.update := DontCare
  io.toBpu.update.valid := commit_valid && do_commit
  val update = io.toBpu.update.bits
  update.false_hit   := commit_hit === h_false_hit
  update.pc          := commit_pc_bundle.startAddr
  update.preds.hit   := commit_hit === h_hit || commit_hit === h_false_hit
  update.meta        := commit_meta.meta
  update.full_target := commit_target
  update.fromFtqRedirectSram(commit_spec_meta)

  val commit_real_hit = commit_hit === h_hit
  val update_ftb_entry = update.ftb_entry

  val ftbEntryGen = Module(new FTBEntryGen).io
  ftbEntryGen.start_addr     := commit_pc_bundle.startAddr
  ftbEntryGen.old_entry      := commit_ftb_entry
  ftbEntryGen.pd             := commit_pd
  ftbEntryGen.cfiIndex       := commit_cfi
  ftbEntryGen.target         := commit_target
  ftbEntryGen.hit            := commit_real_hit
  ftbEntryGen.mispredict_vec := commit_mispredict

  update_ftb_entry         := ftbEntryGen.new_entry
  update.new_br_insert_pos := ftbEntryGen.new_br_insert_pos
  update.mispred_mask      := ftbEntryGen.mispred_mask
  update.old_entry         := ftbEntryGen.is_old_entry
  update.preds.br_taken_mask  := ftbEntryGen.taken_mask

  // ******************************************************************************
  // **************************** commit perf counters ****************************
  // ******************************************************************************

  val commit_inst_mask    = VecInit(commit_state.map(c => c === c_commited && do_commit)).asUInt
  val commit_mispred_mask = commit_mispredict.asUInt
  val commit_not_mispred_mask = ~commit_mispred_mask

  val commit_br_mask = commit_pd.brMask.asUInt
  val commit_jmp_mask = UIntToOH(commit_pd.jmpOffset) & Fill(PredictWidth, commit_pd.jmpInfo.valid.asTypeOf(UInt(1.W)))
  val commit_cfi_mask = (commit_br_mask | commit_jmp_mask)

  val mbpInstrs = commit_inst_mask & commit_cfi_mask

  val mbpRights = mbpInstrs & commit_not_mispred_mask
  val mbpWrongs = mbpInstrs & commit_mispred_mask

  io.bpuInfo.bpRight := PopCount(mbpRights)
  io.bpuInfo.bpWrong := PopCount(mbpWrongs)

  // Cfi Info
  for (i <- 0 until PredictWidth) {
    val pc = commit_pc_bundle.startAddr + (i * instBytes).U
    val v = commit_state(i) === c_commited
    val isBr = commit_pd.brMask(i)
    val isJmp = commit_pd.jmpInfo.valid && commit_pd.jmpOffset === i.U
    val isCfi = isBr || isJmp
    val isTaken = commit_cfi.valid && commit_cfi.bits === i.U
    val misPred = commit_mispredict(i)
    val ghist = commit_spec_meta.ghist.predHist
    val predCycle = commit_meta.meta(63, 0)
    val target = commit_target

    val brIdx = OHToUInt(Reverse(Cat(update_ftb_entry.brValids.zip(update_ftb_entry.brOffset).map{case(v, offset) => v && offset === i.U})))
    val inFtbEntry = update_ftb_entry.brValids.zip(update_ftb_entry.brOffset).map{case(v, offset) => v && offset === i.U}.reduce(_||_)
    val addIntoHist = ((commit_hit === h_hit) && inFtbEntry) || ((!(commit_hit === h_hit) && i.U === commit_cfi.bits && isBr && commit_cfi.valid))
    XSDebug(v && do_commit && isCfi, p"cfi_update: isBr(${isBr}) pc(${Hexadecimal(pc)}) " +
    p"taken(${isTaken}) mispred(${misPred}) cycle($predCycle) hist(${Hexadecimal(ghist)}) " +
    p"startAddr(${Hexadecimal(commit_pc_bundle.startAddr)}) AddIntoHist(${addIntoHist}) " +
    p"brInEntry(${inFtbEntry}) brIdx(${brIdx}) target(${Hexadecimal(target)})\n")
  }

  val enq = io.fromBpu.resp
  val perf_redirect = io.fromBackend.stage2Redirect

  XSPerfAccumulate("entry", validEntries)
  XSPerfAccumulate("bpu_to_ftq_stall", enq.valid && !enq.ready)
  XSPerfAccumulate("mispredictRedirect", perf_redirect.valid && RedirectLevel.flushAfter === perf_redirect.bits.level)
  XSPerfAccumulate("replayRedirect", perf_redirect.valid && RedirectLevel.flushItself(perf_redirect.bits.level))
  XSPerfAccumulate("predecodeRedirect", fromIfuRedirect.valid)

  XSPerfAccumulate("to_ifu_bubble", io.toIfu.req.ready && !io.toIfu.req.valid)

  XSPerfAccumulate("to_ifu_stall", io.toIfu.req.valid && !io.toIfu.req.ready)
  XSPerfAccumulate("from_bpu_real_bubble", !enq.valid && enq.ready && allowBpuIn)
  XSPerfAccumulate("bpu_to_ftq_bubble", bpuPtr === ifuPtr)

  val from_bpu = io.fromBpu.resp.bits
  def in_entry_len_map_gen(resp: BranchPredictionBundle)(stage: String) = {
    val entry_len = (resp.ftb_entry.getFallThrough(resp.pc) - resp.pc) >> instOffsetBits
    val entry_len_recording_vec = (1 to PredictWidth+1).map(i => entry_len === i.U)
    val entry_len_map = (1 to PredictWidth+1).map(i =>
      f"${stage}_ftb_entry_len_$i" -> (entry_len_recording_vec(i-1) && resp.valid)
    ).foldLeft(Map[String, UInt]())(_+_)
    entry_len_map
  }
  val s1_entry_len_map = in_entry_len_map_gen(from_bpu.s1)("s1")
  val s2_entry_len_map = in_entry_len_map_gen(from_bpu.s2)("s2")
  val s3_entry_len_map = in_entry_len_map_gen(from_bpu.s3)("s3")

  val to_ifu = io.toIfu.req.bits
  val to_ifu_entry_len = (to_ifu.fallThruAddr - to_ifu.startAddr) >> instOffsetBits
  val to_ifu_entry_len_recording_vec = (1 to PredictWidth+1).map(i => to_ifu_entry_len === i.U)
  val to_ifu_entry_len_map = (1 to PredictWidth+1).map(i =>
    f"to_ifu_ftb_entry_len_$i" -> (to_ifu_entry_len_recording_vec(i-1) && io.toIfu.req.fire)
  ).foldLeft(Map[String, UInt]())(_+_)



  val commit_num_inst_recording_vec = (1 to PredictWidth).map(i => PopCount(commit_inst_mask) === i.U)
  val commit_num_inst_map = (1 to PredictWidth).map(i =>
    f"commit_num_inst_$i" -> (commit_num_inst_recording_vec(i-1) && do_commit)
  ).foldLeft(Map[String, UInt]())(_+_)



  val commit_jal_mask  = UIntToOH(commit_pd.jmpOffset) & Fill(PredictWidth, commit_pd.hasJal.asTypeOf(UInt(1.W)))
  val commit_jalr_mask = UIntToOH(commit_pd.jmpOffset) & Fill(PredictWidth, commit_pd.hasJalr.asTypeOf(UInt(1.W)))
  val commit_call_mask = UIntToOH(commit_pd.jmpOffset) & Fill(PredictWidth, commit_pd.hasCall.asTypeOf(UInt(1.W)))
  val commit_ret_mask  = UIntToOH(commit_pd.jmpOffset) & Fill(PredictWidth, commit_pd.hasRet.asTypeOf(UInt(1.W)))


  val mbpBRights = mbpRights & commit_br_mask
  val mbpJRights = mbpRights & commit_jal_mask
  val mbpIRights = mbpRights & commit_jalr_mask
  val mbpCRights = mbpRights & commit_call_mask
  val mbpRRights = mbpRights & commit_ret_mask

  val mbpBWrongs = mbpWrongs & commit_br_mask
  val mbpJWrongs = mbpWrongs & commit_jal_mask
  val mbpIWrongs = mbpWrongs & commit_jalr_mask
  val mbpCWrongs = mbpWrongs & commit_call_mask
  val mbpRWrongs = mbpWrongs & commit_ret_mask

  val commit_pred_stage = RegNext(pred_stage(commPtr.value))

  def pred_stage_map(src: UInt, name: String) = {
    (0 until numBpStages).map(i =>
      f"${name}_stage_${i+1}" -> PopCount(src.asBools.map(_ && commit_pred_stage === BP_STAGES(i)))
    ).foldLeft(Map[String, UInt]())(_+_)
  }

  val mispred_stage_map      = pred_stage_map(mbpWrongs,  "mispredict")
  val br_mispred_stage_map   = pred_stage_map(mbpBWrongs, "br_mispredict")
  val jalr_mispred_stage_map = pred_stage_map(mbpIWrongs, "jalr_mispredict")
  val correct_stage_map      = pred_stage_map(mbpRights,  "correct")
  val br_correct_stage_map   = pred_stage_map(mbpBRights, "br_correct")
  val jalr_correct_stage_map = pred_stage_map(mbpIRights, "jalr_correct")

  val update_valid = io.toBpu.update.valid
  def u(cond: Bool) = update_valid && cond
  val ftb_false_hit = u(update.false_hit)
  // assert(!ftb_false_hit)
  val ftb_hit = u(commit_hit === h_hit)

  val ftb_new_entry = u(ftbEntryGen.is_init_entry)
  val ftb_new_entry_only_br = ftb_new_entry && !update.ftb_entry.jmpValid
  val ftb_new_entry_only_jmp = ftb_new_entry && !update.ftb_entry.brValids(0)
  val ftb_new_entry_has_br_and_jmp = ftb_new_entry && update.ftb_entry.brValids(0) && update.ftb_entry.jmpValid

  val ftb_old_entry = u(ftbEntryGen.is_old_entry)

  val ftb_modified_entry = u(ftbEntryGen.is_new_br || ftbEntryGen.is_jalr_target_modified || ftbEntryGen.is_always_taken_modified)
  val ftb_modified_entry_new_br = u(ftbEntryGen.is_new_br)
  val ftb_modified_entry_jalr_target_modified = u(ftbEntryGen.is_jalr_target_modified)
  val ftb_modified_entry_br_full = ftb_modified_entry && ftbEntryGen.is_br_full
  val ftb_modified_entry_always_taken = ftb_modified_entry && ftbEntryGen.is_always_taken_modified

  val ftb_entry_len = (ftbEntryGen.new_entry.getFallThrough(update.pc) - update.pc) >> instOffsetBits
  val ftb_entry_len_recording_vec = (1 to PredictWidth+1).map(i => ftb_entry_len === i.U)
  val ftb_init_entry_len_map = (1 to PredictWidth+1).map(i =>
    f"ftb_init_entry_len_$i" -> (ftb_entry_len_recording_vec(i-1) && ftb_new_entry)
  ).foldLeft(Map[String, UInt]())(_+_)
  val ftb_modified_entry_len_map = (1 to PredictWidth+1).map(i =>
    f"ftb_modified_entry_len_$i" -> (ftb_entry_len_recording_vec(i-1) && ftb_modified_entry)
  ).foldLeft(Map[String, UInt]())(_+_)

  val ftq_occupancy_map = (0 to FtqSize).map(i =>
    f"ftq_has_entry_$i" ->( validEntries === i.U)
  ).foldLeft(Map[String, UInt]())(_+_)

  val perfCountsMap = Map(
    "BpInstr" -> PopCount(mbpInstrs),
    "BpBInstr" -> PopCount(mbpBRights | mbpBWrongs),
    "BpRight"  -> PopCount(mbpRights),
    "BpWrong"  -> PopCount(mbpWrongs),
    "BpBRight" -> PopCount(mbpBRights),
    "BpBWrong" -> PopCount(mbpBWrongs),
    "BpJRight" -> PopCount(mbpJRights),
    "BpJWrong" -> PopCount(mbpJWrongs),
    "BpIRight" -> PopCount(mbpIRights),
    "BpIWrong" -> PopCount(mbpIWrongs),
    "BpCRight" -> PopCount(mbpCRights),
    "BpCWrong" -> PopCount(mbpCWrongs),
    "BpRRight" -> PopCount(mbpRRights),
    "BpRWrong" -> PopCount(mbpRWrongs),

    "ftb_false_hit"                -> PopCount(ftb_false_hit),
    "ftb_hit"                      -> PopCount(ftb_hit),
    "ftb_new_entry"                -> PopCount(ftb_new_entry),
    "ftb_new_entry_only_br"        -> PopCount(ftb_new_entry_only_br),
    "ftb_new_entry_only_jmp"       -> PopCount(ftb_new_entry_only_jmp),
    "ftb_new_entry_has_br_and_jmp" -> PopCount(ftb_new_entry_has_br_and_jmp),
    "ftb_old_entry"                -> PopCount(ftb_old_entry),
    "ftb_modified_entry"           -> PopCount(ftb_modified_entry),
    "ftb_modified_entry_new_br"    -> PopCount(ftb_modified_entry_new_br),
    "ftb_jalr_target_modified"     -> PopCount(ftb_modified_entry_jalr_target_modified),
    "ftb_modified_entry_br_full"   -> PopCount(ftb_modified_entry_br_full),
    "ftb_modified_entry_always_taken" -> PopCount(ftb_modified_entry_always_taken)
  ) ++ ftb_init_entry_len_map ++ ftb_modified_entry_len_map ++ s1_entry_len_map ++
  s2_entry_len_map ++ s3_entry_len_map ++
  to_ifu_entry_len_map ++ commit_num_inst_map ++ ftq_occupancy_map ++
  mispred_stage_map ++ br_mispred_stage_map ++ jalr_mispred_stage_map ++
  correct_stage_map ++ br_correct_stage_map ++ jalr_correct_stage_map

  for((key, value) <- perfCountsMap) {
    XSPerfAccumulate(key, value)
  }

  // --------------------------- Debug --------------------------------
  // XSDebug(enq_fire, p"enq! " + io.fromBpu.resp.bits.toPrintable)
  XSDebug(io.toIfu.req.fire, p"fire to ifu " + io.toIfu.req.bits.toPrintable)
  XSDebug(do_commit, p"deq! [ptr] $do_commit_ptr\n")
  XSDebug(true.B, p"[bpuPtr] $bpuPtr, [ifuPtr] $ifuPtr, [ifuWbPtr] $ifuWbPtr [commPtr] $commPtr\n")
  XSDebug(true.B, p"[in] v:${io.fromBpu.resp.valid} r:${io.fromBpu.resp.ready} " +
    p"[out] v:${io.toIfu.req.valid} r:${io.toIfu.req.ready}\n")
  XSDebug(do_commit, p"[deq info] cfiIndex: $commit_cfi, $commit_pc_bundle, target: ${Hexadecimal(commit_target)}\n")

  //   def ubtbCheck(commit: FtqEntry, predAns: Seq[PredictorAnswer], isWrong: Bool) = {
  //     commit.valids.zip(commit.pd).zip(predAns).zip(commit.takens).map {
  //       case (((valid, pd), ans), taken) =>
  //       Mux(valid && pd.isBr,
  //         isWrong ^ Mux(ans.hit.asBool,
  //           Mux(ans.taken.asBool, taken && ans.target === commitEntry.target,
  //           !taken),
  //         !taken),
  //       false.B)
  //     }
  //   }

  //   def btbCheck(commit: FtqEntry, predAns: Seq[PredictorAnswer], isWrong: Bool) = {
  //     commit.valids.zip(commit.pd).zip(predAns).zip(commit.takens).map {
  //       case (((valid, pd), ans), taken) =>
  //       Mux(valid && pd.isBr,
  //         isWrong ^ Mux(ans.hit.asBool,
  //           Mux(ans.taken.asBool, taken && ans.target === commitEntry.target,
  //           !taken),
  //         !taken),
  //       false.B)
  //     }
  //   }

  //   def tageCheck(commit: FtqEntry, predAns: Seq[PredictorAnswer], isWrong: Bool) = {
  //     commit.valids.zip(commit.pd).zip(predAns).zip(commit.takens).map {
  //       case (((valid, pd), ans), taken) =>
  //       Mux(valid && pd.isBr,
  //         isWrong ^ (ans.taken.asBool === taken),
  //       false.B)
  //     }
  //   }

  //   def loopCheck(commit: FtqEntry, predAns: Seq[PredictorAnswer], isWrong: Bool) = {
  //     commit.valids.zip(commit.pd).zip(predAns).zip(commit.takens).map {
  //       case (((valid, pd), ans), taken) =>
  //       Mux(valid && (pd.isBr) && ans.hit.asBool,
  //         isWrong ^ (!taken),
  //           false.B)
  //     }
  //   }

  //   def rasCheck(commit: FtqEntry, predAns: Seq[PredictorAnswer], isWrong: Bool) = {
  //     commit.valids.zip(commit.pd).zip(predAns).zip(commit.takens).map {
  //       case (((valid, pd), ans), taken) =>
  //       Mux(valid && pd.isRet.asBool /*&& taken*/ && ans.hit.asBool,
  //         isWrong ^ (ans.target === commitEntry.target),
  //           false.B)
  //     }
  //   }

  //   val ubtbRights = ubtbCheck(commitEntry, commitEntry.metas.map(_.ubtbAns), false.B)
  //   val ubtbWrongs = ubtbCheck(commitEntry, commitEntry.metas.map(_.ubtbAns), true.B)
  //   // btb and ubtb pred jal and jalr as well
  //   val btbRights = btbCheck(commitEntry, commitEntry.metas.map(_.btbAns), false.B)
  //   val btbWrongs = btbCheck(commitEntry, commitEntry.metas.map(_.btbAns), true.B)
  //   val tageRights = tageCheck(commitEntry, commitEntry.metas.map(_.tageAns), false.B)
  //   val tageWrongs = tageCheck(commitEntry, commitEntry.metas.map(_.tageAns), true.B)

  //   val loopRights = loopCheck(commitEntry, commitEntry.metas.map(_.loopAns), false.B)
  //   val loopWrongs = loopCheck(commitEntry, commitEntry.metas.map(_.loopAns), true.B)

  //   val rasRights = rasCheck(commitEntry, commitEntry.metas.map(_.rasAns), false.B)
  //   val rasWrongs = rasCheck(commitEntry, commitEntry.metas.map(_.rasAns), true.B)

}<|MERGE_RESOLUTION|>--- conflicted
+++ resolved
@@ -662,7 +662,6 @@
     val brSlots = pred_ftb_entry.brSlots
     val tailSlot = pred_ftb_entry.tailSlot
     // we check cfis that bpu predicted
-<<<<<<< HEAD
 
     // bpu predicted branches but denied by predecode
     val br_false_hit =
@@ -673,13 +672,6 @@
         !(pd_reg(tailSlot.offset).valid && pd_reg(tailSlot.offset).isBr))
     
     val jmpOffset = tailSlot.offset
-=======
-    val br_false_hit = (pred_ftb_entry.brValids zip pred_ftb_entry.brOffset).map{
-      case (v, offset) => v && !(pd_reg(offset).valid && pd_reg(offset).isBr)
-    }.reduce(_||_)
-
-    val jmpOffset = pred_ftb_entry.jmpOffset
->>>>>>> 71b114f8
     val jmp_pd = pd_reg(jmpOffset)
     val jal_false_hit = pred_ftb_entry.jmpValid &&
       ((pred_ftb_entry.isJal  && !(jmp_pd.valid && jmp_pd.isJal)) ||
