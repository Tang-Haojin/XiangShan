/***************************************************************************************
* Copyright (c) 2020-2021 Institute of Computing Technology, Chinese Academy of Sciences
* Copyright (c) 2020-2021 Peng Cheng Laboratory
*
* XiangShan is licensed under Mulan PSL v2.
* You can use this software according to the terms and conditions of the Mulan PSL v2.
* You may obtain a copy of Mulan PSL v2 at:
*          http://license.coscl.org.cn/MulanPSL2
*
* THIS SOFTWARE IS PROVIDED ON AN "AS IS" BASIS, WITHOUT WARRANTIES OF ANY KIND,
* EITHER EXPRESS OR IMPLIED, INCLUDING BUT NOT LIMITED TO NON-INFRINGEMENT,
* MERCHANTABILITY OR FIT FOR A PARTICULAR PURPOSE.
*
* See the Mulan PSL v2 for more details.
***************************************************************************************/

package xiangshan.frontend

import chipsalliance.rocketchip.config.Parameters
import chisel3._
import chisel3.util._
import xiangshan._
import utils._
import chisel3.experimental.chiselName
import chisel3.stage.{ChiselGeneratorAnnotation, ChiselStage}
import firrtl.stage.RunFirrtlTransformAnnotation
import firrtl.transforms.RenameModules
import freechips.rocketchip.transforms.naming.RenameDesiredNames

import scala.math.min
import scala.util.matching.Regex

trait TageParams extends HasXSParameter with HasBPUParameter {
  //                      Sets  Hist   Tag
  val TableInfo =  Seq(( 128*8,    2,    7),
                       ( 128*8,    4,    7),
                       ( 256*8,    8,    8),
                       ( 256*8,   16,    8),
                       ( 128*8,   32,    9),
                       ( 128*8,   64,    9))
                       // (  64,   64,   11),
                       // (  64,  101,   12),
                       // (  64,  160,   12),
                       // (  64,  254,   13),
                       // (  32,  403,   14),
                       // (  32,  640,   15))

  //                      Sets  Hist   Tag
  val BankTableInfos = (0 until numBr).map(i =>
    TableInfo.map{ case (s, h, t) => (s/(1 << i), h, t) }
  )
  val BankTageNTables = BankTableInfos.map(_.size) // Number of tage tables
  val UBitPeriod = 256
  val TageBanks = numBr
  val TageCtrBits = 3

  val TotalBits = BankTableInfos.map { info =>
    info.map{
      case (s, h, t) => {
        s * (1+t+TageCtrBits)
      }
    }.reduce(_+_)
  }.reduce(_+_)
}

trait HasFoldedHistory {
  val histLen: Int
  val phistLen: Int
  def compute_folded_hist(hist: UInt, l: Int)(histLen: Int) = {
    if (histLen > 0) {
      val nChunks = (histLen + l - 1) / l
      val hist_chunks = (0 until nChunks) map {i =>
        hist(min((i+1)*l, histLen)-1, i*l)
      }
      ParallelXOR(hist_chunks)
    }
    else 0.U
  }
  val compute_folded_ghist = compute_folded_hist(_: UInt, _: Int)(histLen)
  val compute_folded_phist = compute_folded_hist(_: UInt, _: Int)(phistLen)
}

abstract class TageBundle(implicit p: Parameters)
  extends XSBundle with TageParams with BPUUtils

abstract class TageModule(implicit p: Parameters)
  extends XSModule with TageParams with BPUUtils
  {}


class TageReq(implicit p: Parameters) extends TageBundle {
  val pc = UInt(VAddrBits.W)
  val hist = UInt(HistoryLength.W)
  val phist = UInt(PathHistoryLength.W)
}

class TageResp(implicit p: Parameters) extends TageBundle {
  val ctr = UInt(TageCtrBits.W)
  val u = UInt(2.W)
}

class TageUpdate(implicit p: Parameters) extends TageBundle {
  val pc = UInt(VAddrBits.W)
  val hist = UInt(HistoryLength.W)
  val phist = UInt(PathHistoryLength.W)
  // update tag and ctr
  val mask = Bool()
  val taken = Bool()
  val alloc = Bool()
  val oldCtr = UInt(TageCtrBits.W)
  // update u
  val uMask = Bool()
  val u = UInt(2.W)
}

class TageMeta(val bank: Int)(implicit p: Parameters)
  extends XSBundle with TageParams with HasSCParameter
{
  val provider = ValidUndirectioned(UInt(log2Ceil(BankTageNTables(bank)).W))
  val prednum = ValidUndirectioned(UInt(log2Ceil(BankTageNTables(bank)).W))
  val altprednum = ValidUndirectioned(UInt(log2Ceil(BankTageNTables(bank)).W))
  val altDiffers = Bool()
  val providerU = UInt(2.W)
  val providerCtr = UInt(TageCtrBits.W)
  val basecnt = UInt(2.W)
  val predcnt = UInt(3.W)
  val altpredhit = Bool()
  val altpredcnt = UInt(3.W)
  val allocate = ValidUndirectioned(UInt(log2Ceil(BankTageNTables(bank)).W))
  val taken = Bool()
  val scMeta = new SCMeta(EnableSC, BankSCNTables(bank))
  val pred_cycle = UInt(64.W) // TODO: Use Option
}

class FakeTageTable()(implicit p: Parameters) extends TageModule {
  val io = IO(new Bundle() {
    val req = Input(Valid(new TageReq))
    val resp = Output(Vec(TageBanks, Valid(new TageResp)))
    val update = Input(new TageUpdate)
  })
  io.resp := DontCare

}

trait TBTParams extends HasXSParameter {
  val BtSize = 2048
  val bypassEntries = 4
}

@chiselName
class TageBTable
(val numBr: Int)(implicit p: Parameters) extends XSModule with TBTParams{
  val io = IO(new Bundle {
    val s0_fire = Input(Bool())
    val s0_pc   = Input(UInt(VAddrBits.W))
    val s1_cnt     = Output(Vec(numBr,UInt(2.W)))
    val update_cnt  = Input(Vec(numBr,UInt(2.W)))
   // val update  = Input(new TageUpdate)
    val update = Flipped(Valid(new BranchPredictionUpdate))
  })

  val bimAddr = new TableAddr(log2Up(BtSize), 1)

  val bt = Module(new SRAMTemplate(UInt(2.W), set = BtSize, way=numBr, shouldReset = false, holdRead = true))

  val doing_reset = RegInit(true.B)
  val resetRow = RegInit(0.U(log2Ceil(BtSize).W))
  resetRow := resetRow + doing_reset
  when (resetRow === (BtSize-1).U) { doing_reset := false.B }

  val s0_idx = bimAddr.getIdx(io.s0_pc)
  bt.io.r.req.valid := io.s0_fire
  bt.io.r.req.bits.setIdx := s0_idx

  val s1_read = bt.io.r.resp.data

  //io.s1_cnt := Cat((0 until numBr reverse).map(i => s1_read(i)(1,0))).asUInt()
  io.s1_cnt := bt.io.r.resp.data

  // Update logic
  val u_valid = io.update.valid
  val update = io.update.bits

  val u_idx = bimAddr.getIdx(update.pc)

  // Bypass logic
  val wrbypass_ctrs       = RegInit(0.U.asTypeOf(Vec(bypassEntries, Vec(numBr, UInt(2.W)))))
  val wrbypass_ctr_valids = RegInit(0.U.asTypeOf(Vec(bypassEntries, Vec(numBr, Bool()))))
  val wrbypass_idx        = RegInit(0.U.asTypeOf(Vec(bypassEntries, UInt(log2Up(BtSize).W))))
  val wrbypass_enq_ptr    = RegInit(0.U(log2Up(bypassEntries).W))

  val wrbypass_hits = VecInit((0 until bypassEntries).map(i =>
    !doing_reset && wrbypass_idx(i) === u_idx))
  val wrbypass_hit = wrbypass_hits.reduce(_||_)
  val wrbypass_hit_idx = PriorityEncoder(wrbypass_hits)

  val oldCtrs = VecInit((0 until numBr).map(i =>
    Mux(wrbypass_hit && wrbypass_ctr_valids(wrbypass_hit_idx)(i),
    wrbypass_ctrs(wrbypass_hit_idx)(i), io.update_cnt(i))))
    //wrbypass_ctrs(wrbypass_hit_idx)(i), update.meta(2*i+1, 2*i))))

  def satUpdate(old: UInt, len: Int, taken: Bool): UInt = {
    val oldSatTaken = old === ((1 << len)-1).U
    val oldSatNotTaken = old === 0.U
    Mux(oldSatTaken && taken, ((1 << len)-1).U,
      Mux(oldSatNotTaken && !taken, 0.U,
        Mux(taken, old + 1.U, old - 1.U)))
  }

  val newTakens = update.preds.br_taken_mask
  val newCtrs = VecInit((0 until numBr).map(i =>
    satUpdate(oldCtrs(i), 2, newTakens(i))
  ))

//  val update_mask = LowerMask(PriorityEncoderOH(update.preds.taken_mask.asUInt))
  val need_to_update = VecInit((0 until numBr).map(i => u_valid && update.ftb_entry.brValids(i)/* && update_mask(i)*/))

  when (reset.asBool) { wrbypass_ctr_valids.foreach(_ := VecInit(Seq.fill(numBr)(false.B)))}

  for (i <- 0 until numBr) {
    when(need_to_update.reduce(_||_)) {
      when(wrbypass_hit) {
        when(need_to_update(i)) {
          wrbypass_ctrs(wrbypass_hit_idx)(i) := newCtrs(i)
          wrbypass_ctr_valids(wrbypass_hit_idx)(i) := true.B
        }
      }.otherwise {
        wrbypass_ctr_valids(wrbypass_enq_ptr)(i) := false.B
        when(need_to_update(i)) {
          wrbypass_ctrs(wrbypass_enq_ptr)(i) := newCtrs(i)
          wrbypass_ctr_valids(wrbypass_enq_ptr)(i) := true.B
        }
      }
    }
  }

  when (need_to_update.reduce(_||_) && !wrbypass_hit) {
    wrbypass_idx(wrbypass_enq_ptr) := u_idx
    wrbypass_enq_ptr := (wrbypass_enq_ptr + 1.U)(log2Up(bypassEntries)-1, 0)
  }

  bt.io.w.apply(
    valid = need_to_update.asUInt.orR || doing_reset,
    data = Mux(doing_reset, VecInit(Seq.fill(numBr)(2.U(2.W))), newCtrs),
    setIdx = Mux(doing_reset, resetRow, u_idx),
    waymask = Mux(doing_reset, Fill(numBr, 1.U(1.W)).asUInt(), need_to_update.asUInt())
  )

}


@chiselName
class TageTable
(
  val nRows: Int, val histLen: Int, val tagLen: Int, val uBitPeriod: Int, val tableIdx: Int
)(implicit p: Parameters)
  extends TageModule with HasFoldedHistory {
  val io = IO(new Bundle() {
    val req = Input(Valid(new TageReq))
    val resp = Output(Valid(new TageResp))
    val update = Input(new TageUpdate)
  })

  // bypass entries for tage update
  val wrBypassEntries = 8
  val phistLen = if (PathHistoryLength > histLen) histLen else PathHistoryLength

  def compute_tag_and_hash(unhashed_idx: UInt, hist: UInt, phist: UInt) = {
    def F(phist: UInt, len: Int) = {
      val lenMask = Fill(len, 1.U(1.W))
      val rowMask = Fill(log2Ceil(nRows), 1.U(1.W))
      val masked = phist & lenMask
      val a1 = masked & rowMask
      val a2 = masked >> log2Ceil(nRows)
      val a3 = ((a2 << tableIdx) & rowMask) + (a2 >> (log2Ceil(nRows) - tableIdx))
      val a4 = a1 ^ a3
      val res = ((a3 << tableIdx) & rowMask) + (a3 >> (log2Ceil(nRows) - tableIdx))
      res
    }
    val idx_history = compute_folded_ghist(hist, log2Ceil(nRows))
    val idx_phist = F(phist, (if (PathHistoryLength > histLen) histLen else PathHistoryLength))
    // val idx = (unhashed_idx ^ (unhashed_idx >> (log2Ceil(nRows)-tableIdx+1)) ^ idx_history ^ idx_phist)(log2Ceil(nRows) - 1, 0)
    val idx = (unhashed_idx ^ idx_history)(log2Ceil(nRows) - 1, 0)
    val tag_history = compute_folded_ghist(hist, tagLen)
    val alt_tag_history = compute_folded_ghist(hist, tagLen-1)
    // Use another part of pc to make tags
    val tag = ((unhashed_idx >> log2Ceil(nRows)) ^ tag_history ^ (alt_tag_history << 1)) (tagLen - 1, 0)
    (idx, tag)
  }

  def inc_ctr(ctr: UInt, taken: Bool): UInt = satUpdate(ctr, TageCtrBits, taken)

  class TageEntry() extends TageBundle {
    val valid = Bool()
    val tag = UInt(tagLen.W)
    val ctr = UInt(TageCtrBits.W)
  }

  // Why need add instOffsetBits?
  // val tageEntrySz = instOffsetBits + tagLen + TageCtrBits
  val tageEntrySz = 1 + tagLen + TageCtrBits

  // pc is start address of basic block, most 2 branch inst in block
  // def getUnhashedIdx(pc: UInt) = pc >> (instOffsetBits+log2Ceil(TageBanks))
  def getUnhashedIdx(pc: UInt): UInt = pc >> instOffsetBits

  // val s1_pc = io.req.bits.pc
  val req_unhashed_idx = getUnhashedIdx(io.req.bits.pc)

  val hi_us  = Module(new Folded1WDataModuleTemplate(Bool(), nRows, numRead=1, isSync=true, width=8))
  val lo_us  = Module(new Folded1WDataModuleTemplate(Bool(), nRows, numRead=1, isSync=true, width=8))
  val table  = Module(new SRAMTemplate(new TageEntry, set=nRows, way=1, shouldReset=true, holdRead=true, singlePort=false))


  val (s0_idx, s0_tag) = compute_tag_and_hash(req_unhashed_idx, io.req.bits.hist, io.req.bits.phist)

  table.io.r.req.valid := io.req.valid
  table.io.r.req.bits.setIdx := s0_idx

  hi_us.io.raddr(0) := s0_idx
  lo_us.io.raddr(0) := s0_idx

  val s1_idx = RegEnable(s0_idx, io.req.valid)
  val s1_tag = RegEnable(s0_tag, io.req.valid)

  val hi_us_r = hi_us.io.rdata(0) // s1
  val lo_us_r = lo_us.io.rdata(0) // s1

  val table_r = table.io.r.resp.data(0) // s1

  val req_rhit = table_r.valid && table_r.tag === s1_tag

  io.resp.valid := req_rhit
  io.resp.bits.ctr := table_r.ctr
  io.resp.bits.u := Cat(hi_us_r,lo_us_r)



  // uBitPeriod = 2048, nRows = 128
  val clear_u_ctr = RegInit(0.U((log2Ceil(uBitPeriod) + log2Ceil(nRows) + 1).W))
  clear_u_ctr := clear_u_ctr + 1.U

  val doing_clear_u = clear_u_ctr(log2Ceil(uBitPeriod)-1,0) === 0.U
  val doing_clear_u_hi = doing_clear_u && clear_u_ctr(log2Ceil(uBitPeriod) + log2Ceil(nRows)) === 1.U
  val doing_clear_u_lo = doing_clear_u && clear_u_ctr(log2Ceil(uBitPeriod) + log2Ceil(nRows)) === 0.U
  val clear_u_idx = clear_u_ctr >> log2Ceil(uBitPeriod)

  // Use fetchpc to compute hash
  val update_wdata = Wire(new TageEntry)

  val (update_idx, update_tag) =  compute_tag_and_hash(getUnhashedIdx(io.update.pc), io.update.hist, io.update.phist)

  table.io.w.apply(
    valid = io.update.mask,
    data = update_wdata,
    setIdx = update_idx,
    waymask = true.B
  )


  val update_hi_wdata = Wire(Bool())
  val update_lo_wdata = Wire(Bool())

  val hi_wen = io.update.uMask || doing_clear_u_hi

  hi_us.io.wen := hi_wen
  hi_us.io.wdata := Mux(doing_clear_u_hi, false.B, update_hi_wdata)
  hi_us.io.waddr := Mux(doing_clear_u_hi, clear_u_idx, update_idx)

  val lo_wen = io.update.uMask || doing_clear_u_lo

  lo_us.io.wen := lo_wen
  lo_us.io.wdata := Mux(doing_clear_u_lo, false.B, update_lo_wdata)
  lo_us.io.waddr := Mux(doing_clear_u_lo, clear_u_idx, update_idx)


  class WrBypass extends XSModule {
    val io = IO(new Bundle {
      val wen = Input(Bool())
      val update_idx  = Input(UInt(log2Ceil(nRows).W))
      val update_tag  = Input(UInt(tagLen.W))
      val update_ctr  = Input(UInt(TageCtrBits.W))

      val hit   = Output(Bool())
      val ctr  = Output(UInt(TageCtrBits.W))
    })

    val tags        = RegInit(0.U.asTypeOf(Vec(wrBypassEntries, UInt(tagLen.W))))
    val idxes       = RegInit(0.U.asTypeOf(Vec(wrBypassEntries, UInt(log2Ceil(nRows).W))))
    val ctrs        = RegInit(0.U.asTypeOf(Vec(wrBypassEntries, UInt(TageCtrBits.W))))
    val enq_idx     = RegInit(0.U(log2Ceil(wrBypassEntries).W))

    val hits = VecInit((0 until wrBypassEntries).map { i =>
      tags(i) === io.update_tag && idxes(i) === io.update_idx
    })

    val hit = hits.reduce(_||_)
    val hit_idx = ParallelPriorityEncoder(hits)

    io.hit := hit
    io.ctr := ctrs(hit_idx)

    when (io.wen) {
      when (hit) {
        ctrs(hit_idx) := io.update_ctr
      }.otherwise {
        ctrs(enq_idx) := io.update_ctr
      }
    }

    when(io.wen && !hit) {
      tags(enq_idx) := io.update_tag
      idxes(enq_idx) := io.update_idx
      enq_idx := (enq_idx + 1.U)(log2Ceil(wrBypassEntries)-1, 0)
    }
  }

  val wrbypass = Module(new WrBypass)

  wrbypass.io.wen := io.update.mask
  wrbypass.io.update_ctr := update_wdata.ctr

  update_wdata.ctr   := Mux(io.update.alloc,
    Mux(io.update.taken, 4.U,
                          3.U
    ),
    Mux(wrbypass.io.hit,
          inc_ctr(wrbypass.io.ctr, io.update.taken),
          inc_ctr(io.update.oldCtr, io.update.taken)
    )
  )
  update_wdata.valid := true.B
  update_wdata.tag   := update_tag

  update_hi_wdata    := io.update.u(1)
  update_lo_wdata    := io.update.u(0)

  wrbypass.io.update_idx := update_idx
  wrbypass.io.update_tag := update_tag



  if (BPUDebug && debug) {
    XSPerfAccumulate(f"tage_table_wrbypass_hit", io.update.mask && wrbypass.io.hit)
    XSPerfAccumulate(f"tage_table_wrbypass_enq", io.update.mask && !wrbypass.io.hit)


    XSPerfAccumulate("tage_table_hits", PopCount(io.resp.valid))

    val u = io.update
    val b = PriorityEncoder(u.mask)
    val ub = PriorityEncoder(u.uMask)
    XSDebug(io.req.valid,
      p"tableReq: pc=0x${Hexadecimal(io.req.bits.pc)}, " +
      p"hist=${Hexadecimal(io.req.bits.hist)}, idx=$s0_idx, " +
      p"tag=$s0_tag\n")
    XSDebug(RegNext(io.req.valid) && req_rhit,
      p"TageTableResp: idx=$s1_idx, hit:$req_rhit, " +
      p"ctr:${io.resp.bits.ctr}, u:${io.resp.bits.u}\n")
    XSDebug(io.update.mask,
      p"update Table: pc:${Hexadecimal(u.pc)}, hist:${Hexadecimal(u.hist)}, " +
      p"taken:${u.taken}, alloc:${u.alloc}, oldCtr:${u.oldCtr}\n")
    XSDebug(io.update.mask,
      p"update Table: writing tag:$update_tag, " +
      p"ctr: ${update_wdata.ctr} in idx ${update_idx}\n")
    val hitCtr = wrbypass.io.ctr
    XSDebug(wrbypass.io.hit && io.update.mask,
      // p"bank $i wrbypass hit wridx:$wrbypass_hit_idx, idx:$update_idx, tag: $update_tag, " +
      p"ctr:$hitCtr, newCtr:${update_wdata.ctr}")

    XSDebug(RegNext(io.req.valid) && !req_rhit, "TageTableResp: not hit!\n")

    // ------------------------------Debug-------------------------------------
    val valids = Reg(Vec(nRows, Bool()))
    when (reset.asBool) { valids.foreach(r => r := false.B) }
    when (io.update.mask) { valids(update_idx) := true.B }
    XSDebug("Table usage:------------------------\n")
    XSDebug("%d out of %d rows are valid\n", PopCount(valids), nRows.U)
  }

}

abstract class BaseTage(implicit p: Parameters) extends BasePredictor with TageParams with BPUUtils {
}

class FakeTage(implicit p: Parameters) extends BaseTage {
  io.out <> 0.U.asTypeOf(DecoupledIO(new BasePredictorOutput))

  // io.s0_ready := true.B
  io.s1_ready := true.B
  io.s2_ready := true.B
  io.s3_ready := true.B
}

@chiselName
class Tage(implicit p: Parameters) extends BaseTage {

  val resp_meta = Wire(MixedVec((0 until TageBanks).map(new TageMeta(_))))
  override val meta_size = resp_meta.getWidth
  val bank_tables = BankTableInfos.zipWithIndex.map {
    case (info, b) =>
      val tables = info.zipWithIndex.map {
        case ((nRows, histLen, tagLen), i) =>
          val t = Module(new TageTable(nRows, histLen, tagLen, UBitPeriod, i))
          t.io.req.valid := io.s0_fire
          t.io.req.bits.pc := s0_pc
          t.io.req.bits.hist := io.in.bits.ghist << b
          t.io.req.bits.phist := io.in.bits.phist
          t
      }
      tables
  }
  val bt = Module (new TageBTable(numBr))
  bt.io.s0_fire := io.s0_fire
  bt.io.s0_pc   := s0_pc
  bt.io.update := io.update

  // Keep the table responses to process in s3


  val s1_resps = MixedVecInit(bank_tables.map(b => VecInit(b.map(t => t.io.resp))))

  //val s1_bim = io.in.bits.resp_in(0).s1.preds
  // val s2_bim = RegEnable(s1_bim, enable=io.s1_fire)

  val debug_pc_s0 = s0_pc
  val debug_pc_s1 = RegEnable(s0_pc, enable=io.s0_fire)
  val debug_pc_s2 = RegEnable(debug_pc_s1, enable=io.s1_fire)
  val debug_pc_s3 = RegEnable(debug_pc_s2, enable=io.s2_fire)

  val debug_hist_s0 = io.in.bits.ghist
  val debug_hist_s1 = RegEnable(debug_hist_s0, enable=io.s0_fire)
  val debug_hist_s2 = RegEnable(debug_hist_s1, enable=io.s1_fire)

  val s1_tageTakens    = Wire(Vec(TageBanks, Bool()))
  val s1_provideds     = Wire(Vec(TageBanks, Bool()))
  val s1_providers     = Wire(MixedVec(BankTageNTables.map(n=>UInt(log2Ceil(n).W))))
  val s1_finalAltPreds = Wire(Vec(TageBanks, Bool()))
  val s1_providerUs    = Wire(Vec(TageBanks, UInt(2.W)))
  val s1_providerCtrs  = Wire(Vec(TageBanks, UInt(TageCtrBits.W)))
  val s1_prednums      = Wire(MixedVec(BankTageNTables.map(n=>UInt(log2Ceil(n).W))))
  val s1_altprednums   = Wire(MixedVec(BankTageNTables.map(n=>UInt(log2Ceil(n).W))))
  val s1_predcnts      = Wire(Vec(TageBanks, UInt(TageCtrBits.W)))
  val s1_altpredcnts   = Wire(Vec(TageBanks, UInt(TageCtrBits.W)))
  val s1_altpredhits   = Wire(Vec(TageBanks, Bool()))
  val s1_basecnts      = Wire(Vec(TageBanks, UInt(2.W)))

  val s2_tageTakens    = RegEnable(s1_tageTakens, io.s1_fire)
  val s2_provideds     = RegEnable(s1_provideds, io.s1_fire)
  val s2_providers     = RegEnable(s1_providers, io.s1_fire)
  val s2_finalAltPreds = RegEnable(s1_finalAltPreds, io.s1_fire)
  val s2_providerUs    = RegEnable(s1_providerUs, io.s1_fire)
  val s2_providerCtrs  = RegEnable(s1_providerCtrs, io.s1_fire)
  val s2_prednums      = RegEnable(s1_prednums, io.s1_fire)
  val s2_altprednums   = RegEnable(s1_altprednums, io.s1_fire)
  val s2_predcnts      = RegEnable(s1_predcnts, io.s1_fire)
  val s2_altpredcnts   = RegEnable(s1_altpredcnts, io.s1_fire)
  val s2_altpredhits   = RegEnable(s1_altpredhits, io.s1_fire)
  val s2_basecnts      = RegEnable(s1_basecnts, io.s1_fire)

  io.out.resp := io.in.bits.resp_in(0)
  io.out.s3_meta := RegEnable(resp_meta.asUInt, io.s2_fire)

  // val ftb_hit = io.in.bits.resp_in(0).s2.preds.hit
  val ftb_entry = io.in.bits.resp_in(0).s2.ftb_entry
  val resp_s2 = io.out.resp.s2

  // Update logic
  val u_valid = io.update.valid
  val update = io.update.bits
  val updateValids = VecInit((0 until TageBanks).map(w =>
      update.ftb_entry.brValids(w) && u_valid && !update.ftb_entry.always_taken(w) &&
      !(PriorityEncoder(update.preds.br_taken_mask) < w.U)))
  val updateHist = update.ghist
  val updatePhist = update.phist

  val updateMetas = update.meta.asTypeOf(MixedVec((0 until TageBanks).map(new TageMeta(_))))

  val updateMask    = WireInit(0.U.asTypeOf(MixedVec(BankTageNTables.map(Vec(_, Bool())))))
  val updateUMask   = WireInit(0.U.asTypeOf(MixedVec(BankTageNTables.map(Vec(_, Bool())))))
  val updateTaken   = Wire(MixedVec(BankTageNTables.map(Vec(_, Bool()))))
  val updateAlloc   = Wire(MixedVec(BankTageNTables.map(Vec(_, Bool()))))
  val updateOldCtr  = Wire(MixedVec(BankTageNTables.map(Vec(_, UInt(TageCtrBits.W)))))
  val updateU       = Wire(MixedVec(BankTageNTables.map(Vec(_, UInt(2.W)))))
  val updatebcnt    = Wire(Vec(TageBanks, UInt(2.W)))
  val baseupdate    = Wire(Vec(TageBanks,Bool()))
  updateTaken   := DontCare
  updateAlloc   := DontCare
  updateOldCtr  := DontCare
  updateU       := DontCare

  val updateMisPreds = update.mispred_mask

  // access tag tables and output meta info
  for (w <- 0 until TageBanks) {
    val s1_tageTaken     = WireInit(bt.io.s1_cnt(w)(1))
    var s1_altPred       = WireInit(bt.io.s1_cnt(w)(1))
    val s1_finalAltPred  = WireInit(bt.io.s1_cnt(w)(1))
    var s1_provided      = false.B
    var s1_provider      = 0.U
    var s1_altprednum    = 0.U
    var s1_altpredhit    = false.B
    var s1_prednum       = 0.U
    var s1_basecnt       = 0.U

    for (i <- 0 until BankTageNTables(w)) {
      val hit = s1_resps(w)(i).valid
      val ctr = s1_resps(w)(i).bits.ctr
      when (hit) {
        s1_tageTaken := Mux(ctr === 3.U || ctr === 4.U, s1_altPred, ctr(2)) // Use altpred on weak taken
        s1_finalAltPred := s1_altPred
      }
      s1_altpredhit = (s1_provided && hit) || s1_altpredhit        // Once hit then provide
      s1_provided = s1_provided || hit          // Once hit then provide
      s1_provider = Mux(hit, i.U, s1_provider)  // Use the last hit as provider
      s1_altPred = Mux(hit, ctr(2), s1_altPred) // Save current pred as potential altpred
      s1_altprednum = Mux(hit,s1_prednum,s1_altprednum)      // get altpredict table number
      s1_prednum = Mux(hit,i.U,s1_prednum)      // get predict table number
    }
    s1_provideds(w)      := s1_provided
    s1_basecnts(w)       := bt.io.s1_cnt(w)
    s1_providers(w)      := s1_provider
    s1_finalAltPreds(w)  := s1_finalAltPred
    s1_tageTakens(w)     := s1_tageTaken
    s1_providerUs(w)     := s1_resps(w)(s1_provider).bits.u
    s1_providerCtrs(w)   := s1_resps(w)(s1_provider).bits.ctr
    s1_prednums(w)       := s1_prednum
    s1_altprednums(w)    := s1_altprednum
    s1_predcnts(w)       := s1_resps(w)(s1_prednum).bits.ctr
    s1_altpredhits(w)    := s1_altpredhit
    s1_altpredcnts(w)    := s1_resps(w)(s1_altprednum).bits.ctr

    resp_meta(w).provider.valid   := s2_provideds(w)
    resp_meta(w).provider.bits    := s2_providers(w)
    resp_meta(w).prednum.valid    := s2_provideds(w)
    resp_meta(w).prednum.bits     := s2_prednums(w)
    resp_meta(w).altprednum.valid := s2_altpredhits(w)
    resp_meta(w).altprednum.bits  := s2_altprednums(w)
    resp_meta(w).altDiffers       := s2_finalAltPreds(w) =/= s2_tageTakens(w)
    resp_meta(w).providerU        := s2_providerUs(w)
    resp_meta(w).providerCtr      := s2_providerCtrs(w)
    resp_meta(w).predcnt          := s2_predcnts(w)
    resp_meta(w).altpredcnt       := s2_altpredcnts(w)
    resp_meta(w).altpredhit       := s2_altpredhits(w)
    resp_meta(w).taken            := s2_tageTakens(w)
    resp_meta(w).basecnt          := s2_basecnts(w)
    resp_meta(w).pred_cycle       := GTimer()

    // Create a mask fo tables which did not hit our query, and also contain useless entries
    // and also uses a longer history than the provider
    val allocatableSlots =
      RegEnable(
        VecInit(s1_resps(w).map(r => !r.valid && r.bits.u === 0.U)).asUInt &
          ~(LowerMask(UIntToOH(s1_provider), BankTageNTables(w)) &
            Fill(BankTageNTables(w), s1_provided.asUInt)),
        io.s1_fire
      )
    val allocLFSR   = LFSR64()(BankTageNTables(w) - 1, 0)
    val firstEntry  = PriorityEncoder(allocatableSlots)
    val maskedEntry = PriorityEncoder(allocatableSlots & allocLFSR)
    val allocEntry  = Mux(allocatableSlots(maskedEntry), maskedEntry, firstEntry)
    resp_meta(w).allocate.valid := allocatableSlots =/= 0.U
    resp_meta(w).allocate.bits  := allocEntry

    // Update in loop
    val updateValid = updateValids(w)
    val updateMeta = updateMetas(w)
    val isUpdateTaken = updateValid && update.preds.br_taken_mask(w)
    val updateMisPred = updateMisPreds(w)
    val up_altpredhit = updateMeta.altpredhit
    val up_prednum    = updateMeta.prednum.bits
    val up_altprednum = updateMeta.altprednum.bits
    when (updateValid) {
      when (updateMeta.provider.valid) {
        when (updateMisPred && up_altpredhit && (updateMeta.predcnt === 3.U || updateMeta.predcnt === 4.U)){
        updateMask(w)(up_altprednum)   := true.B
        updateUMask(w)(up_altprednum)  := false.B
        updateTaken(w)(up_altprednum)  := isUpdateTaken
        updateOldCtr(w)(up_altprednum) := updateMeta.altpredcnt
        updateAlloc(w)(up_altprednum)  := false.B

        }
        updateMask(w)(up_prednum)   := true.B
        updateUMask(w)(up_prednum)  := true.B

        updateU(w)(up_prednum) := // Mux((updateMeta.predcnt === 3.U || updateMeta.predcnt === 4.U), 0.U,
                                Mux(!updateMeta.altDiffers, updateMeta.providerU,
                                Mux(updateMisPred, Mux(updateMeta.providerU === 0.U, 0.U, updateMeta.providerU - 1.U),
                                Mux(updateMeta.providerU === 3.U, 3.U, updateMeta.providerU + 1.U))//)
        )
        updateTaken(w)(up_prednum)  := isUpdateTaken
        updateOldCtr(w)(up_prednum) := updateMeta.predcnt
        updateAlloc(w)(up_prednum)  := false.B
      }
    }

<<<<<<< HEAD
    // update base table if used base table to predict
    when (updateValid) { 
=======
    //update base table condition
    when (updateValid) {
>>>>>>> 71b114f8
      when(updateMeta.provider.valid) {
        when(~up_altpredhit && updateMisPred && (updateMeta.predcnt === 3.U || updateMeta.predcnt === 4.U)) {
        baseupdate(w) := true.B
        }
        .otherwise{
          baseupdate(w) := false.B
        }
      }
      .otherwise{
        baseupdate(w) := true.B
      }
    }
    .otherwise{
      baseupdate(w) := false.B
    }
    updatebcnt(w) := updateMeta.basecnt
<<<<<<< HEAD
  
    // if mispredicted and not the case that
    // provider offered correct target but used altpred due to unconfident
    when (updateValid && updateMisPred && ~((updateMeta.predcnt === 3.U && ~isUpdateTaken || updateMeta.predcnt === 4.U && isUpdateTaken) && updateMeta.provider.valid)) {
=======

    when (updateValid && updateMisPred && ~((((updateMeta.predcnt === 3.U && (~isUpdateTaken))) || ((updateMeta.predcnt === 4.U && isUpdateTaken))) && updateMeta.provider.valid)) {
>>>>>>> 71b114f8
    //when (updateValid && updateMisPred) {
      val allocate = updateMeta.allocate
      when (allocate.valid) {
        updateMask(w)(allocate.bits)  := true.B
        updateTaken(w)(allocate.bits) := isUpdateTaken
        updateAlloc(w)(allocate.bits) := true.B
        updateUMask(w)(allocate.bits) := true.B
        updateU(w)(allocate.bits) := 0.U
      }.otherwise {

        val provider = updateMeta.provider
        val decrMask = Mux(provider.valid, ~LowerMask(UIntToOH(provider.bits), BankTageNTables(w)), 0.U(BankTageNTables(w).W))
        for (i <- 0 until BankTageNTables(w)) {
          when (decrMask(i)) {
            updateUMask(w)(i) := true.B
            updateU(w)(i) := 0.U
          }
        }
      }
    }
  }

  for (i <- 0 until numBr) {
    resp_s2.preds.br_taken_mask(i) := s2_tageTakens(i)
  }
  // io.out.resp.s3 := RegEnable(resp_s2, io.s2_fire)

  for (w <- 0 until TageBanks) {
    for (i <- 0 until BankTageNTables(w)) {
      bank_tables(w)(i).io.update.mask := RegNext(updateMask(w)(i))
      bank_tables(w)(i).io.update.taken := RegNext(updateTaken(w)(i))
      bank_tables(w)(i).io.update.alloc := RegNext(updateAlloc(w)(i))
      bank_tables(w)(i).io.update.oldCtr := RegNext(updateOldCtr(w)(i))

      bank_tables(w)(i).io.update.uMask := RegNext(updateUMask(w)(i))
      bank_tables(w)(i).io.update.u := RegNext(updateU(w)(i))
      bank_tables(w)(i).io.update.pc := RegNext(update.pc)
      // use fetch pc instead of instruction pc
      bank_tables(w)(i).io.update.hist := RegNext(updateHist.predHist << w)
      bank_tables(w)(i).io.update.phist := RegNext(updatePhist)
    }
  }
  bt.io.update  := RegNext(io.update)
  bt.io.update.valid := RegNext(baseupdate.reduce(_||_))
  bt.io.update_cnt := RegNext(updatebcnt)

  def pred_perf(name: String, cnt: UInt)   = XSPerfAccumulate(s"${name}_at_pred", cnt)
  def commit_perf(name: String, cnt: UInt) = XSPerfAccumulate(s"${name}_at_commit", cnt)
  def tage_perf(name: String, pred_cnt: UInt, commit_cnt: UInt) = {
    pred_perf(name, pred_cnt)
    commit_perf(name, commit_cnt)
  }

  // Debug and perf info
  for (b <- 0 until TageBanks) {
    for (i <- 0 until BankTageNTables(b)) {
      val pred_i_provided =
        s2_provideds(b) && s2_providers(b) === i.U
      val commit_i_provided =
        updateMetas(b).provider.valid && updateMetas(b).provider.bits === i.U && updateValids(b)
      tage_perf(
        s"bank_${b}_tage_table_${i}_provided",
        PopCount(pred_i_provided),
        PopCount(commit_i_provided)
      )
    }
    tage_perf(
      s"bank_${b}_tage_use_bim",
      PopCount(!s2_provideds(b)),
      PopCount(!updateMetas(b).provider.valid && updateValids(b))
    )
    def unconf(providerCtr: UInt) = providerCtr === 3.U || providerCtr === 4.U
    tage_perf(
      s"bank_${b}_tage_use_altpred",
      PopCount(s2_provideds(b) && unconf(s2_providerCtrs(b))),
      PopCount(updateMetas(b).provider.valid &&
        unconf(updateMetas(b).providerCtr) && updateValids(b))
    )
    tage_perf(
      s"bank_${b}_tage_provided",
      PopCount(s2_provideds(b)),
      PopCount(updateMetas(b).provider.valid && updateValids(b))
    )
  }

  for (b <- 0 until TageBanks) {
    val m = updateMetas(b)
    // val bri = u.metas(b)
    XSDebug(updateValids(b), "update(%d): pc=%x, cycle=%d, hist=%x, taken:%b, misPred:%d, bimctr:%d, pvdr(%d):%d, altDiff:%d, pvdrU:%d, pvdrCtr:%d, alloc(%d):%d\n",
      b.U, update.pc, 0.U, updateHist.predHist, update.preds.br_taken_mask(b), update.mispred_mask(b),
      0.U, m.provider.valid, m.provider.bits, m.altDiffers, m.providerU, m.providerCtr, m.allocate.valid, m.allocate.bits
    )
  }
  val s2_resps = RegEnable(s1_resps, io.s1_fire)
  XSDebug("req: v=%d, pc=0x%x, hist=%b\n", io.s0_fire, s0_pc, io.in.bits.ghist)
  XSDebug("s1_fire:%d, resp: pc=%x, hist=%b\n", io.s1_fire, debug_pc_s1, debug_hist_s1)
  XSDebug("s2_fireOnLastCycle: resp: pc=%x, target=%x, hist=%b, hits=%b, takens=%b\n",
    debug_pc_s2, io.out.resp.s2.target, debug_hist_s2, s2_provideds.asUInt, s2_tageTakens.asUInt)

  for (b <- 0 until TageBanks) {
    for (i <- 0 until BankTageNTables(b)) {
      XSDebug("bank(%d)_tage_table(%d): valid:%b, resp_ctr:%d, resp_us:%d\n",
        b.U, i.U, s2_resps(b)(i).valid, s2_resps(b)(i).bits.ctr, s2_resps(b)(i).bits.u)
    }
  }
    // XSDebug(io.update.valid && updateIsBr, p"update: sc: ${updateSCMeta}\n")
    // XSDebug(true.B, p"scThres: use(${useThreshold}), update(${updateThreshold})\n")
}


class Tage_SC(implicit p: Parameters) extends Tage with HasSC {}<|MERGE_RESOLUTION|>--- conflicted
+++ resolved
@@ -694,13 +694,8 @@
       }
     }
 
-<<<<<<< HEAD
     // update base table if used base table to predict
     when (updateValid) { 
-=======
-    //update base table condition
-    when (updateValid) {
->>>>>>> 71b114f8
       when(updateMeta.provider.valid) {
         when(~up_altpredhit && updateMisPred && (updateMeta.predcnt === 3.U || updateMeta.predcnt === 4.U)) {
         baseupdate(w) := true.B
@@ -717,15 +712,10 @@
       baseupdate(w) := false.B
     }
     updatebcnt(w) := updateMeta.basecnt
-<<<<<<< HEAD
   
     // if mispredicted and not the case that
     // provider offered correct target but used altpred due to unconfident
     when (updateValid && updateMisPred && ~((updateMeta.predcnt === 3.U && ~isUpdateTaken || updateMeta.predcnt === 4.U && isUpdateTaken) && updateMeta.provider.valid)) {
-=======
-
-    when (updateValid && updateMisPred && ~((((updateMeta.predcnt === 3.U && (~isUpdateTaken))) || ((updateMeta.predcnt === 4.U && isUpdateTaken))) && updateMeta.provider.valid)) {
->>>>>>> 71b114f8
     //when (updateValid && updateMisPred) {
       val allocate = updateMeta.allocate
       when (allocate.valid) {
