--- conflicted
+++ resolved
@@ -108,71 +108,19 @@
     val out = Output(new PreDecodeResp)
   })
 
-<<<<<<< HEAD
-  val instValid     = io.in.instValid
-  val data          = io.in.data
-  val pcStart       = io.in.startAddr
-  val pcEnd         = io.in.fallThruAddr
-  val pcEndError    = io.in.fallThruError
-  val isDoubleLine  = io.in.isDoubleLine
-  val bbOffset      = io.in.ftqOffset.bits
-  val bbTaken       = io.in.ftqOffset.valid
-  val bbTarget      = io.in.target
-  val oversize      = io.in.oversize
-  val pageFault     = io.in.pageFault
-  val accessFault   = io.in.accessFault
-
-  val validStart        = Wire(Vec(PredictWidth, Bool()))
-  dontTouch(validStart)
-  val validEnd          = Wire(Vec(PredictWidth, Bool()))
-  val targets           = Wire(Vec(PredictWidth, UInt(VAddrBits.W)))
-  val misPred           = Wire(Vec(PredictWidth, Bool()))
-  val takens            = Wire(Vec(PredictWidth, Bool()))
-  val falseHit          = Wire(Vec(PredictWidth, Bool()))
-  val instRange         = Wire(Vec(PredictWidth, Bool()))
-  //"real" means signals that are genrated by repaired end pc of this basic block using predecode information
-  val realEndPC         = Wire(UInt(VAddrBits.W))
-  val realHasLastHalf   = Wire(Vec(PredictWidth, Bool()))
-  val realMissPred      = Wire(Vec(PredictWidth, Bool()))
-  val realTakens        = Wire(Vec(PredictWidth, Bool()))
-
-  val rawInsts = if (HasCExtension) VecInit((0 until PredictWidth).map(i => Cat(data(i+1), data(i))))
-                       else         VecInit((0 until PredictWidth).map(i => data(i)))
-
-  val nextLinePC =  align(pcStart, 64) + 64.U
-
-  for (i <- 0 until PredictWidth) {
-    //TODO: Terrible timing for pc comparing
-    val isNextLine      = (io.out.pc(i) > nextLinePC)
-    val nullInstruction = isNextLine && !isDoubleLine
-
-    val hasPageFault   = ((io.out.pc(i) < nextLinePC && pageFault(0))   || ((io.out.pc(i) > nextLinePC || io.out.pc(i) === nextLinePC) && pageFault(1)))
-    val hasAccessFault = ((io.out.pc(i) < nextLinePC && accessFault(0)) || ((io.out.pc(i) > nextLinePC || io.out.pc(i) === nextLinePC) && accessFault(1)))
-    val exception      = hasPageFault || hasAccessFault
-    val inst           = Mux(exception || nullInstruction , NOP, WireInit(rawInsts(i)))
-    val expander       = Module(new RVCExpander)
-=======
   val data          = io.in.data
   val lastHalfMatch = io.in.lastHalfMatch
   val validStart, validEnd = Wire(Vec(PredictWidth, Bool()))
 
   val rawInsts = if (HasCExtension) VecInit((0 until PredictWidth).map(i => Cat(data(i+1), data(i))))
   else         VecInit((0 until PredictWidth).map(i => data(i)))
->>>>>>> 17097fe4
-
-
-<<<<<<< HEAD
-    val lastIsValidEnd =  if (i == 0) { !io.in.lastHalfMatch } else { validEnd(i-1) || isFirstInBlock || !HasCExtension.B }
-
-    validStart(i)   := (lastIsValidEnd || !HasCExtension.B)
-    validEnd(i)     := validStart(i) && currentIsRVC || !validStart(i) || !HasCExtension.B
-=======
+
+
   for (i <- 0 until PredictWidth) {
     val inst           =WireInit(rawInsts(i))
     val expander       = Module(new RVCExpander)
     val currentIsRVC   = isRVC(inst)
     expander.io.in             := inst
->>>>>>> 17097fe4
 
     val brType::isCall::isRet::Nil = brInfo(inst)
     val jalOffset = jal_offset(inst, currentIsRVC)
@@ -187,42 +135,9 @@
     io.out.pd(i).brType        := brType
     io.out.pd(i).isCall        := isCall
     io.out.pd(i).isRet         := isRet
-<<<<<<< HEAD
-    io.out.pc(i)               := currentPC
-    io.out.crossPageIPF(i)     := (io.out.pc(i) === align(realEndPC, 64) - 2.U) && !pageFault(0) && pageFault(1) && !currentIsRVC
-    io.out.pageFault(i)        := hasPageFault    ||  io.out.crossPageIPF(i) 
-    io.out.accessFault(i)      := hasAccessFault
-
-
-    expander.io.in             := inst
-    io.out.instrs(i)           := expander.io.out.bits
-
-    takens(i)    := (validStart(i)  && (bbTaken && bbOffset === i.U && !io.out.pd(i).notCFI || io.out.pd(i).isJal || io.out.pd(i).isRet))
-
-    val jumpTarget      = io.out.pc(i) + Mux(io.out.pd(i).isBr, brOffset, jalOffset)
-    targets(i) := Mux(takens(i), jumpTarget, pcEnd)
-                       //Banch and jal have wrong targets
-    val targetFault    = (validStart(i)  && i.U === bbOffset && bbTaken && (io.out.pd(i).isBr || io.out.pd(i).isJal) && bbTarget =/= targets(i))
-                       //An not-CFI instruction is predicted taken
-    val notCFIFault    = (validStart(i)  && i.U === bbOffset && io.out.pd(i).notCFI && bbTaken)
-                       //A jal instruction is predicted not taken
-    val jalFault       = (validStart(i)  && !bbTaken && io.out.pd(i).isJal)
-                       //A ret instruction is predicted not taken
-    val retFault       = (validStart(i)  && !bbTaken && io.out.pd(i).isRet)
-                       //An invalid instruction is predicted taken
-    val invalidInsFault  = (!validStart(i)  && i.U === bbOffset && bbTaken)
-
-    misPred(i)   := targetFault  || notCFIFault || jalFault || retFault || invalidInsFault || pcEndError
-    falseHit(i)  := invalidInsFault || notCFIFault
-
-    realMissPred(i)     := misPred(i) && instRange(i)
-    realHasLastHalf(i)  := instValid && currentPC === (realEndPC - 2.U) && validStart(i) && instRange(i) && !currentIsRVC
-    realTakens(i)       := takens(i) && instRange(i)
-=======
 
     io.out.expInstr(i)         := expander.io.out.bits
     io.out.jumpOffset(i)       := Mux(io.out.pd(i).isBr, brOffset, jalOffset)
->>>>>>> 17097fe4
   }
 
   io.out.hasLastHalf := !io.out.pd(PredictWidth - 1).isRVC
