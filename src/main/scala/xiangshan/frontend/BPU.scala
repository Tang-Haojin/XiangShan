package xiangshan.frontend

import chisel3._
import chisel3.util._
import utils._
import xiangshan._
import xiangshan.backend.ALUOpType
import xiangshan.backend.JumpOpType

trait HasBPUParameter extends HasXSParameter {
<<<<<<< HEAD
  val BPUDebug = true
  val EnableCFICommitLog = true
  val EnbaleCFIPredLog = true
  val EnableBPUTimeRecord = true
=======
  val BPUDebug = false
  val EnableCFICommitLog = false
  val EnbaleCFIPredLog = false
  val EnableBPUTimeRecord = false
>>>>>>> 05334405
}

class TableAddr(val idxBits: Int, val banks: Int) extends XSBundle {
  def tagBits = VAddrBits - idxBits - 1

  val tag = UInt(tagBits.W)
  val idx = UInt(idxBits.W)
  val offset = UInt(1.W)

  def fromUInt(x: UInt) = x.asTypeOf(UInt(VAddrBits.W)).asTypeOf(this)
  def getTag(x: UInt) = fromUInt(x).tag
  def getIdx(x: UInt) = fromUInt(x).idx
  def getBank(x: UInt) = getIdx(x)(log2Up(banks) - 1, 0)
  def getBankIdx(x: UInt) = getIdx(x)(idxBits - 1, log2Up(banks))
}

class PredictorResponse extends XSBundle {
  class UbtbResp extends XSBundle {
  // the valid bits indicates whether a target is hit
    val targets = Vec(PredictWidth, UInt(VAddrBits.W))
    val hits = Vec(PredictWidth, Bool())
    val takens = Vec(PredictWidth, Bool())
    val brMask = Vec(PredictWidth, Bool())
    val is_RVC = Vec(PredictWidth, Bool())
  }
  class BtbResp extends XSBundle {
  // the valid bits indicates whether a target is hit
    val targets = Vec(PredictWidth, UInt(VAddrBits.W))
    val hits = Vec(PredictWidth, Bool())
    val types = Vec(PredictWidth, UInt(2.W))
    val isRVC = Vec(PredictWidth, Bool())
  }
  class BimResp extends XSBundle {
    val ctrs = Vec(PredictWidth, UInt(2.W))
  }
  class TageResp extends XSBundle {
  // the valid bits indicates whether a prediction is hit
    val takens = Vec(PredictWidth, Bool())
    val hits = Vec(PredictWidth, Bool())
  }
  class LoopResp extends XSBundle {
    val exit = Vec(PredictWidth, Bool())
  }

  val ubtb = new UbtbResp
  val btb = new BtbResp
  val bim = new BimResp
  val tage = new TageResp
  val loop = new LoopResp
}

abstract class BasePredictor extends XSModule with HasBPUParameter{
  val metaLen = 0

  // An implementation MUST extend the IO bundle with a response
  // and the special input from other predictors, as well as
  // the metas to store in BRQ
  abstract class Resp extends XSBundle {}
  abstract class FromOthers extends XSBundle {}
  abstract class Meta extends XSBundle {}

  class DefaultBasePredictorIO extends XSBundle {
    val flush = Input(Bool())
    val pc = Flipped(ValidIO(UInt(VAddrBits.W)))
    val hist = Input(UInt(HistoryLength.W))
    val inMask = Input(UInt(PredictWidth.W))
    val update = Flipped(ValidIO(new BranchUpdateInfoWithHist))
  }

  val io = new DefaultBasePredictorIO

  val debug = false

  // circular shifting
  def circularShiftLeft(source: UInt, len: Int, shamt: UInt): UInt = {
    val res = Wire(UInt(len.W))
    val higher = source << shamt
    val lower = source >> (len.U - shamt)
    res := higher | lower
    res
  }

  def circularShiftRight(source: UInt, len: Int, shamt: UInt): UInt = {
    val res = Wire(UInt(len.W))
    val higher = source << (len.U - shamt)
    val lower = source >> shamt
    res := higher | lower
    res
  }
}

class BPUStageIO extends XSBundle {
  val pc = UInt(VAddrBits.W)
  val mask = UInt(PredictWidth.W)
  val resp = new PredictorResponse
  val target = UInt(VAddrBits.W)
  val brInfo = Vec(PredictWidth, new BranchInfo)
  val saveHalfRVI = Bool()
}


abstract class BPUStage extends XSModule with HasBPUParameter{
  class DefaultIO extends XSBundle {
    val flush = Input(Bool())
    val in = Flipped(Decoupled(new BPUStageIO))
    val pred = Decoupled(new BranchPrediction)
    val out = Decoupled(new BPUStageIO)
    val predecode = Flipped(ValidIO(new Predecode))
    val recover =  Flipped(ValidIO(new BranchUpdateInfo))
    val cacheValid = Input(Bool())
    val debug_hist = Input(UInt(HistoryLength.W))
    val debug_histPtr = Input(UInt(log2Up(ExtHistoryLength).W))
  }
  val io = IO(new DefaultIO)

  val predValid = RegInit(false.B)

  io.in.ready := !predValid || io.out.fire() && io.pred.fire() || io.flush

  def npc(pc: UInt, instCount: UInt) = pc + (instCount << 1.U)

  val inFire = io.in.fire()
  val inLatch = RegEnable(io.in.bits, inFire)

  val outFire = io.out.fire()

  // Each stage has its own logic to decide
  // takens, notTakens and target

  val takens = Wire(Vec(PredictWidth, Bool()))
  val notTakens = Wire(Vec(PredictWidth, Bool()))
  val brMask = Wire(Vec(PredictWidth, Bool()))
  val jmpIdx = PriorityEncoder(takens)
  val hasNTBr = (0 until PredictWidth).map(i => i.U <= jmpIdx && notTakens(i) && brMask(i)).reduce(_||_)
  val taken = takens.reduce(_||_)
  // get the last valid inst
  val lastValidPos = WireInit(PriorityMux(Reverse(inLatch.mask), (PredictWidth-1 to 0 by -1).map(i => i.U)))
  val lastHit   = Wire(Bool())
  val lastIsRVC = Wire(Bool())
  val saveHalfRVI = ((lastValidPos === jmpIdx && taken) || !taken ) && !lastIsRVC && lastHit
  
  val targetSrc = Wire(Vec(PredictWidth, UInt(VAddrBits.W)))
  val target = Mux(taken, targetSrc(jmpIdx), npc(inLatch.pc, PopCount(inLatch.mask)))

  io.pred.bits <> DontCare
  io.pred.bits.redirect := target =/= inLatch.target
  io.pred.bits.taken := taken
  io.pred.bits.jmpIdx := jmpIdx
  io.pred.bits.hasNotTakenBrs := hasNTBr
  io.pred.bits.target := target
  io.pred.bits.saveHalfRVI := saveHalfRVI
  io.pred.bits.takenOnBr := taken && brMask(jmpIdx)

  io.out.bits <> DontCare
  io.out.bits.pc := inLatch.pc
  io.out.bits.mask := inLatch.mask
  io.out.bits.target := target
  io.out.bits.resp <> inLatch.resp
  io.out.bits.brInfo := inLatch.brInfo
  io.out.bits.saveHalfRVI := saveHalfRVI
  (0 until PredictWidth).map(i => 
    io.out.bits.brInfo(i).sawNotTakenBranch := (if (i == 0) false.B else (brMask.asUInt & notTakens.asUInt)(i-1,0).orR))

  // Default logic
  //  pred.ready not taken into consideration
  //  could be broken
  when (io.flush)     { predValid := false.B }
  .elsewhen (inFire)  { predValid := true.B }
  .elsewhen (outFire) { predValid := false.B }
  .otherwise          { predValid := predValid }

  io.out.valid  := predValid && !io.flush
  io.pred.valid := predValid && !io.flush

  if (BPUDebug) {
    XSDebug(io.in.fire(), "in:(%d %d) pc=%x, mask=%b, target=%x\n",
      io.in.valid, io.in.ready, io.in.bits.pc, io.in.bits.mask, io.in.bits.target)
    XSDebug(io.out.fire(), "out:(%d %d) pc=%x, mask=%b, target=%x\n",
      io.out.valid, io.out.ready, io.out.bits.pc, io.out.bits.mask, io.out.bits.target)
    XSDebug("flush=%d\n", io.flush)
    XSDebug("taken=%d, takens=%b, notTakens=%b, jmpIdx=%d, hasNTBr=%d, lastValidPos=%d, target=%x\n",
      taken, takens.asUInt, notTakens.asUInt, jmpIdx, hasNTBr, lastValidPos, target)
    val p = io.pred.bits
    XSDebug(io.pred.fire(), "outPred: redirect=%d, taken=%d, jmpIdx=%d, hasNTBrs=%d, target=%x, saveHalfRVI=%d\n",
      p.redirect, p.taken, p.jmpIdx, p.hasNotTakenBrs, p.target, p.saveHalfRVI)
    XSDebug(io.pred.fire() && p.taken, "outPredTaken: fetchPC:%x, jmpPC:%x\n",
      inLatch.pc, inLatch.pc + (jmpIdx << 1.U))
    XSDebug(io.pred.fire() && p.redirect, "outPred: previous target:%x redirected to %x \n",
      inLatch.target, p.target)
    XSDebug(io.pred.fire(), "outPred targetSrc: ")
    for (i <- 0 until PredictWidth) {
      XSDebug(false, io.pred.fire(), "(%d):%x ", i.U, targetSrc(i))
    }
    XSDebug(false, io.pred.fire(), "\n")
  }
}

class BPUStage1 extends BPUStage {

  // 'overrides' default logic
  // when flush, the prediction should also starts
  when (inFire)        { predValid := true.B }
  .elsewhen (io.flush) { predValid := false.B }
  .elsewhen (outFire)  { predValid := false.B }
  .otherwise           { predValid := predValid }
  // io.out.valid := predValid

  // ubtb is accessed with inLatch pc in s1, 
  // so we use io.in instead of inLatch
  val ubtbResp = io.in.bits.resp.ubtb
  // the read operation is already masked, so we do not need to mask here
  takens    := VecInit((0 until PredictWidth).map(i => ubtbResp.hits(i) && ubtbResp.takens(i)))
  notTakens := VecInit((0 until PredictWidth).map(i => ubtbResp.hits(i) && !ubtbResp.takens(i) && ubtbResp.brMask(i)))
  targetSrc := ubtbResp.targets
  brMask := ubtbResp.brMask

  lastIsRVC := ubtbResp.is_RVC(lastValidPos)
  lastHit   := ubtbResp.hits(lastValidPos)

  // resp and brInfo are from the components,
  // so it does not need to be latched
  io.out.bits.resp <> io.in.bits.resp
  io.out.bits.brInfo := io.in.bits.brInfo

  if (BPUDebug) {
    XSDebug(io.pred.fire(), "outPred using ubtb resp: hits:%b, takens:%b, notTakens:%b, isRVC:%b\n",
      ubtbResp.hits.asUInt, ubtbResp.takens.asUInt, ~ubtbResp.takens.asUInt & brMask.asUInt, ubtbResp.is_RVC.asUInt)
  }
  if (EnableBPUTimeRecord) {
    io.out.bits.brInfo.map(_.debug_ubtb_cycle := GTimer())
  }
}

class BPUStage2 extends BPUStage {

  io.out.valid := predValid && !io.flush && io.cacheValid
  // Use latched response from s1
  val btbResp = inLatch.resp.btb
  val bimResp = inLatch.resp.bim
  takens    := VecInit((0 until PredictWidth).map(i => btbResp.hits(i) && (btbResp.types(i) === BTBtype.B && bimResp.ctrs(i)(1) || btbResp.types(i) =/= BTBtype.B)))
  notTakens := VecInit((0 until PredictWidth).map(i => btbResp.hits(i) && btbResp.types(i) === BTBtype.B && !bimResp.ctrs(i)(1)))
  targetSrc := btbResp.targets
  brMask := VecInit(btbResp.types.map(_ === BTBtype.B))

  lastIsRVC := btbResp.isRVC(lastValidPos)
  lastHit   := btbResp.hits(lastValidPos)


  if (BPUDebug) {
    XSDebug(io.pred.fire(), "outPred using btb&bim resp: hits:%b, ctrTakens:%b\n",
      btbResp.hits.asUInt, VecInit(bimResp.ctrs.map(_(1))).asUInt)
  }
  if (EnableBPUTimeRecord) {
    io.out.bits.brInfo.map(_.debug_btb_cycle := GTimer())
  }
}

class BPUStage3 extends BPUStage {


  io.out.valid := predValid && io.predecode.valid && !io.flush
  // TAGE has its own pipelines and the
  // response comes directly from s3,
  // so we do not use those from inLatch
  val tageResp = io.in.bits.resp.tage
  val tageTakens = tageResp.takens
  val tageHits   = tageResp.hits
  val tageValidTakens = VecInit((tageTakens zip tageHits).map{case (t, h) => t && h})

  val loopResp = io.in.bits.resp.loop.exit

  val pdMask = io.predecode.bits.mask
  val pds    = io.predecode.bits.pd

  val btbHits   = inLatch.resp.btb.hits.asUInt
  val bimTakens = VecInit(inLatch.resp.bim.ctrs.map(_(1)))

  val brs   = pdMask & Reverse(Cat(pds.map(_.isBr)))
  val jals  = pdMask & Reverse(Cat(pds.map(_.isJal)))
  val jalrs = pdMask & Reverse(Cat(pds.map(_.isJalr)))
  val calls = pdMask & Reverse(Cat(pds.map(_.isCall)))
  val rets  = pdMask & Reverse(Cat(pds.map(_.isRet)))
  val RVCs = pdMask & Reverse(Cat(pds.map(_.isRVC)))

   val callIdx = PriorityEncoder(calls)
   val retIdx  = PriorityEncoder(rets)
  
  // Use bim results for those who tage does not have an entry for
  val brTakens = brs &
    (if (EnableBPD) Reverse(Cat((0 until PredictWidth).map(i => tageValidTakens(i) || !tageHits(i) && bimTakens(i)))) else Reverse(Cat((0 until PredictWidth).map(i => bimTakens(i))))) &
    (if (EnableLoop) ~loopResp.asUInt else Fill(PredictWidth, 1.U(1.W)))
    // if (EnableBPD) {
    //   brs & Reverse(Cat((0 until PredictWidth).map(i => tageValidTakens(i))))
    // } else {
    //   brs & Reverse(Cat((0 until PredictWidth).map(i => bimTakens(i))))
    // }

  // predict taken only if btb has a target, jal targets will be provided by IFU
  takens := VecInit((0 until PredictWidth).map(i => (brTakens(i) || jalrs(i)) && btbHits(i) || jals(i)))
  // Whether should we count in branches that are not recorded in btb?
  // PS: Currently counted in. Whenever tage does not provide a valid
  //     taken prediction, the branch is counted as a not taken branch
  notTakens := ((VecInit((0 until PredictWidth).map(i => brs(i) && !takens(i)))).asUInt |
               (if (EnableLoop) { VecInit((0 until PredictWidth).map(i => brs(i) && loopResp(i)))}
                else { WireInit(0.U.asTypeOf(UInt(PredictWidth.W))) }).asUInt).asTypeOf(Vec(PredictWidth, Bool()))
  targetSrc := inLatch.resp.btb.targets
  brMask := WireInit(brs.asTypeOf(Vec(PredictWidth, Bool())))

  //RAS
  if(EnableRAS){
    val ras = Module(new RAS)
    ras.io <> DontCare
    ras.io.pc.bits := inLatch.pc 
    ras.io.pc.valid := io.out.fire()//predValid
    ras.io.is_ret := rets.orR  && (retIdx === jmpIdx) && io.predecode.valid
    ras.io.callIdx.valid := calls.orR && (callIdx === jmpIdx) && io.predecode.valid
    ras.io.callIdx.bits := callIdx
    ras.io.isRVC := (calls & RVCs).orR   //TODO: this is ugly
    ras.io.recover := io.recover

    for(i <- 0 until PredictWidth){
      io.out.bits.brInfo(i).rasSp :=  ras.io.branchInfo.rasSp
      io.out.bits.brInfo(i).rasTopCtr := ras.io.branchInfo.rasTopCtr
      io.out.bits.brInfo(i).rasToqAddr := ras.io.branchInfo.rasToqAddr
    }
    takens := VecInit((0 until PredictWidth).map(i => (brTakens(i) || jalrs(i)) && btbHits(i) || jals(i)|| rets(i)))
    when(ras.io.is_ret && ras.io.out.valid){targetSrc(retIdx) :=  ras.io.out.bits.target}
  }


  // when (!io.predecode.bits.isFetchpcEqualFirstpc) {
  //   lastValidPos := PriorityMux(Reverse(inLatch.mask), (PredictWidth-1 to 0 by -1).map(i => i.U)) + 1.U
  // }

  lastIsRVC := pds(lastValidPos).isRVC
  when (lastValidPos === 1.U) {
    lastHit := pdMask(1) |
      !pdMask(0) & !pdMask(1) |
      pdMask(0) & !pdMask(1) & (pds(0).isRVC | !io.predecode.bits.isFetchpcEqualFirstpc)
  }.elsewhen (lastValidPos > 0.U) {
    lastHit := pdMask(lastValidPos) |
      !pdMask(lastValidPos - 1.U) & !pdMask(lastValidPos) |
      pdMask(lastValidPos - 1.U) & !pdMask(lastValidPos) & pds(lastValidPos - 1.U).isRVC
  }.otherwise {
    lastHit := pdMask(0) | !pdMask(0) & !pds(0).isRVC
  }


  io.pred.bits.saveHalfRVI := ((lastValidPos === jmpIdx && taken && !(jmpIdx === 0.U && !io.predecode.bits.isFetchpcEqualFirstpc)) || !taken ) && !lastIsRVC && lastHit

  // Wrap tage resp and tage meta in
  // This is ugly
  io.out.bits.resp.tage <> io.in.bits.resp.tage
  io.out.bits.resp.loop <> io.in.bits.resp.loop
  for (i <- 0 until PredictWidth) {
    io.out.bits.brInfo(i).tageMeta := io.in.bits.brInfo(i).tageMeta
    io.out.bits.brInfo(i).specCnt := io.in.bits.brInfo(i).specCnt
  }

  if (BPUDebug) {
    XSDebug(io.predecode.valid, "predecode: pc:%x, mask:%b\n", inLatch.pc, io.predecode.bits.mask)
    for (i <- 0 until PredictWidth) {
      val p = io.predecode.bits.pd(i)
      XSDebug(io.predecode.valid && io.predecode.bits.mask(i), "predecode(%d): brType:%d, br:%d, jal:%d, jalr:%d, call:%d, ret:%d, RVC:%d, excType:%d\n",
        i.U, p.brType, p.isBr, p.isJal, p.isJalr, p.isCall, p.isRet, p.isRVC, p.excType)
    }
  }

  if (EnbaleCFIPredLog) {
    val out = io.out
    XSDebug(out.fire(), p"cfi_pred: fetchpc(${Hexadecimal(out.bits.pc)}) mask(${out.bits.mask}) brmask(${brMask.asUInt}) hist(${Hexadecimal(io.debug_hist)}) histPtr(${io.debug_histPtr})\n")
  }

  if (EnableBPUTimeRecord) {
    io.out.bits.brInfo.map(_.debug_tage_cycle := GTimer())
  }
}

trait BranchPredictorComponents extends HasXSParameter {
  val ubtb = Module(new MicroBTB)
  val btb = Module(new BTB)
  val bim = Module(new BIM)
  val tage = (if(EnableBPD) { Module(new Tage) } 
              else          { Module(new FakeTage) })
  val loop = Module(new LoopPredictor)
  val preds = Seq(ubtb, btb, bim, tage, loop)
  preds.map(_.io := DontCare)
}

class BPUReq extends XSBundle {
  val pc = UInt(VAddrBits.W)
  val hist = UInt(HistoryLength.W)
  val inMask = UInt(PredictWidth.W)
  val histPtr = UInt(log2Up(ExtHistoryLength).W) // only for debug
}

class BranchUpdateInfoWithHist extends XSBundle {
  val ui = new BranchUpdateInfo
  val hist = UInt(HistoryLength.W)
}

object BranchUpdateInfoWithHist {
  def apply (brInfo: BranchUpdateInfo, hist: UInt) = {
    val b = Wire(new BranchUpdateInfoWithHist)
    b.ui <> brInfo
    b.hist := hist
    b
  }
}

abstract class BaseBPU extends XSModule with BranchPredictorComponents with HasBPUParameter{
  val io = IO(new Bundle() {
    // from backend
    val inOrderBrInfo    = Flipped(ValidIO(new BranchUpdateInfoWithHist))
    val outOfOrderBrInfo = Flipped(ValidIO(new BranchUpdateInfoWithHist))
    // from ifu, frontend redirect
    val flush = Input(Vec(3, Bool()))
    val cacheValid = Input(Bool())
    // from if1
    val in = Flipped(ValidIO(new BPUReq))
    // to if2/if3/if4
    val out = Vec(3, Decoupled(new BranchPrediction))
    // from if4
    val predecode = Flipped(ValidIO(new Predecode))
    // to if4, some bpu info used for updating
    val branchInfo = Decoupled(Vec(PredictWidth, new BranchInfo))
  })

  def npc(pc: UInt, instCount: UInt) = pc + (instCount << 1.U)

  preds.map(_.io.update <> io.outOfOrderBrInfo)
  tage.io.update <> io.inOrderBrInfo

  val s1 = Module(new BPUStage1)
  val s2 = Module(new BPUStage2)
  val s3 = Module(new BPUStage3)

  s1.io.flush := io.flush(0)
  s2.io.flush := io.flush(1)
  s3.io.flush := io.flush(2)

  s1.io.in <> DontCare
  s2.io.in <> s1.io.out
  s3.io.in <> s2.io.out

  io.out(0) <> s1.io.pred
  io.out(1) <> s2.io.pred
  io.out(2) <> s3.io.pred

  s1.io.predecode <> DontCare
  s2.io.predecode <> DontCare
  s3.io.predecode <> io.predecode

  io.branchInfo.valid := s3.io.out.valid
  io.branchInfo.bits := s3.io.out.bits.brInfo
  s3.io.out.ready := io.branchInfo.ready

  s1.io.recover <> DontCare
  s2.io.recover <> DontCare
  s3.io.recover.valid <> io.inOrderBrInfo.valid
  s3.io.recover.bits <> io.inOrderBrInfo.bits.ui

  s1.io.cacheValid := DontCare
  s2.io.cacheValid := io.cacheValid
  s3.io.cacheValid := io.cacheValid

  
  if (BPUDebug) {
    XSDebug(io.branchInfo.fire(), "branchInfo sent!\n")
    for (i <- 0 until PredictWidth) {
      val b = io.branchInfo.bits(i)
      XSDebug(io.branchInfo.fire(), "brInfo(%d): ubtbWrWay:%d, ubtbHit:%d, btbWrWay:%d, btbHitJal:%d, bimCtr:%d, fetchIdx:%d\n",
        i.U, b.ubtbWriteWay, b.ubtbHits, b.btbWriteWay, b.btbHitJal, b.bimCtr, b.fetchIdx)
      val t = b.tageMeta
      XSDebug(io.branchInfo.fire(), "  tageMeta: pvder(%d):%d, altDiffers:%d, pvderU:%d, pvderCtr:%d, allocate(%d):%d\n",
        t.provider.valid, t.provider.bits, t.altDiffers, t.providerU, t.providerCtr, t.allocate.valid, t.allocate.bits)
    }
  }
  val debug_verbose = false
}


class FakeBPU extends BaseBPU {
  io.out.foreach(i => {
    // Provide not takens
    i.valid := true.B
    i.bits <> DontCare
    i.bits.redirect := false.B
  })
  io.branchInfo <> DontCare
}

class BPU extends BaseBPU {

  //**********************Stage 1****************************//
  val s1_fire = s1.io.in.fire()
  val s1_resp_in = Wire(new PredictorResponse)
  val s1_brInfo_in = Wire(Vec(PredictWidth, new BranchInfo))

  s1_resp_in.tage := DontCare
  s1_resp_in.loop := DontCare
  s1_brInfo_in    := DontCare
  (0 until PredictWidth).foreach(i => s1_brInfo_in(i).fetchIdx := i.U)

  val s1_inLatch = RegEnable(io.in, s1_fire)
  ubtb.io.flush := io.flush(0) // TODO: fix this
  ubtb.io.pc.valid := s1_inLatch.valid
  ubtb.io.pc.bits := s1_inLatch.bits.pc
  ubtb.io.inMask := s1_inLatch.bits.inMask



  // Wrap ubtb response into resp_in and brInfo_in
  s1_resp_in.ubtb <> ubtb.io.out
  for (i <- 0 until PredictWidth) {
    s1_brInfo_in(i).ubtbWriteWay := ubtb.io.uBTBBranchInfo.writeWay(i)
    s1_brInfo_in(i).ubtbHits := ubtb.io.uBTBBranchInfo.hits(i)
  }

  btb.io.flush := io.flush(0) // TODO: fix this
  btb.io.pc.valid := io.in.valid
  btb.io.pc.bits := io.in.bits.pc
  btb.io.inMask := io.in.bits.inMask



  // Wrap btb response into resp_in and brInfo_in
  s1_resp_in.btb <> btb.io.resp
  for (i <- 0 until PredictWidth) {
    s1_brInfo_in(i).btbWriteWay := btb.io.meta.writeWay(i)
    s1_brInfo_in(i).btbHitJal   := btb.io.meta.hitJal(i)
  }

  bim.io.flush := io.flush(0) // TODO: fix this
  bim.io.pc.valid := io.in.valid
  bim.io.pc.bits := io.in.bits.pc
  bim.io.inMask := io.in.bits.inMask


  // Wrap bim response into resp_in and brInfo_in
  s1_resp_in.bim <> bim.io.resp
  for (i <- 0 until PredictWidth) {
    s1_brInfo_in(i).bimCtr := bim.io.meta.ctrs(i)
  }


  s1.io.in.valid := io.in.valid
  s1.io.in.bits.pc := io.in.bits.pc
  s1.io.in.bits.mask := io.in.bits.inMask
  s1.io.in.bits.target := npc(io.in.bits.pc, PopCount(io.in.bits.inMask)) // Deault target npc
  s1.io.in.bits.resp <> s1_resp_in
  s1.io.in.bits.brInfo <> s1_brInfo_in

  val s1_hist = RegEnable(io.in.bits.hist, enable=s1_fire)
  val s2_hist = RegEnable(s1_hist, enable=s2.io.in.fire())
  val s3_hist = RegEnable(s2_hist, enable=s3.io.in.fire())

  s1.io.debug_hist := s1_hist
  s2.io.debug_hist := s2_hist
  s3.io.debug_hist := s3_hist

  val s1_histPtr = RegEnable(io.in.bits.histPtr, enable=s1_fire)
  val s2_histPtr = RegEnable(s1_histPtr, enable=s2.io.in.fire())
  val s3_histPtr = RegEnable(s2_histPtr, enable=s3.io.in.fire())

  s1.io.debug_histPtr := s1_histPtr
  s2.io.debug_histPtr := s2_histPtr
  s3.io.debug_histPtr := s3_histPtr

  //**********************Stage 2****************************//
  tage.io.flush := io.flush(1) // TODO: fix this
  tage.io.pc.valid := s1.io.out.fire()
  tage.io.pc.bits := s1.io.out.bits.pc // PC from s1
  tage.io.hist := s1_hist // The inst is from s1
  tage.io.inMask := s1.io.out.bits.mask
  tage.io.s3Fire := s3.io.in.fire() // Tell tage to march 1 stage
  tage.io.bim <> s1.io.out.bits.resp.bim // Use bim results from s1

  //**********************Stage 3****************************//
  // Wrap tage response and meta into s3.io.in.bits
  // This is ugly

  loop.io.flush := io.flush(2)
  loop.io.pc.valid := s2.io.out.fire()
  loop.io.pc.bits := s2.io.out.bits.pc
  loop.io.inMask := s2.io.out.bits.mask
  
  s3.io.in.bits.resp.tage <> tage.io.resp
  s3.io.in.bits.resp.loop <> loop.io.resp
  for (i <- 0 until PredictWidth) {
    s3.io.in.bits.brInfo(i).tageMeta := tage.io.meta(i)
    s3.io.in.bits.brInfo(i).specCnt := loop.io.meta.specCnts(i)
  }

  if (BPUDebug) {
    if (debug_verbose) {
      val uo = ubtb.io.out
      XSDebug("debug: ubtb hits:%b, takens:%b, notTakens:%b\n", uo.hits.asUInt, uo.takens.asUInt, ~uo.takens.asUInt & uo.brMask.asUInt)
      val bio = bim.io.resp
      XSDebug("debug: bim takens:%b\n", VecInit(bio.ctrs.map(_(1))).asUInt)
      val bo = btb.io.resp
      XSDebug("debug: btb hits:%b\n", bo.hits.asUInt)
    }
  }
  


  if (EnableCFICommitLog) {
    val buValid = io.inOrderBrInfo.valid
    val buinfo  = io.inOrderBrInfo.bits.ui
    val pd = buinfo.pd
    val tage_cycle = buinfo.brInfo.debug_tage_cycle
    XSDebug(buValid, p"cfi_update: isBr(${pd.isBr}) pc(${Hexadecimal(buinfo.pc)}) taken(${buinfo.taken}) mispred(${buinfo.isMisPred}) cycle($tage_cycle) hist(${Hexadecimal(io.inOrderBrInfo.bits.hist)})\n")
  }

}

object BPU{
  def apply(enableBPU: Boolean = true) = {
      if(enableBPU) {
        val BPU = Module(new BPU)
        BPU
      }
      else {
        val FakeBPU = Module(new FakeBPU)
        FakeBPU
      }
  }
}<|MERGE_RESOLUTION|>--- conflicted
+++ resolved
@@ -8,17 +8,10 @@
 import xiangshan.backend.JumpOpType
 
 trait HasBPUParameter extends HasXSParameter {
-<<<<<<< HEAD
   val BPUDebug = true
   val EnableCFICommitLog = true
   val EnbaleCFIPredLog = true
   val EnableBPUTimeRecord = true
-=======
-  val BPUDebug = false
-  val EnableCFICommitLog = false
-  val EnbaleCFIPredLog = false
-  val EnableBPUTimeRecord = false
->>>>>>> 05334405
 }
 
 class TableAddr(val idxBits: Int, val banks: Int) extends XSBundle {
