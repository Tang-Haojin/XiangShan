--- conflicted
+++ resolved
@@ -1,4 +1,3 @@
-<<<<<<< HEAD
 package xiangshan.frontend
 
 import chisel3._
@@ -7,531 +6,56 @@
 import xiangshan._
 import xiangshan.backend.ALUOpType
 import xiangshan.backend.JumpOpType
-/*
-class TableAddr(val idxBits: Int, val banks: Int) extends XSBundle {
-  def tagBits = VAddrBits - idxBits - 1
 
-  val tag = UInt(tagBits.W)
-  val idx = UInt(idxBits.W)
-  val offset = UInt(1.W)
-
-  def fromUInt(x: UInt) = x.asTypeOf(UInt(VAddrBits.W)).asTypeOf(this)
-  def getTag(x: UInt) = fromUInt(x).tag
-  def getIdx(x: UInt) = fromUInt(x).idx
-  def getBank(x: UInt) = getIdx(x)(log2Up(banks) - 1, 0)
-  def getBankIdx(x: UInt) = getIdx(x)(idxBits - 1, log2Up(banks))
+class BPUStage1To2IO extends XSBundle {
+  // TODO
 }
 
-class Stage1To2IO extends XSBundle {
-  val pc = Output(UInt(VAddrBits.W))
-  val btb = new Bundle {
-    val hits = Output(UInt(PredictWidth.W))
-    val targets = Output(Vec(PredictWidth, UInt(VAddrBits.W)))
-  }
-  val jbtac = new Bundle {
-    val hitIdx = Output(UInt(PredictWidth.W))
-    val target = Output(UInt(VAddrBits.W))
-  }
-  val tage = new Bundle {
-    val hits = Output(UInt(PredictWidth.W))
-    val takens = Output(Vec(PredictWidth, Bool()))
-  }
-  val hist = Output(Vec(PredictWidth, UInt(HistoryLength.W)))
-  val btbPred = ValidIO(new BranchPrediction)
+class BPUStage2To3IO extends XSBundle {
+  // TODO
 }
 
 class BPUStage1 extends XSModule {
   val io = IO(new Bundle() {
-    val in = new Bundle { val pc = Flipped(Decoupled(UInt(VAddrBits.W))) }
-    // from backend
-    val redirectInfo = Input(new RedirectInfo)
-    // from Stage3
     val flush = Input(Bool())
-    val s3RollBackHist = Input(UInt(HistoryLength.W))
-    val s3Taken = Input(Bool())
-    // to ifu, quick prediction result
-    val s1OutPred = ValidIO(new BranchPrediction)
-    // to Stage2
-    val out = Decoupled(new Stage1To2IO)
+    val in = new Bundle { val pc = Flipped(ValidIO(UInt(VAddrBits.W))) }
+    val s1_out = Decoupled(new BranchPrediction)
+    val out = Decoupled(new BPUStage1To2IO)
+    val redirect = Flipped(ValidIO(new Redirect)) // used to fix ghr
+    val outOfOrderBrInfo = Flipped(ValidIO(new BranchUpdateInfo))
+    val inOrderBrInfo = Flipped(ValidIO(new BranchUpdateInfo))
   })
 
-  io.in.pc.ready := true.B
-
-  // flush Stage1 when io.flush
-  val flushS1 = BoolStopWatch(io.flush, io.in.pc.fire(), startHighPriority = true)
-  val s1OutPredLatch = RegEnable(io.s1OutPred.bits, RegNext(io.in.pc.fire()))
-  val outLatch = RegEnable(io.out.bits, RegNext(io.in.pc.fire()))
-
-  val s1Valid = RegInit(false.B)
-  when (io.flush) {
-    s1Valid := true.B
-  }.elsewhen (io.in.pc.fire()) {
-    s1Valid := true.B
-  }.elsewhen (io.out.fire()) {
-    s1Valid := false.B
-  }
-  io.out.valid := s1Valid
-
-
-  // global history register
-  val ghr = RegInit(0.U(HistoryLength.W))
-  // modify updateGhr and newGhr when updating ghr
-  val updateGhr = WireInit(false.B)
-  val newGhr = WireInit(0.U(HistoryLength.W))
-  when (updateGhr) { ghr := newGhr }
-  // use hist as global history!!!
-  val hist = Mux(updateGhr, newGhr, ghr)
-
-  // Tage predictor
-  val tage = if(EnableBPD) Module(new Tage) else Module(new FakeTAGE)
-  tage.io.req.valid := io.in.pc.fire()
-  tage.io.req.bits.pc := io.in.pc.bits
-  tage.io.req.bits.hist := hist
-  tage.io.redirectInfo <> io.redirectInfo
-  io.s1OutPred.bits.tageMeta := tage.io.meta
-
-  // latch pc for 1 cycle latency when reading SRAM
-  val pcLatch = RegEnable(io.in.pc.bits, io.in.pc.fire())
-  // TODO: pass real mask in
-  // val maskLatch = RegEnable(btb.io.in.mask, io.in.pc.fire())
-  val maskLatch = Fill(PredictWidth, 1.U(1.W))
-
-  val r = io.redirectInfo.redirect
-  val updateFetchpc = r.pc - (r.fetchIdx << 1.U)
-  // BTB
-  val btb = Module(new BTB)
-  btb.io.in.pc <> io.in.pc
-  btb.io.in.pcLatch := pcLatch
-  // TODO: pass real mask in
-  btb.io.in.mask := Fill(PredictWidth, 1.U(1.W))
-  btb.io.redirectValid := io.redirectInfo.valid
-  btb.io.flush := io.flush
-
-  // btb.io.update.fetchPC := updateFetchpc
-  // btb.io.update.fetchIdx := r.fetchIdx
-  btb.io.update.pc := r.pc
-  btb.io.update.hit := r.btbHit
-  btb.io.update.misPred := io.redirectInfo.misPred
-  // btb.io.update.writeWay := r.btbVictimWay
-  btb.io.update.oldCtr := r.btbPredCtr
-  btb.io.update.taken := r.taken
-  btb.io.update.target := r.brTarget
-  btb.io.update.btbType := r.btbType
-  // TODO: add RVC logic
-  btb.io.update.isRVC := r.isRVC
-
-  // val btbHit = btb.io.out.hit
-  val btbTaken = btb.io.out.taken
-  val btbTakenIdx = btb.io.out.takenIdx
-  val btbTakenTarget = btb.io.out.target
-  // val btbWriteWay = btb.io.out.writeWay
-  val btbNotTakens = btb.io.out.notTakens
-  val btbCtrs = VecInit(btb.io.out.dEntries.map(_.pred))
-  val btbValids = btb.io.out.hits
-  val btbTargets = VecInit(btb.io.out.dEntries.map(_.target))
-  val btbTypes = VecInit(btb.io.out.dEntries.map(_.btbType))
-  val btbIsRVCs = VecInit(btb.io.out.dEntries.map(_.isRVC))
-
-
-  val jbtac = Module(new JBTAC)
-  jbtac.io.in.pc <> io.in.pc
-  jbtac.io.in.pcLatch := pcLatch
-  // TODO: pass real mask in
-  jbtac.io.in.mask := Fill(PredictWidth, 1.U(1.W))
-  jbtac.io.in.hist := hist
-  jbtac.io.redirectValid := io.redirectInfo.valid
-  jbtac.io.flush := io.flush
-
-  jbtac.io.update.fetchPC := updateFetchpc
-  jbtac.io.update.fetchIdx := r.fetchIdx
-  jbtac.io.update.misPred := io.redirectInfo.misPred
-  jbtac.io.update.btbType := r.btbType
-  jbtac.io.update.target := r.target
-  jbtac.io.update.hist := r.hist
-  jbtac.io.update.isRVC := r.isRVC
-
-  val jbtacHit = jbtac.io.out.hit
-  val jbtacTarget = jbtac.io.out.target
-  val jbtacHitIdx = jbtac.io.out.hitIdx
-  val jbtacIsRVC = jbtac.io.out.isRVC
-
-  // calculate global history of each instr
-  val firstHist = RegNext(hist)
-  val histShift = Wire(Vec(PredictWidth, UInt(log2Up(PredictWidth).W)))
-  val shift = Wire(Vec(PredictWidth, Vec(PredictWidth, UInt(1.W))))
-  (0 until PredictWidth).foreach(i => shift(i) := Mux(!btbNotTakens(i), 0.U, ~LowerMask(UIntToOH(i.U), PredictWidth)).asTypeOf(Vec(PredictWidth, UInt(1.W))))
-  for (j <- 0 until PredictWidth) {
-    var tmp = 0.U
-    for (i <- 0 until PredictWidth) {
-      tmp = tmp + shift(i)(j)
-    }
-    histShift(j) := tmp
-  }
-
-  // update ghr
-  updateGhr := io.s1OutPred.bits.redirect || 
-               RegNext(io.in.pc.fire) && ~io.s1OutPred.bits.redirect && (btbNotTakens.asUInt & maskLatch).orR || // TODO: use parallel or
-               io.flush
-  val brJumpIdx = Mux(!btbTaken, 0.U, UIntToOH(btbTakenIdx))
-  val indirectIdx = Mux(!jbtacHit, 0.U, UIntToOH(jbtacHitIdx))
-  // if backend redirects, restore history from backend;
-  // if stage3 redirects, restore history from stage3;
-  // if stage1 redirects, speculatively update history;
-  // if none of above happens, check if stage1 has not-taken branches and shift zeroes accordingly
-  newGhr := Mux(io.redirectInfo.flush(),    (r.hist << 1.U) | !(r.btbType === BTBtype.B && !r.taken),
-            Mux(io.flush,                   Mux(io.s3Taken, (io.s3RollBackHist << 1.U) | 1.U, io.s3RollBackHist),
-            Mux(io.s1OutPred.bits.redirect, (PriorityMux(brJumpIdx | indirectIdx, io.s1OutPred.bits.hist) << 1.U | 1.U),
-                                            io.s1OutPred.bits.hist(0) << PopCount(btbNotTakens.asUInt & maskLatch))))
-
-  def getInstrValid(i: Int): UInt = {
-    val vec = Wire(Vec(PredictWidth, UInt(1.W)))
-    for (j <- 0 until PredictWidth) {
-      if (j <= i)
-        vec(j) := 1.U
-      else
-        vec(j) := 0.U
-    }
-    vec.asUInt
-  }
-  
-  // redirect based on BTB and JBTAC
-  val takenIdx = LowestBit(brJumpIdx | indirectIdx, PredictWidth)
-
-  // io.out.valid := RegNext(io.in.pc.fire()) && !io.flush
-
-  // io.s1OutPred.valid := io.out.valid
-  io.s1OutPred.valid := io.out.fire()
-  when (RegNext(io.in.pc.fire())) {
-    io.s1OutPred.bits.redirect := btbTaken || jbtacHit
-    // io.s1OutPred.bits.instrValid := (maskLatch & Fill(PredictWidth, ~io.s1OutPred.bits.redirect || io.s1OutPred.bits.lateJump) |
-    //   PriorityMux(brJumpIdx | indirectIdx, (0 until PredictWidth).map(getInstrValid(_)))).asTypeOf(Vec(PredictWidth, Bool()))
-    io.s1OutPred.bits.instrValid := (maskLatch & Fill(PredictWidth, ~io.s1OutPred.bits.redirect) |
-      PriorityMux(brJumpIdx | indirectIdx, (0 until PredictWidth).map(getInstrValid(_)))).asTypeOf(Vec(PredictWidth, Bool()))
-    for (i <- 0 until (PredictWidth - 1)) {
-      when (!io.s1OutPred.bits.lateJump && (1.U << i) === takenIdx && (!btbIsRVCs(i) && btbValids(i) || !jbtacIsRVC && (1.U << i) === indirectIdx)) {
-        io.s1OutPred.bits.instrValid(i+1) := maskLatch(i+1)
-      }
-    }
-    io.s1OutPred.bits.target := Mux(takenIdx === 0.U, pcLatch + (PopCount(maskLatch) << 1.U), Mux(takenIdx === brJumpIdx, btbTakenTarget, jbtacTarget))
-    io.s1OutPred.bits.lateJump := btb.io.out.isRVILateJump || jbtac.io.out.isRVILateJump
-    (0 until PredictWidth).map(i => io.s1OutPred.bits.hist(i) := firstHist << histShift(i))
-    // io.s1OutPred.bits.btbVictimWay := btbWriteWay
-    io.s1OutPred.bits.predCtr := btbCtrs
-    io.s1OutPred.bits.btbHit := btbValids
-    io.s1OutPred.bits.tageMeta := tage.io.meta // TODO: enableBPD
-    io.s1OutPred.bits.rasSp := DontCare
-    io.s1OutPred.bits.rasTopCtr := DontCare
-  }.otherwise {
-    io.s1OutPred.bits := s1OutPredLatch
-  }
-
-  when (RegNext(io.in.pc.fire())) {
-    io.out.bits.pc := pcLatch
-    io.out.bits.btb.hits := btbValids.asUInt
-    (0 until PredictWidth).map(i => io.out.bits.btb.targets(i) := btbTargets(i))
-    io.out.bits.jbtac.hitIdx := Mux(jbtacHit, UIntToOH(jbtacHitIdx), 0.U) // UIntToOH(jbtacHitIdx)
-    io.out.bits.jbtac.target := jbtacTarget
-    io.out.bits.tage <> tage.io.out
-    // TODO: we don't need this repeatedly!
-    io.out.bits.hist := io.s1OutPred.bits.hist
-    io.out.bits.btbPred := io.s1OutPred
-  }.otherwise {
-    io.out.bits := outLatch
-  }
-
-
-  // debug info
-  XSDebug("in:(%d %d)   pc=%x ghr=%b\n", io.in.pc.valid, io.in.pc.ready, io.in.pc.bits, hist)
-  XSDebug("outPred:(%d) pc=0x%x, redirect=%d instrValid=%b tgt=%x\n",
-    io.s1OutPred.valid, pcLatch, io.s1OutPred.bits.redirect, io.s1OutPred.bits.instrValid.asUInt, io.s1OutPred.bits.target)
-  XSDebug(io.flush && io.redirectInfo.flush(),
-    "flush from backend: pc=%x tgt=%x brTgt=%x btbType=%b taken=%d oldHist=%b fetchIdx=%d isExcpt=%d\n",
-    r.pc, r.target, r.brTarget, r.btbType, r.taken, r.hist, r.fetchIdx, r.isException)
-  XSDebug(io.flush && !io.redirectInfo.flush(),
-    "flush from Stage3:  s3Taken=%d s3RollBackHist=%b\n", io.s3Taken, io.s3RollBackHist)
-
-}
-
-class Stage2To3IO extends Stage1To2IO {
 }
 
 class BPUStage2 extends XSModule {
   val io = IO(new Bundle() {
-    // flush from Stage3
     val flush = Input(Bool())
-    val in = Flipped(Decoupled(new Stage1To2IO))
-    val out = Decoupled(new Stage2To3IO)
+    val in = Flipped(Decoupled(new BPUStage1To2IO))
+    val s2_out = Decoupled(new BranchPrediction)
+    val out = Decoupled(new BPUStage2To3IO)
+    val outOfOrderBrInfo = Flipped(ValidIO(new BranchUpdateInfo)) // delete this if useless
+    val inOrderBrInfo = Flipped(ValidIO(new BranchUpdateInfo)) // delete this if useless
   })
 
-  // flush Stage2 when Stage3 or banckend redirects
-  val flushS2 = BoolStopWatch(io.flush, io.in.fire(), startHighPriority = true)
-  val inLatch = RegInit(0.U.asTypeOf(io.in.bits))
-  when (io.in.fire()) { inLatch := io.in.bits }
-  val validLatch = RegInit(false.B)
-  when (io.flush) {
-    validLatch := false.B
-  }.elsewhen (io.in.fire()) {
-    validLatch := true.B
-  }.elsewhen (io.out.fire()) {
-    validLatch := false.B
-  }
-
-  io.out.valid := !io.flush && !flushS2 && validLatch
-  io.in.ready := !validLatch || io.out.fire()
-
-  // do nothing
-  io.out.bits := inLatch
-
-  // debug info
-  XSDebug("in:(%d %d) pc=%x out:(%d %d) pc=%x\n",
-    io.in.valid, io.in.ready, io.in.bits.pc, io.out.valid, io.out.ready, io.out.bits.pc)
-  XSDebug("validLatch=%d pc=%x\n", validLatch, inLatch.pc)
-  XSDebug(io.flush, "flush!!!\n")
 }
 
 class BPUStage3 extends XSModule {
   val io = IO(new Bundle() {
     val flush = Input(Bool())
-    val in = Flipped(Decoupled(new Stage2To3IO))
-    val out = Decoupled(new BranchPrediction)
-    // from icache
+    val in = Flipped(Decoupled(new BPUStage2To3IO))
+    val s3_out = Decoupled(new BranchPrediction)
     val predecode = Flipped(ValidIO(new Predecode))
-    // from backend
-    val redirectInfo = Input(new RedirectInfo)
-    // to Stage1 and Stage2
-    val flushBPU = Output(Bool())
-    // to Stage1, restore ghr in stage1 when flushBPU is valid
-    val s1RollBackHist = Output(UInt(HistoryLength.W))
-    val s3Taken = Output(Bool())
   })
-
-  val flushS3 = BoolStopWatch(io.flush, io.in.fire(), startHighPriority = true)
-  val inLatch = RegInit(0.U.asTypeOf(io.in.bits))
-  val validLatch = RegInit(false.B)
-  val predecodeLatch = RegInit(0.U.asTypeOf(io.predecode.bits))
-  val predecodeValidLatch = RegInit(false.B)
-  when (io.in.fire()) { inLatch := io.in.bits }
-  when (io.flush) {
-    validLatch := false.B
-  }.elsewhen (io.in.fire()) {
-    validLatch := true.B
-  }.elsewhen (io.out.fire()) {
-    validLatch := false.B
-  }
-
-  when (io.predecode.valid) { predecodeLatch := io.predecode.bits }
-  when (io.flush || io.out.fire()) {
-    predecodeValidLatch := false.B
-  }.elsewhen (io.predecode.valid) {
-    predecodeValidLatch := true.B
-  }
-
-  val predecodeValid = io.predecode.valid || predecodeValidLatch
-  val predecode = Mux(io.predecode.valid, io.predecode.bits, predecodeLatch)
-  io.out.valid := validLatch && predecodeValid && !flushS3 && !io.flush
-  io.in.ready := !validLatch || io.out.fire()
-
-  // RAS
-  // TODO: split retAddr and ctr
-  def rasEntry() = new Bundle {
-    val retAddr = UInt(VAddrBits.W)
-    val ctr = UInt(8.W) // layer of nested call functions
-  }
-  val ras = RegInit(VecInit(Seq.fill(RasSize)(0.U.asTypeOf(rasEntry()))))
-  val sp = Counter(RasSize)
-  val rasTop = ras(sp.value)
-  val rasTopAddr = rasTop.retAddr
-
-  // get the first taken branch/jal/call/jalr/ret in a fetch line
-  // brNotTakenIdx indicates all the not-taken branches before the first jump instruction
-
-  val tageHits = inLatch.tage.hits
-  val tageTakens = inLatch.tage.takens
-  val btbTakens = inLatch.btbPred.bits.predCtr
-
-  val brs = inLatch.btb.hits & Reverse(Cat(predecode.pd.map { p => p.brType === BrType.branch }).asUInt) & predecode.mask
-  // val brTakens = brs & inLatch.tage.takens.asUInt
-  val brTakens = if (EnableBPD) {
-    // If tage hits, use tage takens, otherwise keep btbpreds
-    // brs & Reverse(Cat(inLatch.tage.takens.map {t => Fill(2, t.asUInt)}).asUInt)
-    XSDebug("tageHits=%b, tageTakens=%b\n", tageHits, tageTakens.asUInt)
-    brs & Reverse(Cat((0 until PredictWidth).map(i => Mux(tageHits(i), tageTakens(i), btbTakens(i)(1)))))
-  } else {
-    brs & Reverse(Cat(inLatch.btbPred.bits.predCtr.map {c => c(1)}).asUInt)
-  }
-  val jals = inLatch.btb.hits & Reverse(Cat(predecode.pd.map { p => p.brType === BrType.jal }).asUInt) & predecode.mask
-  val calls = inLatch.btb.hits & predecode.mask & Reverse(Cat(predecode.pd.map { p => p.isCall }).asUInt)
-  val jalrs = inLatch.jbtac.hitIdx & predecode.mask & Reverse(Cat(predecode.pd.map { p => p.brType === BrType.jalr }).asUInt)
-  val rets = predecode.mask & Reverse(Cat(predecode.pd.map { p => p.isRet }).asUInt)
-
-  val brTakenIdx = PriorityMux(brTakens, (0 until PredictWidth).map(_.U))
-  val jalIdx = PriorityMux(jals, (0 until PredictWidth).map(_.U))
-  val callIdx = PriorityMux(calls, (0 until PredictWidth).map(_.U))
-  val jalrIdx = PriorityMux(jalrs, (0 until PredictWidth).map(_.U))
-  val retIdx = PriorityMux(rets, (0 until PredictWidth).map(_.U))
-
-  val jmps = (if (EnableRAS) {brTakens | jals | calls | jalrs | rets} else {brTakens | jals | calls | jalrs})
-  val jmpIdx = MuxCase(0.U, (0 until PredictWidth).map(i => (jmps(i), i.U)))
-  io.s3Taken := MuxCase(false.B, (0 until PredictWidth).map(i => (jmps(i), true.B)))
-
-  val brNotTakens = if (EnableBPD) {
-    VecInit((0 until PredictWidth).map(i => brs(i) && i.U <= jmpIdx && Mux(tageHits(i), ~tageTakens(i), ~btbTakens(i)(1)) && predecode.mask(i)))
-  } else {
-    VecInit((0 until PredictWidth).map(i => brs(i) && i.U <= jmpIdx && ~inLatch.btbPred.bits.predCtr(i)(1) && predecode.mask(i)))
-  }
-
-  // TODO: what if if4 and if2 late jump to the same target?
-  // val lateJump = io.s3Taken && PriorityMux(Reverse(predecode.mask), ((PredictWidth - 1) to 0).map(_.U)) === jmpIdx && !predecode.isRVC(jmpIdx)
-  val lateJump = io.s3Taken && PriorityMux(Reverse(predecode.mask), (0 until PredictWidth).map {i => (PredictWidth - 1 - i).U}) === jmpIdx && !predecode.pd(jmpIdx).isRVC
-  io.out.bits.lateJump := lateJump
-
-  io.out.bits.predCtr := inLatch.btbPred.bits.predCtr
-  io.out.bits.btbHit := inLatch.btbPred.bits.btbHit
-  io.out.bits.tageMeta := inLatch.btbPred.bits.tageMeta
-  //io.out.bits.btbType := Mux(jmpIdx === retIdx, BTBtype.R,
-  //  Mux(jmpIdx === jalrIdx, BTBtype.I,
-  //  Mux(jmpIdx === brTakenIdx, BTBtype.B, BTBtype.J)))
-  val firstHist = inLatch.btbPred.bits.hist(0)
-  // there may be several notTaken branches before the first jump instruction,
-  // so we need to calculate how many zeroes should each instruction shift in its global history.
-  // each history is exclusive of instruction's own jump direction.
-  val histShift = Wire(Vec(PredictWidth, UInt(log2Up(PredictWidth).W)))
-  val shift = Wire(Vec(PredictWidth, Vec(PredictWidth, UInt(1.W))))
-  (0 until PredictWidth).foreach(i => shift(i) := Mux(!brNotTakens(i), 0.U, ~LowerMask(UIntToOH(i.U), PredictWidth)).asTypeOf(Vec(PredictWidth, UInt(1.W))))
-  for (j <- 0 until PredictWidth) {
-    var tmp = 0.U
-    for (i <- 0 until PredictWidth) {
-      tmp = tmp + shift(i)(j)
-    }
-    histShift(j) := tmp
-  }
-  (0 until PredictWidth).foreach(i => io.out.bits.hist(i) := firstHist << histShift(i))
-  // save ras checkpoint info
-  io.out.bits.rasSp := sp.value
-  io.out.bits.rasTopCtr := rasTop.ctr
-
-  // flush BPU and redirect when target differs from the target predicted in Stage1
-  val tToNt = inLatch.btbPred.bits.redirect && ~io.s3Taken
-  val ntToT = ~inLatch.btbPred.bits.redirect && io.s3Taken
-  val dirDiffers = tToNt || ntToT
-  val tgtDiffers = inLatch.btbPred.bits.redirect && io.s3Taken && io.out.bits.target =/= inLatch.btbPred.bits.target
-  // io.out.bits.redirect := (if (EnableBPD) {dirDiffers || tgtDiffers} else false.B)
-  io.out.bits.redirect := dirDiffers || tgtDiffers
-  io.out.bits.target := Mux(!io.s3Taken, inLatch.pc + (PopCount(predecode.mask) << 1.U), // TODO: RVC
-                        Mux(jmpIdx === retIdx, rasTopAddr,
-                        Mux(jmpIdx === jalrIdx, inLatch.jbtac.target,
-                        inLatch.btb.targets(jmpIdx))))
-
-  io.out.bits.instrValid := predecode.mask.asTypeOf(Vec(PredictWidth, Bool()))
-  for (i <- PredictWidth - 1 to 0) {
-    io.out.bits.instrValid(i) := (io.s3Taken && i.U <= jmpIdx || !io.s3Taken) && predecode.mask(i)
-    if (i != (PredictWidth - 1)) {
-      when (!lateJump && !predecode.pd(i).isRVC && io.s3Taken && i.U <= jmpIdx) {
-        io.out.bits.instrValid(i+1) := predecode.mask(i+1)
-      }
-    }
-  }
-
-  io.flushBPU := io.out.bits.redirect && io.out.fire()
-
-  // speculative update RAS
-  val rasWrite = WireInit(0.U.asTypeOf(rasEntry()))
-  val retAddr = inLatch.pc + (callIdx << 1.U) + Mux(predecode.pd(callIdx).isRVC, 2.U, 4.U)
-  rasWrite.retAddr := retAddr
-  val allocNewEntry = rasWrite.retAddr =/= rasTopAddr
-  rasWrite.ctr := Mux(allocNewEntry, 1.U, rasTop.ctr + 1.U)
-  val rasWritePosition = Mux(allocNewEntry, sp.value + 1.U, sp.value)
-  when (io.out.fire() && io.s3Taken) {
-    when (jmpIdx === callIdx) {
-      ras(rasWritePosition) := rasWrite
-      when (allocNewEntry) { sp.value := sp.value + 1.U }
-    }.elsewhen (jmpIdx === retIdx) {
-      when (rasTop.ctr === 1.U) {
-        sp.value := Mux(sp.value === 0.U, 0.U, sp.value - 1.U)
-      }.otherwise {
-        ras(sp.value) := Cat(rasTop.ctr - 1.U, rasTopAddr).asTypeOf(rasEntry())
-      }
-    }
-  }
-  // use checkpoint to recover RAS
-  val recoverSp = io.redirectInfo.redirect.rasSp
-  val recoverCtr = io.redirectInfo.redirect.rasTopCtr
-  when (io.redirectInfo.flush()) {
-    sp.value := recoverSp
-    ras(recoverSp) := Cat(recoverCtr, ras(recoverSp).retAddr).asTypeOf(rasEntry())
-  }
-
-  // roll back global history in S1 if S3 redirects
-  io.s1RollBackHist := Mux(io.s3Taken, io.out.bits.hist(jmpIdx),
-                       io.out.bits.hist(0) << PopCount(brs & predecode.mask & ~Reverse(Cat(inLatch.tage.takens.map {t => Fill(2, t.asUInt)}).asUInt)))
-
-  // debug info
-  XSDebug(io.in.fire(), "in:(%d %d) pc=%x\n", io.in.valid, io.in.ready, io.in.bits.pc)
-  XSDebug(io.out.fire(), "out:(%d %d) pc=%x redirect=%d predcdMask=%b instrValid=%b tgt=%x\n",
-    io.out.valid, io.out.ready, inLatch.pc, io.out.bits.redirect, predecode.mask, io.out.bits.instrValid.asUInt, io.out.bits.target)
-  XSDebug("flushS3=%d\n", flushS3)
-  XSDebug("validLatch=%d predecode.valid=%d\n", validLatch, predecodeValid)
-  XSDebug("brs=%b brTakens=%b brNTakens=%b jals=%b jalrs=%b calls=%b rets=%b\n",
-    brs, brTakens, brNotTakens.asUInt, jals, jalrs, calls, rets)
-  // ?????condition is wrong
-  // XSDebug(io.in.fire() && callIdx.orR, "[RAS]:pc=0x%x, rasWritePosition=%d, rasWriteAddr=0x%x\n",
-  //           io.in.bits.pc, rasWritePosition, retAddr)
+  
 }
 
 class BPU extends XSModule {
   val io = IO(new Bundle() {
     // from backend
-    // flush pipeline if misPred and update bpu based on redirect signals from brq
-    val redirectInfo = Input(new RedirectInfo)
-
-    val in = new Bundle { val pc = Flipped(Valid(UInt(VAddrBits.W))) }
-
-    val btbOut = ValidIO(new BranchPrediction)
-    val tageOut = Decoupled(new BranchPrediction)
-
-    // predecode info from icache
-    // TODO: simplify this after implement predecode unit
-    val predecode = Flipped(ValidIO(new Predecode))
-  })
-
-  val s1 = Module(new BPUStage1)
-  val s2 = Module(new BPUStage2)
-  val s3 = Module(new BPUStage3)
-
-  s1.io.redirectInfo <> io.redirectInfo
-  s1.io.flush := s3.io.flushBPU || io.redirectInfo.flush()
-  s1.io.in.pc.valid := io.in.pc.valid
-  s1.io.in.pc.bits <> io.in.pc.bits
-  io.btbOut <> s1.io.s1OutPred
-  s1.io.s3RollBackHist := s3.io.s1RollBackHist
-  s1.io.s3Taken := s3.io.s3Taken
-
-  s1.io.out <> s2.io.in
-  s2.io.flush := s3.io.flushBPU || io.redirectInfo.flush()
-
-  s2.io.out <> s3.io.in
-  s3.io.flush := io.redirectInfo.flush()
-  s3.io.predecode <> io.predecode
-  io.tageOut <> s3.io.out
-  s3.io.redirectInfo <> io.redirectInfo
-}
-*/
-class BPUStage1 extends XSModule {
-
-}
-
-class BPUStage2 extends XSModule {
-
-}
-
-class BPUStage3 extends XSModule {
-
-}
-
-class BPU extends XSModule {
-  val io = IO(new Bundle() {
-    // from backend redirect
-    val redirectInfo = Input(new RedirectInfo)
+    val redirect = Flipped(ValidIO(new Redirect))
+    val outOfOrderBrInfo = Flipped(ValidIO(new BranchUpdateInfo))
+    val inOrderBrInfo = Flipped(ValidIO(new BranchUpdateInfo))
     // from ifu, frontend redirect
     val flush = Input(UInt(3.W))
     // from if1
@@ -543,524 +67,28 @@
     // to if4, some bpu info used for updating
     val branchInfo = Decoupled(new BranchInfo)
   })
-}
-=======
-//package xiangshan.frontend
-//
-//import chisel3._
-//import chisel3.util._
-//import utils._
-//import xiangshan._
-//import xiangshan.backend.ALUOpType
-//import xiangshan.backend.JumpOpType
-//
-//class TableAddr(val idxBits: Int, val banks: Int) extends XSBundle {
-//  def tagBits = VAddrBits - idxBits - 1
-//
-//  val tag = UInt(tagBits.W)
-//  val idx = UInt(idxBits.W)
-//  val offset = UInt(1.W)
-//
-//  def fromUInt(x: UInt) = x.asTypeOf(UInt(VAddrBits.W)).asTypeOf(this)
-//  def getTag(x: UInt) = fromUInt(x).tag
-//  def getIdx(x: UInt) = fromUInt(x).idx
-//  def getBank(x: UInt) = getIdx(x)(log2Up(banks) - 1, 0)
-//  def getBankIdx(x: UInt) = getIdx(x)(idxBits - 1, log2Up(banks))
-//}
-//
-//class Stage1To2IO extends XSBundle {
-//  val pc = Output(UInt(VAddrBits.W))
-//  val btb = new Bundle {
-//    val hits = Output(UInt(PredictWidth.W))
-//    val targets = Output(Vec(PredictWidth, UInt(VAddrBits.W)))
-//  }
-//  val jbtac = new Bundle {
-//    val hitIdx = Output(UInt(PredictWidth.W))
-//    val target = Output(UInt(VAddrBits.W))
-//  }
-//  val tage = new Bundle {
-//    val hits = Output(UInt(PredictWidth.W))
-//    val takens = Output(Vec(PredictWidth, Bool()))
-//  }
-//  val hist = Output(Vec(PredictWidth, UInt(HistoryLength.W)))
-//  val btbPred = ValidIO(new BranchPrediction)
-//}
-//
-//class BPUStage1 extends XSModule {
-//  val io = IO(new Bundle() {
-//    val in = new Bundle { val pc = Flipped(Decoupled(UInt(VAddrBits.W))) }
-//    // from backend
-//    val redirectInfo = Input(new RedirectInfo)
-//    // from Stage3
-//    val flush = Input(Bool())
-//    val s3RollBackHist = Input(UInt(HistoryLength.W))
-//    val s3Taken = Input(Bool())
-//    // to ifu, quick prediction result
-//    val s1OutPred = ValidIO(new BranchPrediction)
-//    // to Stage2
-//    val out = Decoupled(new Stage1To2IO)
-//  })
-//
-//  io.in.pc.ready := true.B
-//
-//  // flush Stage1 when io.flush
-//  val flushS1 = BoolStopWatch(io.flush, io.in.pc.fire(), startHighPriority = true)
-//  val s1OutPredLatch = RegEnable(io.s1OutPred.bits, RegNext(io.in.pc.fire()))
-//  val outLatch = RegEnable(io.out.bits, RegNext(io.in.pc.fire()))
-//
-//  val s1Valid = RegInit(false.B)
-//  when (io.flush) {
-//    s1Valid := true.B
-//  }.elsewhen (io.in.pc.fire()) {
-//    s1Valid := true.B
-//  }.elsewhen (io.out.fire()) {
-//    s1Valid := false.B
-//  }
-//  io.out.valid := s1Valid
-//
-//
-//  // global history register
-//  val ghr = RegInit(0.U(HistoryLength.W))
-//  // modify updateGhr and newGhr when updating ghr
-//  val updateGhr = WireInit(false.B)
-//  val newGhr = WireInit(0.U(HistoryLength.W))
-//  when (updateGhr) { ghr := newGhr }
-//  // use hist as global history!!!
-//  val hist = Mux(updateGhr, newGhr, ghr)
-//
-//  // Tage predictor
-//  val tage = if(EnableBPD) Module(new Tage) else Module(new FakeTAGE)
-//  tage.io.req.valid := io.in.pc.fire()
-//  tage.io.req.bits.pc := io.in.pc.bits
-//  tage.io.req.bits.hist := hist
-//  tage.io.redirectInfo <> io.redirectInfo
-//  io.s1OutPred.bits.tageMeta := tage.io.meta
-//
-//  // latch pc for 1 cycle latency when reading SRAM
-//  val pcLatch = RegEnable(io.in.pc.bits, io.in.pc.fire())
-//  // TODO: pass real mask in
-//  // val maskLatch = RegEnable(btb.io.in.mask, io.in.pc.fire())
-//  val maskLatch = Fill(PredictWidth, 1.U(1.W))
-//
-//  val r = io.redirectInfo.redirect
-//  val updateFetchpc = r.pc - (r.fetchIdx << 1.U)
-//  // BTB
-//  val btb = Module(new BTB)
-//  btb.io.in.pc <> io.in.pc
-//  btb.io.in.pcLatch := pcLatch
-//  // TODO: pass real mask in
-//  btb.io.in.mask := Fill(PredictWidth, 1.U(1.W))
-//  btb.io.redirectValid := io.redirectInfo.valid
-//  btb.io.flush := io.flush
-//
-//  // btb.io.update.fetchPC := updateFetchpc
-//  // btb.io.update.fetchIdx := r.fetchIdx
-//  btb.io.update.pc := r.pc
-//  btb.io.update.hit := r.btbHit
-//  btb.io.update.misPred := io.redirectInfo.misPred
-//  // btb.io.update.writeWay := r.btbVictimWay
-//  btb.io.update.oldCtr := r.btbPredCtr
-//  btb.io.update.taken := r.taken
-//  btb.io.update.target := r.brTarget
-//  btb.io.update.btbType := r.btbType
-//  // TODO: add RVC logic
-//  btb.io.update.isRVC := r.isRVC
-//
-//  // val btbHit = btb.io.out.hit
-//  val btbTaken = btb.io.out.taken
-//  val btbTakenIdx = btb.io.out.takenIdx
-//  val btbTakenTarget = btb.io.out.target
-//  // val btbWriteWay = btb.io.out.writeWay
-//  val btbNotTakens = btb.io.out.notTakens
-//  val btbCtrs = VecInit(btb.io.out.dEntries.map(_.pred))
-//  val btbValids = btb.io.out.hits
-//  val btbTargets = VecInit(btb.io.out.dEntries.map(_.target))
-//  val btbTypes = VecInit(btb.io.out.dEntries.map(_.btbType))
-//  val btbIsRVCs = VecInit(btb.io.out.dEntries.map(_.isRVC))
-//
-//
-//  val jbtac = Module(new JBTAC)
-//  jbtac.io.in.pc <> io.in.pc
-//  jbtac.io.in.pcLatch := pcLatch
-//  // TODO: pass real mask in
-//  jbtac.io.in.mask := Fill(PredictWidth, 1.U(1.W))
-//  jbtac.io.in.hist := hist
-//  jbtac.io.redirectValid := io.redirectInfo.valid
-//  jbtac.io.flush := io.flush
-//
-//  jbtac.io.update.fetchPC := updateFetchpc
-//  jbtac.io.update.fetchIdx := r.fetchIdx
-//  jbtac.io.update.misPred := io.redirectInfo.misPred
-//  jbtac.io.update.btbType := r.btbType
-//  jbtac.io.update.target := r.target
-//  jbtac.io.update.hist := r.hist
-//  jbtac.io.update.isRVC := r.isRVC
-//
-//  val jbtacHit = jbtac.io.out.hit
-//  val jbtacTarget = jbtac.io.out.target
-//  val jbtacHitIdx = jbtac.io.out.hitIdx
-//  val jbtacIsRVC = jbtac.io.out.isRVC
-//
-//  // calculate global history of each instr
-//  val firstHist = RegNext(hist)
-//  val histShift = Wire(Vec(PredictWidth, UInt(log2Up(PredictWidth).W)))
-//  val shift = Wire(Vec(PredictWidth, Vec(PredictWidth, UInt(1.W))))
-//  (0 until PredictWidth).foreach(i => shift(i) := Mux(!btbNotTakens(i), 0.U, ~LowerMask(UIntToOH(i.U), PredictWidth)).asTypeOf(Vec(PredictWidth, UInt(1.W))))
-//  for (j <- 0 until PredictWidth) {
-//    var tmp = 0.U
-//    for (i <- 0 until PredictWidth) {
-//      tmp = tmp + shift(i)(j)
-//    }
-//    histShift(j) := tmp
-//  }
-//
-//  // update ghr
-//  updateGhr := io.s1OutPred.bits.redirect ||
-//               RegNext(io.in.pc.fire) && ~io.s1OutPred.bits.redirect && (btbNotTakens.asUInt & maskLatch).orR || // TODO: use parallel or
-//               io.flush
-//  val brJumpIdx = Mux(!btbTaken, 0.U, UIntToOH(btbTakenIdx))
-//  val indirectIdx = Mux(!jbtacHit, 0.U, UIntToOH(jbtacHitIdx))
-//  // if backend redirects, restore history from backend;
-//  // if stage3 redirects, restore history from stage3;
-//  // if stage1 redirects, speculatively update history;
-//  // if none of above happens, check if stage1 has not-taken branches and shift zeroes accordingly
-//  newGhr := Mux(io.redirectInfo.flush(),    (r.hist << 1.U) | !(r.btbType === BTBtype.B && !r.taken),
-//            Mux(io.flush,                   Mux(io.s3Taken, (io.s3RollBackHist << 1.U) | 1.U, io.s3RollBackHist),
-//            Mux(io.s1OutPred.bits.redirect, (PriorityMux(brJumpIdx | indirectIdx, io.s1OutPred.bits.hist) << 1.U | 1.U),
-//                                            io.s1OutPred.bits.hist(0) << PopCount(btbNotTakens.asUInt & maskLatch))))
-//
-//  def getInstrValid(i: Int): UInt = {
-//    val vec = Wire(Vec(PredictWidth, UInt(1.W)))
-//    for (j <- 0 until PredictWidth) {
-//      if (j <= i)
-//        vec(j) := 1.U
-//      else
-//        vec(j) := 0.U
-//    }
-//    vec.asUInt
-//  }
-//
-//  // redirect based on BTB and JBTAC
-//  val takenIdx = LowestBit(brJumpIdx | indirectIdx, PredictWidth)
-//
-//  // io.out.valid := RegNext(io.in.pc.fire()) && !io.flush
-//
-//  // io.s1OutPred.valid := io.out.valid
-//  io.s1OutPred.valid := io.out.fire()
-//  when (RegNext(io.in.pc.fire())) {
-//    io.s1OutPred.bits.redirect := btbTaken || jbtacHit
-//    // io.s1OutPred.bits.instrValid := (maskLatch & Fill(PredictWidth, ~io.s1OutPred.bits.redirect || io.s1OutPred.bits.lateJump) |
-//    //   PriorityMux(brJumpIdx | indirectIdx, (0 until PredictWidth).map(getInstrValid(_)))).asTypeOf(Vec(PredictWidth, Bool()))
-//    io.s1OutPred.bits.instrValid := (maskLatch & Fill(PredictWidth, ~io.s1OutPred.bits.redirect) |
-//      PriorityMux(brJumpIdx | indirectIdx, (0 until PredictWidth).map(getInstrValid(_)))).asTypeOf(Vec(PredictWidth, Bool()))
-//    for (i <- 0 until (PredictWidth - 1)) {
-//      when (!io.s1OutPred.bits.lateJump && (1.U << i) === takenIdx && (!btbIsRVCs(i) && btbValids(i) || !jbtacIsRVC && (1.U << i) === indirectIdx)) {
-//        io.s1OutPred.bits.instrValid(i+1) := maskLatch(i+1)
-//      }
-//    }
-//    io.s1OutPred.bits.target := Mux(takenIdx === 0.U, pcLatch + (PopCount(maskLatch) << 1.U), Mux(takenIdx === brJumpIdx, btbTakenTarget, jbtacTarget))
-//    io.s1OutPred.bits.lateJump := btb.io.out.isRVILateJump || jbtac.io.out.isRVILateJump
-//    (0 until PredictWidth).map(i => io.s1OutPred.bits.hist(i) := firstHist << histShift(i))
-//    // io.s1OutPred.bits.btbVictimWay := btbWriteWay
-//    io.s1OutPred.bits.predCtr := btbCtrs
-//    io.s1OutPred.bits.btbHit := btbValids
-//    io.s1OutPred.bits.tageMeta := tage.io.meta // TODO: enableBPD
-//    io.s1OutPred.bits.rasSp := DontCare
-//    io.s1OutPred.bits.rasTopCtr := DontCare
-//  }.otherwise {
-//    io.s1OutPred.bits := s1OutPredLatch
-//  }
-//
-//  when (RegNext(io.in.pc.fire())) {
-//    io.out.bits.pc := pcLatch
-//    io.out.bits.btb.hits := btbValids.asUInt
-//    (0 until PredictWidth).map(i => io.out.bits.btb.targets(i) := btbTargets(i))
-//    io.out.bits.jbtac.hitIdx := Mux(jbtacHit, UIntToOH(jbtacHitIdx), 0.U) // UIntToOH(jbtacHitIdx)
-//    io.out.bits.jbtac.target := jbtacTarget
-//    io.out.bits.tage <> tage.io.out
-//    // TODO: we don't need this repeatedly!
-//    io.out.bits.hist := io.s1OutPred.bits.hist
-//    io.out.bits.btbPred := io.s1OutPred
-//  }.otherwise {
-//    io.out.bits := outLatch
-//  }
-//
-//
-//  // debug info
-//  XSDebug("in:(%d %d)   pc=%x ghr=%b\n", io.in.pc.valid, io.in.pc.ready, io.in.pc.bits, hist)
-//  XSDebug("outPred:(%d) pc=0x%x, redirect=%d instrValid=%b tgt=%x\n",
-//    io.s1OutPred.valid, pcLatch, io.s1OutPred.bits.redirect, io.s1OutPred.bits.instrValid.asUInt, io.s1OutPred.bits.target)
-//  XSDebug(io.flush && io.redirectInfo.flush(),
-//    "flush from backend: pc=%x tgt=%x brTgt=%x btbType=%b taken=%d oldHist=%b fetchIdx=%d isExcpt=%d\n",
-//    r.pc, r.target, r.brTarget, r.btbType, r.taken, r.hist, r.fetchIdx, r.isException)
-//  XSDebug(io.flush && !io.redirectInfo.flush(),
-//    "flush from Stage3:  s3Taken=%d s3RollBackHist=%b\n", io.s3Taken, io.s3RollBackHist)
-//
-//}
-//
-//class Stage2To3IO extends Stage1To2IO {
-//}
-//
-//class BPUStage2 extends XSModule {
-//  val io = IO(new Bundle() {
-//    // flush from Stage3
-//    val flush = Input(Bool())
-//    val in = Flipped(Decoupled(new Stage1To2IO))
-//    val out = Decoupled(new Stage2To3IO)
-//  })
-//
-//  // flush Stage2 when Stage3 or banckend redirects
-//  val flushS2 = BoolStopWatch(io.flush, io.in.fire(), startHighPriority = true)
-//  val inLatch = RegInit(0.U.asTypeOf(io.in.bits))
-//  when (io.in.fire()) { inLatch := io.in.bits }
-//  val validLatch = RegInit(false.B)
-//  when (io.flush) {
-//    validLatch := false.B
-//  }.elsewhen (io.in.fire()) {
-//    validLatch := true.B
-//  }.elsewhen (io.out.fire()) {
-//    validLatch := false.B
-//  }
-//
-//  io.out.valid := !io.flush && !flushS2 && validLatch
-//  io.in.ready := !validLatch || io.out.fire()
-//
-//  // do nothing
-//  io.out.bits := inLatch
-//
-//  // debug info
-//  XSDebug("in:(%d %d) pc=%x out:(%d %d) pc=%x\n",
-//    io.in.valid, io.in.ready, io.in.bits.pc, io.out.valid, io.out.ready, io.out.bits.pc)
-//  XSDebug("validLatch=%d pc=%x\n", validLatch, inLatch.pc)
-//  XSDebug(io.flush, "flush!!!\n")
-//}
-//
-//class BPUStage3 extends XSModule {
-//  val io = IO(new Bundle() {
-//    val flush = Input(Bool())
-//    val in = Flipped(Decoupled(new Stage2To3IO))
-//    val out = Decoupled(new BranchPrediction)
-//    // from icache
-//    val predecode = Flipped(ValidIO(new Predecode))
-//    // from backend
-//    val redirectInfo = Input(new RedirectInfo)
-//    // to Stage1 and Stage2
-//    val flushBPU = Output(Bool())
-//    // to Stage1, restore ghr in stage1 when flushBPU is valid
-//    val s1RollBackHist = Output(UInt(HistoryLength.W))
-//    val s3Taken = Output(Bool())
-//  })
-//
-//  val flushS3 = BoolStopWatch(io.flush, io.in.fire(), startHighPriority = true)
-//  val inLatch = RegInit(0.U.asTypeOf(io.in.bits))
-//  val validLatch = RegInit(false.B)
-//  val predecodeLatch = RegInit(0.U.asTypeOf(io.predecode.bits))
-//  val predecodeValidLatch = RegInit(false.B)
-//  when (io.in.fire()) { inLatch := io.in.bits }
-//  when (io.flush) {
-//    validLatch := false.B
-//  }.elsewhen (io.in.fire()) {
-//    validLatch := true.B
-//  }.elsewhen (io.out.fire()) {
-//    validLatch := false.B
-//  }
-//
-//  when (io.predecode.valid) { predecodeLatch := io.predecode.bits }
-//  when (io.flush || io.out.fire()) {
-//    predecodeValidLatch := false.B
-//  }.elsewhen (io.predecode.valid) {
-//    predecodeValidLatch := true.B
-//  }
-//
-//  val predecodeValid = io.predecode.valid || predecodeValidLatch
-//  val predecode = Mux(io.predecode.valid, io.predecode.bits, predecodeLatch)
-//  io.out.valid := validLatch && predecodeValid && !flushS3 && !io.flush
-//  io.in.ready := !validLatch || io.out.fire()
-//
-//  // RAS
-//  // TODO: split retAddr and ctr
-//  def rasEntry() = new Bundle {
-//    val retAddr = UInt(VAddrBits.W)
-//    val ctr = UInt(8.W) // layer of nested call functions
-//  }
-//  val ras = RegInit(VecInit(Seq.fill(RasSize)(0.U.asTypeOf(rasEntry()))))
-//  val sp = Counter(RasSize)
-//  val rasTop = ras(sp.value)
-//  val rasTopAddr = rasTop.retAddr
-//
-//  // get the first taken branch/jal/call/jalr/ret in a fetch line
-//  // brNotTakenIdx indicates all the not-taken branches before the first jump instruction
-//
-//  val tageHits = inLatch.tage.hits
-//  val tageTakens = inLatch.tage.takens
-//  val btbTakens = inLatch.btbPred.bits.predCtr
-//
-//  val brs = inLatch.btb.hits & Reverse(Cat(predecode.fuOpTypes.map { t => ALUOpType.isBranch(t) }).asUInt) & predecode.mask
-//  // val brTakens = brs & inLatch.tage.takens.asUInt
-//  val brTakens = if (EnableBPD) {
-//    // If tage hits, use tage takens, otherwise keep btbpreds
-//    // brs & Reverse(Cat(inLatch.tage.takens.map {t => Fill(2, t.asUInt)}).asUInt)
-//    XSDebug("tageHits=%b, tageTakens=%b\n", tageHits, tageTakens.asUInt)
-//    brs & Reverse(Cat((0 until PredictWidth).map(i => Mux(tageHits(i), tageTakens(i), btbTakens(i)(1)))))
-//  } else {
-//    brs & Reverse(Cat(inLatch.btbPred.bits.predCtr.map {c => c(1)}).asUInt)
-//  }
-//  val jals = inLatch.btb.hits & Reverse(Cat(predecode.fuOpTypes.map { t => t === JumpOpType.jal }).asUInt) & predecode.mask
-//  val calls = inLatch.btb.hits & predecode.mask & Reverse(Cat(predecode.fuOpTypes.map { t => t === JumpOpType.call }).asUInt)
-//  val jalrs = inLatch.jbtac.hitIdx & predecode.mask & Reverse(Cat(predecode.fuOpTypes.map { t => t === JumpOpType.jalr }).asUInt)
-//  val rets = predecode.mask & Reverse(Cat(predecode.fuOpTypes.map { t => t === JumpOpType.ret }).asUInt)
-//
-//  val brTakenIdx = PriorityMux(brTakens, (0 until PredictWidth).map(_.U))
-//  val jalIdx = PriorityMux(jals, (0 until PredictWidth).map(_.U))
-//  val callIdx = PriorityMux(calls, (0 until PredictWidth).map(_.U))
-//  val jalrIdx = PriorityMux(jalrs, (0 until PredictWidth).map(_.U))
-//  val retIdx = PriorityMux(rets, (0 until PredictWidth).map(_.U))
-//
-//  val jmps = (if (EnableRAS) {brTakens | jals | calls | jalrs | rets} else {brTakens | jals | calls | jalrs})
-//  val jmpIdx = MuxCase(0.U, (0 until PredictWidth).map(i => (jmps(i), i.U)))
-//  io.s3Taken := MuxCase(false.B, (0 until PredictWidth).map(i => (jmps(i), true.B)))
-//
-//  // val brNotTakens = VecInit((0 until PredictWidth).map(i => brs(i) && ~inLatch.tage.takens(i) && i.U <= jmpIdx && io.predecode.bits.mask(i)))
-//  val brNotTakens = if (EnableBPD) {
-//    VecInit((0 until PredictWidth).map(i => brs(i) && i.U <= jmpIdx && Mux(tageHits(i), ~tageTakens(i), ~btbTakens(i)(1)) && predecode.mask(i)))
-//  } else {
-//    VecInit((0 until PredictWidth).map(i => brs(i) && i.U <= jmpIdx && ~inLatch.btbPred.bits.predCtr(i)(1) && predecode.mask(i)))
-//  }
-//
-//  // TODO: what if if4 and if2 late jump to the same target?
-//  // val lateJump = io.s3Taken && PriorityMux(Reverse(predecode.mask), ((PredictWidth - 1) to 0).map(_.U)) === jmpIdx && !predecode.isRVC(jmpIdx)
-//  val lateJump = io.s3Taken && PriorityMux(Reverse(predecode.mask), (0 until PredictWidth).map {i => (PredictWidth - 1 - i).U}) === jmpIdx && !predecode.isRVC(jmpIdx)
-//  io.out.bits.lateJump := lateJump
-//
-//  io.out.bits.predCtr := inLatch.btbPred.bits.predCtr
-//  io.out.bits.btbHit := inLatch.btbPred.bits.btbHit
-//  io.out.bits.tageMeta := inLatch.btbPred.bits.tageMeta
-//  //io.out.bits.btbType := Mux(jmpIdx === retIdx, BTBtype.R,
-//  //  Mux(jmpIdx === jalrIdx, BTBtype.I,
-//  //  Mux(jmpIdx === brTakenIdx, BTBtype.B, BTBtype.J)))
-//  val firstHist = inLatch.btbPred.bits.hist(0)
-//  // there may be several notTaken branches before the first jump instruction,
-//  // so we need to calculate how many zeroes should each instruction shift in its global history.
-//  // each history is exclusive of instruction's own jump direction.
-//  val histShift = Wire(Vec(PredictWidth, UInt(log2Up(PredictWidth).W)))
-//  val shift = Wire(Vec(PredictWidth, Vec(PredictWidth, UInt(1.W))))
-//  (0 until PredictWidth).foreach(i => shift(i) := Mux(!brNotTakens(i), 0.U, ~LowerMask(UIntToOH(i.U), PredictWidth)).asTypeOf(Vec(PredictWidth, UInt(1.W))))
-//  for (j <- 0 until PredictWidth) {
-//    var tmp = 0.U
-//    for (i <- 0 until PredictWidth) {
-//      tmp = tmp + shift(i)(j)
-//    }
-//    histShift(j) := tmp
-//  }
-//  (0 until PredictWidth).foreach(i => io.out.bits.hist(i) := firstHist << histShift(i))
-//  // save ras checkpoint info
-//  io.out.bits.rasSp := sp.value
-//  io.out.bits.rasTopCtr := rasTop.ctr
-//
-//  // flush BPU and redirect when target differs from the target predicted in Stage1
-//  val tToNt = inLatch.btbPred.bits.redirect && ~io.s3Taken
-//  val ntToT = ~inLatch.btbPred.bits.redirect && io.s3Taken
-//  val dirDiffers = tToNt || ntToT
-//  val tgtDiffers = inLatch.btbPred.bits.redirect && io.s3Taken && io.out.bits.target =/= inLatch.btbPred.bits.target
-//  // io.out.bits.redirect := (if (EnableBPD) {dirDiffers || tgtDiffers} else false.B)
-//  io.out.bits.redirect := dirDiffers || tgtDiffers
-//  io.out.bits.target := Mux(!io.s3Taken, inLatch.pc + (PopCount(predecode.mask) << 1.U), // TODO: RVC
-//                        Mux(jmpIdx === retIdx, rasTopAddr,
-//                        Mux(jmpIdx === jalrIdx, inLatch.jbtac.target,
-//                        inLatch.btb.targets(jmpIdx))))
-//  // for (i <- 0 until FetchWidth) {
-//  //   io.out.bits.instrValid(i) := ((io.s3Taken && i.U <= jmpIdx) || ~io.s3Taken) && io.predecode.bits.mask(i)
-//  // }
-//  io.out.bits.instrValid := predecode.mask.asTypeOf(Vec(PredictWidth, Bool()))
-//  for (i <- PredictWidth - 1 to 0) {
-//    io.out.bits.instrValid(i) := (io.s3Taken && i.U <= jmpIdx || !io.s3Taken) && predecode.mask(i)
-//    if (i != (PredictWidth - 1)) {
-//      when (!lateJump && !predecode.isRVC(i) && io.s3Taken && i.U <= jmpIdx) {
-//        io.out.bits.instrValid(i+1) := predecode.mask(i+1)
-//      }
-//    }
-//  }
-//  io.flushBPU := io.out.bits.redirect && io.out.fire()
-//
-//  // speculative update RAS
-//  val rasWrite = WireInit(0.U.asTypeOf(rasEntry()))
-//  val retAddr = inLatch.pc + (callIdx << 1.U) + Mux(predecode.isRVC(callIdx), 2.U, 4.U)
-//  rasWrite.retAddr := retAddr
-//  val allocNewEntry = rasWrite.retAddr =/= rasTopAddr
-//  rasWrite.ctr := Mux(allocNewEntry, 1.U, rasTop.ctr + 1.U)
-//  val rasWritePosition = Mux(allocNewEntry, sp.value + 1.U, sp.value)
-//  when (io.out.fire() && io.s3Taken) {
-//    when (jmpIdx === callIdx) {
-//      ras(rasWritePosition) := rasWrite
-//      when (allocNewEntry) { sp.value := sp.value + 1.U }
-//    }.elsewhen (jmpIdx === retIdx) {
-//      when (rasTop.ctr === 1.U) {
-//        sp.value := Mux(sp.value === 0.U, 0.U, sp.value - 1.U)
-//      }.otherwise {
-//        ras(sp.value) := Cat(rasTop.ctr - 1.U, rasTopAddr).asTypeOf(rasEntry())
-//      }
-//    }
-//  }
-//  // use checkpoint to recover RAS
-//  val recoverSp = io.redirectInfo.redirect.rasSp
-//  val recoverCtr = io.redirectInfo.redirect.rasTopCtr
-//  when (io.redirectInfo.flush()) {
-//    sp.value := recoverSp
-//    ras(recoverSp) := Cat(recoverCtr, ras(recoverSp).retAddr).asTypeOf(rasEntry())
-//  }
-//
-//  // roll back global history in S1 if S3 redirects
-//  io.s1RollBackHist := Mux(io.s3Taken, io.out.bits.hist(jmpIdx),
-//                       io.out.bits.hist(0) << PopCount(brs & predecode.mask & ~Reverse(Cat(inLatch.tage.takens.map {t => Fill(2, t.asUInt)}).asUInt)))
-//
-//  // debug info
-//  XSDebug(io.in.fire(), "in:(%d %d) pc=%x\n", io.in.valid, io.in.ready, io.in.bits.pc)
-//  XSDebug(io.out.fire(), "out:(%d %d) pc=%x redirect=%d predcdMask=%b instrValid=%b tgt=%x\n",
-//    io.out.valid, io.out.ready, inLatch.pc, io.out.bits.redirect, predecode.mask, io.out.bits.instrValid.asUInt, io.out.bits.target)
-//  XSDebug("flushS3=%d\n", flushS3)
-//  XSDebug("validLatch=%d predecode.valid=%d\n", validLatch, predecodeValid)
-//  XSDebug("brs=%b brTakens=%b brNTakens=%b jals=%b jalrs=%b calls=%b rets=%b\n",
-//    brs, brTakens, brNotTakens.asUInt, jals, jalrs, calls, rets)
-//  // ?????condition is wrong
-//  // XSDebug(io.in.fire() && callIdx.orR, "[RAS]:pc=0x%x, rasWritePosition=%d, rasWriteAddr=0x%x\n",
-//  //           io.in.bits.pc, rasWritePosition, retAddr)
-//}
-//
-//class BPU extends XSModule {
-//  val io = IO(new Bundle() {
-//    // from backend
-//    // flush pipeline if misPred and update bpu based on redirect signals from brq
-//    val redirectInfo = Input(new RedirectInfo)
-//
-//    val in = new Bundle { val pc = Flipped(Valid(UInt(VAddrBits.W))) }
-//
-//    val btbOut = ValidIO(new BranchPrediction)
-//    val tageOut = Decoupled(new BranchPrediction)
-//
-//    // predecode info from icache
-//    // TODO: simplify this after implement predecode unit
-//    val predecode = Flipped(ValidIO(new Predecode))
-//  })
-//
-//  val s1 = Module(new BPUStage1)
-//  val s2 = Module(new BPUStage2)
-//  val s3 = Module(new BPUStage3)
-//
-//  s1.io.redirectInfo <> io.redirectInfo
-//  s1.io.flush := s3.io.flushBPU || io.redirectInfo.flush()
-//  s1.io.in.pc.valid := io.in.pc.valid
-//  s1.io.in.pc.bits <> io.in.pc.bits
-//  io.btbOut <> s1.io.s1OutPred
-//  s1.io.s3RollBackHist := s3.io.s1RollBackHist
-//  s1.io.s3Taken := s3.io.s3Taken
-//
-//  s1.io.out <> s2.io.in
-//  s2.io.flush := s3.io.flushBPU || io.redirectInfo.flush()
-//
-//  s2.io.out <> s3.io.in
-//  s3.io.flush := io.redirectInfo.flush()
-//  s3.io.predecode <> io.predecode
-//  io.tageOut <> s3.io.out
-//  s3.io.redirectInfo <> io.redirectInfo
-//}
->>>>>>> 691af0f8
+
+  val s1 = Module(new BPUStage1)
+  val s2 = Module(new BPUStage2)
+  val s3 = Module(new BPUStage3)
+
+  s1.io.flush := io.flush(0)
+  s2.io.flush := io.flush(1)
+  s3.io.flush := io.flush(2)
+
+  s1.io.in <> io.in
+  s2.io.in <> s1.io.out
+  s3.io.in <> s2.io.out
+
+  io.out(0) <> s1.io.s1_out
+  io.out(1) <> s2.io.s2_out
+  io.out(2) <> s3.io.s3_out
+
+  s1.io.redirect <> io.redirect
+  s1.io.outOfOrderBrInfo <> io.outOfOrderBrInfo
+  s1.io.inOrderBrInfo <> io.inOrderBrInfo
+  s2.io.outOfOrderBrInfo <> io.outOfOrderBrInfo
+  s2.io.inOrderBrInfo <> io.inOrderBrInfo
+
+  s3.io.predecode <> io.predecode
+}