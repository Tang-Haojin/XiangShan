/***************************************************************************************
* Copyright (c) 2020-2021 Institute of Computing Technology, Chinese Academy of Sciences
* Copyright (c) 2020-2021 Peng Cheng Laboratory
*
* XiangShan is licensed under Mulan PSL v2.
* You can use this software according to the terms and conditions of the Mulan PSL v2.
* You may obtain a copy of Mulan PSL v2 at:
*          http://license.coscl.org.cn/MulanPSL2
*
* THIS SOFTWARE IS PROVIDED ON AN "AS IS" BASIS, WITHOUT WARRANTIES OF ANY KIND,
* EITHER EXPRESS OR IMPLIED, INCLUDING BUT NOT LIMITED TO NON-INFRINGEMENT,
* MERCHANTABILITY OR FIT FOR A PARTICULAR PURPOSE.
*
* See the Mulan PSL v2 for more details.
***************************************************************************************/

package xiangshan.frontend
import utils._
import chisel3._
import chisel3.util._
import chipsalliance.rocketchip.config.Parameters
import freechips.rocketchip.diplomacy.{LazyModule, LazyModuleImp}
import xiangshan._
import xiangshan.cache._
import xiangshan.frontend.icache._
import xiangshan.cache.mmu.{TlbRequestIO, TlbPtwIO,TLB}
import xiangshan.backend.fu.{HasExceptionNO, PMP, PMPChecker, PFEvent}


class Frontend()(implicit p: Parameters) extends LazyModule with HasXSParameter{

  val instrUncache  = LazyModule(new InstrUncache())
  val icache        = LazyModule(new ICache())

  lazy val module = new FrontendImp(this)
}


class FrontendImp (outer: Frontend) extends LazyModuleImp(outer)
  with HasXSParameter
  with HasExceptionNO
{
  val io = IO(new Bundle() {
    val fencei = Input(Bool())
    val ptw = new TlbPtwIO(2)
    val backend = new FrontendToCtrlIO
    val sfence = Input(new SfenceBundle)
    val tlbCsr = Input(new TlbCsrBundle)
    val csrCtrl = Input(new CustomCSRCtrlIO)
    val csrUpdate = new DistributedCSRUpdateReq
    val error  = new L1CacheErrorInfo
    val frontendInfo = new Bundle {
      val ibufFull  = Output(Bool())
      val bpuInfo = new Bundle {
        val bpRight = Output(UInt(XLEN.W))
        val bpWrong = Output(UInt(XLEN.W))
      }
    }
  })

  //decouped-frontend modules
  val instrUncache = outer.instrUncache.module
  val icache       = outer.icache.module
  val bpu     = Module(new Predictor)
  val ifu     = Module(new NewIFU)
  val ibuffer =  Module(new Ibuffer)
  val ftq = Module(new Ftq)

  //PFEvent
  val pfevent = Module(new PFEvent)
  val tlbCsr = RegNext(io.tlbCsr)
  pfevent.io.distribute_csr := io.csrCtrl.distribute_csr

  // trigger
  ifu.io.frontendTrigger := io.csrCtrl.frontend_trigger
  val triggerEn = io.csrCtrl.trigger_enable
  ifu.io.csrTriggerEnable := VecInit(triggerEn(0), triggerEn(1), triggerEn(6), triggerEn(8))

  // pmp
  val pmp = Module(new PMP())
  val pmp_check = VecInit(Seq.fill(2)(Module(new PMPChecker(3, sameCycle = true)).io))
  pmp.io.distribute_csr := io.csrCtrl.distribute_csr
  for (i <- pmp_check.indices) {
<<<<<<< HEAD
    pmp_check(i).apply(tlbCsr.priv.imode, pmp.io.pmp, pmp.io.pma, ifu.io.pmp(i).req)
    ifu.io.pmp(i).resp <> pmp_check(i).resp
=======
    pmp_check(i).env.pmp  := pmp.io.pmp
    pmp_check(i).env.pma  := pmp.io.pma
    pmp_check(i).env.mode := tlbCsr.priv.imode
    pmp_check(i).req <> icache.io.pmp(i).req
    icache.io.pmp(i).resp <> pmp_check(i).resp
>>>>>>> a98b054b
  }

  io.ptw <> TLB(
    in = Seq(icache.io.itlb(0), icache.io.itlb(1)),
    sfence = io.sfence,
    csr = tlbCsr,
    width = 2,
    shouldBlock = true,
    itlbParams
  )

  icache.io.fencei := RegNext(io.fencei)

  val needFlush = io.backend.toFtq.stage3Redirect.valid

  //IFU-Ftq
  ifu.io.ftqInter.fromFtq <> ftq.io.toIfu
  ftq.io.fromIfu          <> ifu.io.ftqInter.toFtq
  bpu.io.ftq_to_bpu       <> ftq.io.toBpu
  ftq.io.fromBpu          <> bpu.io.bpu_to_ftq
  //IFU-ICache
  for(i <- 0 until 2){
    ifu.io.icacheInter(i).req       <>      icache.io.fetch(i).req
    icache.io.fetch(i).req <> ifu.io.icacheInter(i).req 
    ifu.io.icacheInter(i).resp <> icache.io.fetch(i).resp
  }
  icache.io.stop := ifu.io.icacheStop

  ifu.io.icachePerfInfo := icache.io.perfInfo

  //icache.io.missQueue.flush := ifu.io.ftqInter.fromFtq.redirect.valid || (ifu.io.ftqInter.toFtq.pdWb.valid && ifu.io.ftqInter.toFtq.pdWb.bits.misOffset.valid)

  icache.io.csr.distribute_csr <> io.csrCtrl.distribute_csr
  icache.io.csr.update <> io.csrUpdate

  //IFU-Ibuffer
  ifu.io.toIbuffer    <> ibuffer.io.in

  ftq.io.fromBackend <> io.backend.toFtq
  io.backend.fromFtq <> ftq.io.toBackend
  io.frontendInfo.bpuInfo <> ftq.io.bpuInfo

  ifu.io.rob_commits <> io.backend.toFtq.rob_commits

  ibuffer.io.flush := needFlush
  io.backend.cfVec <> ibuffer.io.out

  instrUncache.io.req   <> ifu.io.uncacheInter.toUncache
  ifu.io.uncacheInter.fromUncache <> instrUncache.io.resp
  instrUncache.io.flush := false.B//icache.io.missQueue.flush
  io.error <> DontCare

  val frontendBubble = PopCount((0 until DecodeWidth).map(i => io.backend.cfVec(i).ready && !ibuffer.io.out(i).valid))
  XSPerfAccumulate("FrontendBubble", frontendBubble)
  io.frontendInfo.ibufFull := RegNext(ibuffer.io.full)

  if(print_perfcounter){
    val ifu_perf     = ifu.perfEvents.map(_._1).zip(ifu.perfinfo.perfEvents.perf_events)
    val ibuffer_perf = ibuffer.perfEvents.map(_._1).zip(ibuffer.perfinfo.perfEvents.perf_events)
    val icache_perf  = icache.perfEvents.map(_._1).zip(icache.perfinfo.perfEvents.perf_events)
    val ftq_perf     = ftq.perfEvents.map(_._1).zip(ftq.perfinfo.perfEvents.perf_events)
    val bpu_perf     = bpu.perfEvents.map(_._1).zip(bpu.perfinfo.perfEvents.perf_events)
    val perfEvents = ifu_perf ++ ibuffer_perf ++ icache_perf ++ ftq_perf ++ bpu_perf

    for (((perf_name,perf),i) <- perfEvents.zipWithIndex) {
      println(s"frontend perf $i: $perf_name")
    }
  }

  val hpmEvents = ifu.perfinfo.perfEvents.perf_events ++ ibuffer.perfinfo.perfEvents.perf_events ++
                  icache.perfinfo.perfEvents.perf_events ++ ftq.perfinfo.perfEvents.perf_events ++ 
                  bpu.perfinfo.perfEvents.perf_events
  val perf_length = hpmEvents.length
  val csrevents = pfevent.io.hpmevent.slice(0,8)
  val perfinfo = IO(new Bundle(){
    val perfEvents        = Output(new PerfEventsBundle(csrevents.length))
  })
  val hpm_frontend = Module(new HPerfmonitor(perf_length,csrevents.length))
  hpm_frontend.io.hpm_event := csrevents
  hpm_frontend.io.events_sets.perf_events := hpmEvents
  perfinfo.perfEvents := RegNext(hpm_frontend.io.events_selected)
}<|MERGE_RESOLUTION|>--- conflicted
+++ resolved
@@ -81,16 +81,8 @@
   val pmp_check = VecInit(Seq.fill(2)(Module(new PMPChecker(3, sameCycle = true)).io))
   pmp.io.distribute_csr := io.csrCtrl.distribute_csr
   for (i <- pmp_check.indices) {
-<<<<<<< HEAD
-    pmp_check(i).apply(tlbCsr.priv.imode, pmp.io.pmp, pmp.io.pma, ifu.io.pmp(i).req)
-    ifu.io.pmp(i).resp <> pmp_check(i).resp
-=======
-    pmp_check(i).env.pmp  := pmp.io.pmp
-    pmp_check(i).env.pma  := pmp.io.pma
-    pmp_check(i).env.mode := tlbCsr.priv.imode
-    pmp_check(i).req <> icache.io.pmp(i).req
+    pmp_check(i).apply(tlbCsr.priv.imode, pmp.io.pmp, pmp.io.pma, icache.io.pmp(i).req)
     icache.io.pmp(i).resp <> pmp_check(i).resp
->>>>>>> a98b054b
   }
 
   io.ptw <> TLB(
@@ -114,7 +106,7 @@
   //IFU-ICache
   for(i <- 0 until 2){
     ifu.io.icacheInter(i).req       <>      icache.io.fetch(i).req
-    icache.io.fetch(i).req <> ifu.io.icacheInter(i).req 
+    icache.io.fetch(i).req <> ifu.io.icacheInter(i).req
     ifu.io.icacheInter(i).resp <> icache.io.fetch(i).resp
   }
   icache.io.stop := ifu.io.icacheStop
@@ -161,7 +153,7 @@
   }
 
   val hpmEvents = ifu.perfinfo.perfEvents.perf_events ++ ibuffer.perfinfo.perfEvents.perf_events ++
-                  icache.perfinfo.perfEvents.perf_events ++ ftq.perfinfo.perfEvents.perf_events ++ 
+                  icache.perfinfo.perfEvents.perf_events ++ ftq.perfinfo.perfEvents.perf_events ++
                   bpu.perfinfo.perfEvents.perf_events
   val perf_length = hpmEvents.length
   val csrevents = pfevent.io.hpmevent.slice(0,8)
