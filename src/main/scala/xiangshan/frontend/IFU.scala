package xiangshan.frontend

import chisel3._
import chisel3.util._
import device.RAMHelper
import xiangshan._
import utils._

trait HasIFUConst { this: XSModule =>
  val resetVector = 0x80000000L//TODO: set reset vec
  val groupAlign = log2Up(FetchWidth * 4)
  def groupPC(pc: UInt): UInt = Cat(pc(VAddrBits-1, groupAlign), 0.U(groupAlign.W))
  def snpc(pc: UInt): UInt = pc + (1 << groupAlign).U
  
}

class IFUIO extends XSBundle
{
    val fetchPacket = DecoupledIO(new FetchPacket)
    val redirectInfo = Input(new RedirectInfo)
    val icacheReq = DecoupledIO(new FakeIcacheReq)
    val icacheResp = Flipped(DecoupledIO(new FakeIcacheResp))
}

class FakeBPU extends XSModule{
  val io = IO(new Bundle() {
    val redirectInfo = Input(new RedirectInfo)
    val in = new Bundle { val pc = Flipped(Valid(UInt(VAddrBits.W))) }
    val btbOut = ValidIO(new BranchPrediction)
    val tageOut = Decoupled(new BranchPrediction)
    val predecode = Flipped(ValidIO(new Predecode))
  })

  io.btbOut.valid := true.B
  io.btbOut.bits <> DontCare
  io.btbOut.bits.redirect := GTimer() === 1.U
  io.btbOut.bits.target := "h080001234".U
  io.tageOut.valid := false.B
  io.tageOut.bits <> DontCare
}


class IFU extends XSModule with HasIFUConst
{
    val io = IO(new IFUIO)
    val bpu = if(EnableBPU) Module(new BPU) else Module(new FakeBPU)

    //-------------------------
    //      IF1  PC update
    //-------------------------
    //local
    val if1_npc = WireInit(0.U(VAddrBits.W))
    val if1_valid = !reset.asBool 
    val if1_pc = RegInit(resetVector.U(VAddrBits.W))
    //next
    val if2_ready = WireInit(false.B)
    val if2_snpc = snpc(if1_pc) //TODO: calculate snpc according to mask of current fetch packet
    val needflush = WireInit(false.B)
    // when an RVI instruction is predicted as taken and it crosses over two fetch packets,
    // IFU should not take this branch but fetch the latter half of the instruction sequentially,
    // and take the jump target in the next fetch cycle
    val if2_lateJumpLatch = WireInit(false.B)
    val if2_lateJumpTarget = RegInit(0.U(VAddrBits.W))
    val if4_lateJumpLatch = WireInit(false.B)
    val if4_lateJumpTarget = RegInit(0.U(VAddrBits.W))

    //pipe fire
    val if1_fire = if1_valid && if2_ready || needflush
    val if1_pcUpdate = if1_fire || needflush

    bpu.io.in.pc.valid := if1_fire
    bpu.io.in.pc.bits := if1_npc
    bpu.io.redirectInfo := io.redirectInfo

    XSDebug("[IF1]if1_valid:%d  ||  if1_npc:0x%x  || if1_pcUpdate:%d if1_pc:0x%x  || if2_ready:%d",if1_valid,if1_npc,if1_pcUpdate,if1_pc,if2_ready)
    XSDebug(false,if1_fire,"------IF1->fire!!!")
    XSDebug(false,true.B,"\n")

    //-------------------------
    //      IF2  btb response 
    //           icache visit
    //-------------------------
    //local
    val if2_valid = RegEnable(next=if1_valid,init=false.B,enable=if1_fire)
    val if2_pc = if1_pc
    val if2_btb_taken = bpu.io.btbOut.valid && bpu.io.btbOut.bits.redirect
    val if2_btb_lateJump = WireInit(false.B)
    val if2_btb_insMask = Mux(if2_btb_taken, bpu.io.btbOut.bits.instrValid.asUInt, Fill(FetchWidth*2, 1.U(1.W))) // TODO: FIX THIS
    val if2_btb_target = Mux(if2_btb_lateJump, if2_snpc, bpu.io.btbOut.bits.target)

    if2_lateJumpLatch := BoolStopWatch(if2_btb_lateJump, if1_fire, startHighPriority = true)
    // since late jump target should be taken after the latter half of late jump instr is fetched, we need to latch this target
    when (if2_btb_lateJump) {
      if2_lateJumpTarget := bpu.io.btbOut.bits.target
    }

    //next
    val if3_ready = WireInit(false.B)

    //pipe fire
    val if2_fire = if2_valid && if3_ready && io.icacheReq.fire()
    if2_ready := (if2_fire) || !if2_valid

    io.icacheReq.valid := if2_valid
    io.icacheReq.bits.addr := if2_pc

    when(RegNext(reset.asBool) && !reset.asBool){
    //when((GTimer() === 501.U)){ //TODO:this is ugly
      XSDebug("RESET....\n")
      if1_npc := resetVector.U(VAddrBits.W)
    }.elsewhen (if2_fire) {
      if1_npc := Mux(if4_lateJumpLatch, if4_lateJumpTarget, Mux(if2_lateJumpLatch, if2_lateJumpTarget, if2_snpc))
    }.otherwise {
      if1_npc := if1_pc
    }

    when(if1_pcUpdate)
    { 
      if1_pc := if1_npc
    }

    // when if2 fire and if2 redirects, update npc
    when(if2_fire && if2_btb_taken)
    {
      if1_npc := if2_btb_target
    }

    bpu.io.in.pc.valid := if1_fire && !if2_btb_lateJump

    XSDebug("[IF2]if2_valid:%d  ||  if2_pc:0x%x   || if3_ready:%d                                        ",if2_valid,if2_pc,if3_ready)
    XSDebug(false,if2_fire,"------IF2->fire!!!")
    XSDebug(false,true.B,"\n")
    XSDebug("[IF2-Icache-Req] icache_in_valid:%d  icache_in_ready:%d\n",io.icacheReq.valid,io.icacheReq.ready)
    XSDebug("[IF2-BPU-out]if2_btbTaken:%d || if2_btb_insMask:%b || if2_btb_target:0x%x \n",if2_btb_taken,if2_btb_insMask.asUInt,if2_btb_target)
    //-------------------------
    //      IF3  icache hit check
    //-------------------------
    //local
    val if3_valid = RegEnable(next=if2_valid,init=false.B,enable=if2_fire)
    val if3_pc = RegEnable(if2_pc,if2_fire)
    val if3_npc = RegEnable(if1_npc, if2_fire)
    val if3_btb_target = RegEnable(Mux(if2_lateJumpLatch, if2_lateJumpTarget, Mux(if2_btb_lateJump, bpu.io.btbOut.bits.target, if2_btb_target)), if2_fire)
    val if3_btb_taken = RegEnable(Mux(if2_lateJumpLatch, true.B, if2_btb_taken), if2_fire)
    val if3_btb_insMask = RegEnable(Mux(if2_lateJumpLatch, 1.U((FetchWidth*2).W), if2_btb_insMask), if2_fire)
    val if3_btb_lateJump = RegEnable(if2_btb_lateJump, if2_fire)

    //next
    val if4_ready = WireInit(false.B)

    //pipe fire
    val if3_fire = if3_valid && if4_ready
    if3_ready := if3_fire  || !if3_valid


    XSDebug("[IF3]if3_valid:%d  ||  if3_pc:0x%x   if3_npc:0x%x || if4_ready:%d                    ",if3_valid,if3_pc,if3_npc,if4_ready)
    XSDebug("[IF3]if3_btb_taken:%d if3_btb_insMask:%b if3_btb_lateJump:%d if3_btb_target:0x%x\n",
      if3_btb_taken, if3_btb_insMask, if3_btb_lateJump, if3_btb_target)
    XSDebug(false,if3_fire,"------IF3->fire!!!")
    XSDebug(false,true.B,"\n")

    //-------------------------
    //      IF4  icache response   
    //           RAS result
    //           taget generate
    //-------------------------
    val if4_valid = RegEnable(next=if3_valid,init=false.B,enable=if3_fire)
    val if4_pc = RegEnable(if3_pc,if3_fire)
    val if4_npc = RegEnable(if3_npc,if3_fire)
    val if4_btb_target = RegEnable(if3_btb_target,if3_fire)
    val if4_btb_taken = RegEnable(if3_btb_taken,if3_fire)
    val if4_btb_insMask = RegEnable(if3_btb_insMask, if3_fire)
    val if4_btb_lateJump = RegEnable(if3_btb_lateJump, if3_fire)
    val if4_tage_taken = bpu.io.tageOut.valid && bpu.io.tageOut.bits.redirect
    val if4_tage_lateJump = if4_tage_taken && bpu.io.tageOut.bits.lateJump && !io.redirectInfo.flush()
    val if4_tage_insMask = bpu.io.tageOut.bits.instrValid
    val if4_snpc = if4_pc + (PopCount(if4_tage_insMask) << 1.U)
    val if4_tage_target = Mux(if4_tage_lateJump, if4_snpc, bpu.io.tageOut.bits.target)

    if2_btb_lateJump := if2_btb_taken && bpu.io.btbOut.bits.lateJump && !io.redirectInfo.flush() && !if4_tage_taken

    if4_lateJumpLatch := BoolStopWatch(if4_tage_lateJump, if1_fire, startHighPriority = true)
    when (if4_tage_lateJump) {
      if4_lateJumpTarget := bpu.io.tageOut.bits.target
    }

    bpu.io.in.pc.valid := if1_fire && !if2_btb_lateJump && !if4_tage_lateJump

    XSDebug("[IF4]if4_valid:%d  ||  if4_pc:0x%x   if4_npc:0x%x\n",if4_valid,if4_pc,if4_npc)
    XSDebug("[IF4]          if4_btb_taken:%d  if4_btb_lateJump:%d  if4_btb_insMask:%b  if4_btb_target:0x%x\n",if4_btb_taken, if4_btb_lateJump, if4_btb_insMask.asUInt, if4_btb_target)
    XSDebug("[IF4-TAGE-out]if4_tage_taken:%d if4_tage_lateJump:%d if4_tage_insMask:%b if4_tage_target:0x%x\n",if4_tage_taken,if4_tage_lateJump,if4_tage_insMask.asUInt,if4_tage_target)
    XSDebug("[IF4-ICACHE-RESP]icacheResp.valid:%d   icacheResp.ready:%d\n",io.icacheResp.valid,io.icacheResp.ready)

    when(io.icacheResp.fire() && if4_tage_taken &&if4_valid)
    {
      if1_npc := if4_tage_target
    }

    //redirect: miss predict
    when(io.redirectInfo.flush()){
      if1_npc := io.redirectInfo.redirect.target
    }
    XSDebug(io.redirectInfo.flush(),"[IFU-REDIRECT] target:0x%x  \n",io.redirectInfo.redirect.target.asUInt)
    
  
    //flush pipline
    // if(EnableBPD){needflush := (if4_valid && if4_tage_taken) || io.redirectInfo.flush() }
    // else {needflush := io.redirectInfo.flush()}
    needflush := (if4_valid && if4_tage_taken && io.icacheResp.fire()) || io.redirectInfo.flush()
    when(needflush){
<<<<<<< HEAD
=======
      // if2_valid := false.B
>>>>>>> 4f26e83e
      if3_valid := false.B
      if4_valid := false.B
    }
    //flush ICache
    io.icacheReq.bits.flush := needflush

    //Output -> iBuffer
    //io.fetchPacket <> DontCare
    if4_ready := io.fetchPacket.ready && (io.icacheResp.valid || !if4_valid) && (GTimer() > 500.U)
    io.fetchPacket.valid := if4_valid && !io.redirectInfo.flush()
    io.fetchPacket.bits.instrs := io.icacheResp.bits.icacheOut
    /*
    if(EnableBPU){
      io.fetchPacket.bits.mask := Mux(if4_tage_taken, Fill(FetchWidth*2, 1.U(1.W)) & if4_tage_insMask.asUInt,
                                  Mux(if4_btb_taken,  Fill(FetchWidth*2, 1.U(1.W)) & if4_btb_insMask.asUInt,
                                                      Fill(FetchWidth*2, 1.U(1.W)))
      )
    }
    else{
      io.fetchPacket.bits.mask := Fill(FetchWidth*2, 1.U(1.W)) //TODO : consider cross cacheline fetch
    }
    */
    io.fetchPacket.bits.mask := Mux(if4_lateJumpLatch,  1.U((FetchWidth*2).W),
                                Mux(if4_tage_taken,     Fill(FetchWidth*2, 1.U(1.W)) & if4_tage_insMask.asUInt,
                                                        Fill(FetchWidth*2, 1.U(1.W)) & if4_btb_insMask.asUInt))
    io.fetchPacket.bits.pc := if4_pc

    XSDebug(io.fetchPacket.fire,"[IFU-Out-FetchPacket] starPC:0x%x   GroupPC:0x%xn\n",if4_pc.asUInt,groupPC(if4_pc).asUInt)
    XSDebug(io.fetchPacket.fire,"[IFU-Out-FetchPacket] instrmask %b\n",io.fetchPacket.bits.mask.asUInt)
    for(i <- 0 until (FetchWidth*2)) {
      when (if4_btb_taken && !if4_tage_taken && i.U === OHToUInt(HighestBit(if4_btb_insMask.asUInt, FetchWidth*2))) {
        io.fetchPacket.bits.pnpc(i) := if4_btb_target
        if (i != 0) {
          when (!io.icacheResp.bits.predecode.pd(i).isRVC && !if4_btb_lateJump) {
            io.fetchPacket.bits.pnpc(i-1) := if4_btb_target
          }
        }
      }.elsewhen (if4_tage_taken && i.U === OHToUInt(HighestBit(if4_tage_insMask.asUInt, FetchWidth*2))) {
        io.fetchPacket.bits.pnpc(i) := Mux(if4_tage_lateJump, bpu.io.tageOut.bits.target, if4_tage_target)
        if (i != 0) {
          when (!io.icacheResp.bits.predecode.pd(i).isRVC && !if4_tage_lateJump) {
            io.fetchPacket.bits.pnpc(i-1) := if4_tage_target
          }
        }
      }.otherwise {
        io.fetchPacket.bits.pnpc(i) := if4_pc + (i.U << 1.U) + Mux(io.icacheResp.bits.predecode.pd(i).isRVC, 2.U, 4.U)
      }
      XSDebug(io.fetchPacket.fire,"[IFU-Out-FetchPacket] instruction %x    pnpc:0x%x\n",
        Mux((i.U)(0), io.fetchPacket.bits.instrs(i>>1)(31,16), io.fetchPacket.bits.instrs(i>>1)(15,0)),
        io.fetchPacket.bits.pnpc(i))
    }
    io.fetchPacket.bits.hist := bpu.io.tageOut.bits.hist
    // io.fetchPacket.bits.btbVictimWay := bpu.io.tageOut.bits.btbVictimWay
    io.fetchPacket.bits.predCtr := bpu.io.tageOut.bits.predCtr
    io.fetchPacket.bits.btbHit := bpu.io.tageOut.bits.btbHit
    io.fetchPacket.bits.tageMeta := bpu.io.tageOut.bits.tageMeta
    io.fetchPacket.bits.rasSp := bpu.io.tageOut.bits.rasSp
    io.fetchPacket.bits.rasTopCtr := bpu.io.tageOut.bits.rasTopCtr
    bpu.io.tageOut.ready := io.fetchPacket.ready

    //to BPU
    bpu.io.predecode.valid := io.icacheResp.fire() && if4_valid
    bpu.io.predecode.bits <> io.icacheResp.bits.predecode
    //TODO: consider RVC && consider cross cacheline fetch
    bpu.io.predecode.bits.mask := Fill(FetchWidth*2, 1.U(1.W))
    bpu.io.redirectInfo := io.redirectInfo
    io.icacheResp.ready := io.fetchPacket.ready && (GTimer() > 500.U)

}<|MERGE_RESOLUTION|>--- conflicted
+++ resolved
@@ -207,10 +207,6 @@
     // else {needflush := io.redirectInfo.flush()}
     needflush := (if4_valid && if4_tage_taken && io.icacheResp.fire()) || io.redirectInfo.flush()
     when(needflush){
-<<<<<<< HEAD
-=======
-      // if2_valid := false.B
->>>>>>> 4f26e83e
       if3_valid := false.B
       if4_valid := false.B
     }
