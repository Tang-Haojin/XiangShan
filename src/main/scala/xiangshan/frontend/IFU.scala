package xiangshan.frontend

import chisel3._
import chisel3.util._
import device.RAMHelper
import xiangshan._
import xiangshan.utils._

trait HasIFUConst { this: XSModule =>
  val resetVector = 0x80000000L//TODO: set reset vec

  val groupAlign = log2Up(FetchWidth * 4)
  def groupPC(pc: UInt): UInt = Cat(pc(VAddrBits-1, groupAlign), 0.U(groupAlign.W))
  
}

class IFUIO extends XSBundle
{
    val fetchPacket = DecoupledIO(new FetchPacket)
    val redirectInfo = Input(new RedirectInfo)
    val icacheReq = DecoupledIO(new FakeIcacheReq)
    val icacheResp = Flipped(DecoupledIO(new FakeIcacheResp))
}

/*
class FakeBPU extends XSModule{
  val io = IO(new Bundle() {
    val in = new Bundle { val pc = Flipped(Valid(UInt(VAddrBits.W))) }
    val btbOut = ValidIO(new BranchPrediction)
    val tageOut = ValidIO(new BranchPrediction)
    val predecode = Flipped(ValidIO(new Predecode))
  })

  io.btbOut.valid := false.B
  io.btbOut.bits <> DontCare
  io.tageOut.valid := false.B
  io.tageOut.bits <> DontCare
}
*/


class IFU extends XSModule with HasIFUConst
{
    val io = IO(new IFUIO)
    val bpu = Module(new BPU)
    //val bpu = Module(new FakeBPU)

    //-------------------------
    //      IF1  PC update
    //-------------------------
    //local
    val if1_npc = WireInit(0.U(VAddrBits.W))
    val if1_valid = !reset.asBool //TODO:this is ugly
    val if1_pc = RegInit(resetVector.U(VAddrBits.W))
    //next
    val if2_ready = WireInit(false.B)
    val if2_snpc = Cat(if1_pc(VAddrBits-1, groupAlign) + 1.U, 0.U(groupAlign.W))
    val if1_ready = if2_ready

    //pipe fire
    val if1_fire = if1_valid && if1_ready 
    val if1_pcUpdate = io.redirectInfo.flush() || if1_fire

    when(RegNext(reset.asBool) && !reset.asBool){
    //when((GTimer() === 501.U)){ //TODO:this is ugly
      XSDebug("RESET....\n")
      if1_npc := resetVector.U(VAddrBits.W)
    } .otherwise{
      if1_npc := if2_snpc
    }

    when(if1_pcUpdate)
    { 
      if1_pc := if1_npc
    }

    bpu.io.in.pc.valid := if1_fire
    bpu.io.in.pc.bits := if1_npc
    bpu.io.redirectInfo := io.redirectInfo

    XSDebug("[IF1]if1_valid:%d  ||  if1_npc:0x%x  || if1_pcUpdate:%d if1_pc:0x%x  || if2_ready:%d",if1_valid,if1_npc,if1_pcUpdate,if1_pc,if2_ready)
    XSDebug(false,if1_fire,"------IF1->fire!!!")
    XSDebug(false,true.B,"\n")

    //-------------------------
    //      IF2  btb response 
    //           icache visit
    //-------------------------
    //local
    val if2_valid = RegEnable(next=if1_valid,init=false.B,enable=if1_fire)
    val if2_pc = if1_pc
    val if2_btb_taken = bpu.io.btbOut.valid && bpu.io.btbOut.bits.redirect
    val if2_btb_insMask = bpu.io.btbOut.bits.instrValid
    val if2_btb_target = bpu.io.btbOut.bits.target

    //next
    val if3_ready = WireInit(false.B)

    //pipe fire
    val if2_fire = if2_valid && if3_ready && io.icacheReq.fire()
    if2_ready := (if2_fire) || !if2_valid

    io.icacheReq.valid := if2_valid
    io.icacheReq.bits.addr := groupPC(if2_pc)
    io.icacheReq.bits.flush := io.redirectInfo.flush()

    when(if2_valid && if2_btb_taken)
    {
      if1_npc := if2_btb_target
    }

    XSDebug("[IF2]if2_valid:%d  ||  if2_pc:0x%x   || if3_ready:%d                                        ",if2_valid,if2_pc,if3_ready)
    //XSDebug("[IF2-BPU-out]if2_btbTaken:%d || if2_btb_insMask:%b || if2_btb_target:0x%x \n",if2_btb_taken,if2_btb_insMask.asUInt,if2_btb_target)
    XSDebug(false,if2_fire,"------IF2->fire!!!")
    XSDebug(false,true.B,"\n")
    XSDebug("[IF2-Icache-Req] icache_in_valid:%d  icache_in_ready:%d\n",io.icacheReq.valid,io.icacheReq.ready)

    //-------------------------
    //      IF3  icache hit check
    //-------------------------
    //local
    val if3_valid = RegEnable(next=if2_valid,init=false.B,enable=if2_fire)
    val if3_pc = RegEnable(if2_pc,if2_fire)
    val if3_npc = RegEnable(if1_npc,if2_fire)
    val if3_btb_target = RegEnable(if2_btb_target,if2_fire)
    val if3_btb_taken = RegEnable(if2_btb_taken,if2_fire)

    //next
    val if4_ready = WireInit(false.B)

    //pipe fire
    val if3_fire = if3_valid && if4_ready
    if3_ready := if3_fire  || !if3_valid


    XSDebug("[IF3]if3_valid:%d  ||  if3_pc:0x%x   if3_npc:0x%x || if4_ready:%d                    ",if3_valid,if3_pc,if3_npc,if4_ready)
    XSDebug(false,if3_fire,"------IF3->fire!!!")
    XSDebug(false,true.B,"\n")

    //-------------------------
    //      IF4  icache response   
    //           RAS result
    //           taget generate
    //-------------------------
    val if4_valid = RegEnable(next=if3_valid,init=false.B,enable=if3_fire)
    val if4_pc = RegEnable(if3_pc,if3_fire)
    val if4_npc = RegEnable(if3_npc,if3_fire)
    val if4_btb_target = RegEnable(if3_btb_target,if3_fire)
    val if4_btb_taken = RegEnable(if3_btb_taken,if3_fire)
    val if4_tage_target = bpu.io.tageOut.bits.target
    val if4_tage_taken = bpu.io.tageOut.valid && bpu.io.tageOut.bits.redirect
    val if4_tage_insMask = bpu.io.tageOut.bits.instrValid
    XSDebug("[IF4]if4_valid:%d  ||  if4_pc:0x%x   if4_npc:0x%x\n",if4_valid,if4_pc,if4_npc)
    //XSDebug("[IF4-TAGE-out]if4_tage_taken:%d || if4_btb_insMask:%b || if4_tage_target:0x%x \n",if4_tage_taken,if4_tage_insMask.asUInt,if4_tage_target)
    XSDebug("[IF4-ICACHE-RESP]icacheResp.valid:%d   icacheResp.ready:%d\n",io.icacheResp.valid,io.icacheResp.ready)

    when(if4_valid && io.icacheResp.fire() && if4_tage_taken)
    {
      if1_npc := if4_tage_target
    }
    

    //redirect: miss predict
    when(io..flush()){
      if1_npc := io.redirectInfo.redirect.target
      if3_valid := false.B
      if4_valid := false.B
    }
    XSDebug(io.redirectInfo.flush(),"[IFU-REDIRECT] target:0x%x  \n",io.redirectInfo.redirect.target.asUInt)

    //Output -> iBuffer
    //io.fetchPacket <> DontCare
    if4_ready := io.fetchPacket.ready && (io.icacheResp.valid || !if4_valid) && (GTimer() > 500.U)
    io.fetchPacket.valid := if4_valid && !io.redirectInfo.flush()
    io.fetchPacket.bits.instrs := io.icacheResp.bits.icacheOut
    io.fetchPacket.bits.mask := (Fill(FetchWidth*2, 1.U(1.W)) & Cat(if4_tage_insMask.map(i => Fill(2, i.asUInt))).asUInt) << if4_pc(2+log2Up(FetchWidth)-1, 1)
    io.fetchPacket.bits.pc := if4_pc

    XSDebug(io.fetchPacket.fire,"[IFU-Out-FetchPacket] starPC:0x%x   GroupPC:0x%xn\n",if4_pc.asUInt,groupPC(if4_pc).asUInt)
    XSDebug(io.fetchPacket.fire,"[IFU-Out-FetchPacket] instrmask %b\n",io.fetchPacket.bits.mask.asUInt)
    for(i <- 0 until FetchWidth){
<<<<<<< HEAD
      //io.fetchPacket.bits.pnpc(i) := if1_npc
      when (if4_tage_taken && i.U === OHToUInt(HighestBit(if4_tage_insMask.asUInt, FetchWidth))) {
        io.fetchPacket.bits.pnpc(i) := if1_npc
      }.otherwise {
        io.fetchPacket.bits.pnpc(i) := if4_pc + (i + 1).U << 2.U // TODO: consider rvc
      }
=======
      io.fetchPacket.bits.pnpc(i) := if4_npc  //TODO: fix out pnpc
>>>>>>> 3e01aae9
      XSDebug(io.fetchPacket.fire,"[IFU-Out-FetchPacket] instruction %x    pnpc:0x%x\n",io.fetchPacket.bits.instrs(i).asUInt,if1_npc.asUInt)
    }    
    io.fetchPacket.bits.hist := bpu.io.tageOut.bits.hist
    io.fetchPacket.bits.btbVictimWay := bpu.io.tageOut.bits.btbVictimWay
    io.fetchPacket.bits.predCtr := bpu.io.tageOut.bits.predCtr
    io.fetchPacket.bits.btbHitWay := bpu.io.tageOut.bits.btbHitWay
    io.fetchPacket.bits.tageMeta := bpu.io.tageOut.bits.tageMeta
    io.fetchPacket.bits.rasSp := bpu.io.tageOut.bits.rasSp
    io.fetchPacket.bits.rasTopCtr := bpu.io.tageOut.bits.rasTopCtr

    //to BPU
    bpu.io.predecode.valid := io.icacheResp.fire() && if4_valid
    bpu.io.predecode.bits <> io.icacheResp.bits.predecode
    bpu.io.predecode.bits.mask := Fill(FetchWidth, 1.U(1.W)) << if4_pc(2+log2Up(FetchWidth)-1, 2) //TODO: consider RVC

    bpu.io.redirectInfo := io.redirectInfo

    io.icacheResp.ready := io.fetchPacket.ready && (GTimer() > 500.U)

}
<|MERGE_RESOLUTION|>--- conflicted
+++ resolved
@@ -179,16 +179,12 @@
     XSDebug(io.fetchPacket.fire,"[IFU-Out-FetchPacket] starPC:0x%x   GroupPC:0x%xn\n",if4_pc.asUInt,groupPC(if4_pc).asUInt)
     XSDebug(io.fetchPacket.fire,"[IFU-Out-FetchPacket] instrmask %b\n",io.fetchPacket.bits.mask.asUInt)
     for(i <- 0 until FetchWidth){
-<<<<<<< HEAD
       //io.fetchPacket.bits.pnpc(i) := if1_npc
       when (if4_tage_taken && i.U === OHToUInt(HighestBit(if4_tage_insMask.asUInt, FetchWidth))) {
         io.fetchPacket.bits.pnpc(i) := if1_npc
       }.otherwise {
-        io.fetchPacket.bits.pnpc(i) := if4_pc + (i + 1).U << 2.U // TODO: consider rvc
+        io.fetchPacket.bits.pnpc(i) := groupPC(if4_pc) + (i + 1).U << 2.U // TODO: consider rvc
       }
-=======
-      io.fetchPacket.bits.pnpc(i) := if4_npc  //TODO: fix out pnpc
->>>>>>> 3e01aae9
       XSDebug(io.fetchPacket.fire,"[IFU-Out-FetchPacket] instruction %x    pnpc:0x%x\n",io.fetchPacket.bits.instrs(i).asUInt,if1_npc.asUInt)
     }    
     io.fetchPacket.bits.hist := bpu.io.tageOut.bits.hist
