package xiangshan.backend.roq

import chisel3.ExcitingUtils._
import chisel3._
import chisel3.util._
import xiangshan._
import utils._
import xiangshan.backend.LSUOpType
import xiangshan.mem.{LqPtr, SqPtr}

object roqDebugId extends Function0[Integer] {
  var x = 0
  def apply(): Integer = {
    x = x + 1
    return x
  }
}

class RoqPtr extends CircularQueuePtr(RoqPtr.RoqSize) with HasCircularQueuePtrHelper {
  def needFlush(redirect: Valid[Redirect], flush: Bool): Bool = {
    val flushItself = redirect.bits.flushItself() && this === redirect.bits.roqIdx
    flush || (redirect.valid && (flushItself || isAfter(this, redirect.bits.roqIdx)))
  }
}

object RoqPtr extends HasXSParameter {
  def apply(f: Bool, v: UInt): RoqPtr = {
    val ptr = Wire(new RoqPtr)
    ptr.flag := f
    ptr.value := v
    ptr
  }
}

class RoqCSRIO extends XSBundle {
  val intrBitSet = Input(Bool())
  val trapTarget = Input(UInt(VAddrBits.W))

  val fflags = Output(Valid(UInt(5.W)))
  val dirty_fs = Output(Bool())
  val perfinfo = new Bundle {
    val retiredInstr = Output(UInt(3.W))
  }
}

class RoqLsqIO extends XSBundle {
  val lcommit = Output(UInt(3.W))
  val scommit = Output(UInt(3.W))
  val pendingld = Output(Bool())
  val pendingst = Output(Bool())
  val commit = Output(Bool())
}

class RoqEnqIO extends XSBundle {
  val canAccept = Output(Bool())
  val isEmpty = Output(Bool())
  // valid vector, for roqIdx gen and walk
  val needAlloc = Vec(RenameWidth, Input(Bool()))
  val req = Vec(RenameWidth, Flipped(ValidIO(new MicroOp)))
  val resp = Vec(RenameWidth, Output(new RoqPtr))
}

class RoqDispatchData extends RoqCommitInfo {
  val crossPageIPFFix = Bool()
}

class RoqWbData extends XSBundle {
  val flushPipe = Bool()
}

class RoqDeqPtrWrapper extends XSModule with HasCircularQueuePtrHelper {
  val io = IO(new Bundle {
    // for commits/flush
    val state = Input(UInt(2.W))
    val deq_v = Vec(CommitWidth, Input(Bool()))
    val deq_w = Vec(CommitWidth, Input(Bool()))
    val deq_exceptionVec = Vec(CommitWidth, Input(ExceptionVec()))
    val deq_flushPipe = Vec(CommitWidth, Input(Bool()))
    // for flush: when exception occurs, reset deqPtrs to range(0, CommitWidth)
    val intrBitSetReg = Input(Bool())
    val hasNoSpecExec = Input(Bool())
    val commitType = Input(CommitType())
    // output: the CommitWidth deqPtr
    val out = Vec(CommitWidth, Output(new RoqPtr))
    val next_out = Vec(CommitWidth, Output(new RoqPtr))
  })

  val deqPtrVec = RegInit(VecInit((0 until CommitWidth).map(_.U.asTypeOf(new RoqPtr))))

  val possibleException = VecInit(io.deq_exceptionVec.map(selectAll(_, false)))
  // for exceptions (flushPipe included) and interrupts:
  // only consider the first instruction
  val intrEnable = io.intrBitSetReg && !io.hasNoSpecExec && !CommitType.isLoadStore(io.commitType)
  val exceptionEnable = io.deq_w(0) && (possibleException(0).asUInt.orR || io.deq_flushPipe(0))
  val redirectOutValid = io.state === 0.U && io.deq_v(0) && (intrEnable || exceptionEnable)

  // for normal commits: only to consider when there're no exceptions
  // we don't need to consider whether the first instruction has exceptions since it wil trigger exceptions.
  val commitBlocked = VecInit((0 until CommitWidth).map(i => if (i == 0) false.B else possibleException(i).asUInt.orR || io.deq_flushPipe(i)))
  val canCommit = VecInit((0 until CommitWidth).map(i => io.deq_v(i) && io.deq_w(i) /*&& !commitBlocked(i)*/))
  val normalCommitCnt = PriorityEncoder(canCommit.map(c => !c) :+ true.B)
  // when io.intrBitSetReg or there're possible exceptions in these instructions, only one instruction is allowed to commit
  val allowOnlyOne = VecInit(commitBlocked.drop(1)).asUInt.orR || io.intrBitSetReg
  val commitCnt = Mux(allowOnlyOne, io.deq_v(0) && io.deq_w(0), normalCommitCnt)

  val resetDeqPtrVec = VecInit((0 until CommitWidth).map(_.U.asTypeOf(new RoqPtr)))
  val commitDeqPtrVec = VecInit(deqPtrVec.map(_ + commitCnt))
  val deqPtrVec_next = Mux(redirectOutValid, resetDeqPtrVec, Mux(io.state === 0.U, commitDeqPtrVec, deqPtrVec))

  deqPtrVec := deqPtrVec_next

  io.next_out := deqPtrVec_next
  io.out      := deqPtrVec

  when (io.state === 0.U) {
    XSInfo(io.state === 0.U && commitCnt > 0.U, "retired %d insts\n", commitCnt)
  }

}

class RoqEnqPtrWrapper extends XSModule with HasCircularQueuePtrHelper {
  val io = IO(new Bundle {
    // for exceptions and interrupts
    val state = Input(UInt(2.W))
    val deq_v = Input(Bool())
    val deq_w = Input(Bool())
    val deq_exceptionVec = Input(ExceptionVec())
    val deq_flushPipe = Input(Bool())
    val intrBitSetReg = Input(Bool())
    val hasNoSpecExec = Input(Bool())
    val commitType = Input(CommitType())
    // for input redirect
    val redirect = Input(Valid(new Redirect))
    // for enqueue
    val allowEnqueue = Input(Bool())
    val hasBlockBackward = Input(Bool())
    val enq = Vec(RenameWidth, Input(Bool()))
    val out = Output(new RoqPtr)
  })

  val enqPtr = RegInit(0.U.asTypeOf(new RoqPtr))

  // for exceptions (flushPipe included) and interrupts:
  // only consider the first instruction
  val intrEnable = io.intrBitSetReg && !io.hasNoSpecExec && !CommitType.isLoadStore(io.commitType)
  val exceptionEnable = io.deq_w && (selectAll(io.deq_exceptionVec, false).asUInt.orR || io.deq_flushPipe)
  val redirectOutValid = io.state === 0.U && io.deq_v && (intrEnable || exceptionEnable)

  // enqueue
  val canAccept = io.allowEnqueue && !io.hasBlockBackward
  val dispatchNum = Mux(canAccept, PopCount(io.enq), 0.U)

  when (redirectOutValid) {
    enqPtr := 0.U.asTypeOf(new RoqPtr)
  }.elsewhen (io.redirect.valid) {
    enqPtr := io.redirect.bits.roqIdx + Mux(io.redirect.bits.flushItself(), 0.U, 1.U)
  }.otherwise {
    enqPtr := enqPtr + dispatchNum
  }

  io.out := enqPtr

}

// class RoqStateWrapper extends XSModule with HasCircularQueuePtrHelper {
//   val io = IO(new Bundle {
//     val redirect = ValidIO(new Redirect)
//     val raddr = Vec(CommitWidth, Input(UInt(log2Up(numEntries).W)))
//     val wen = Vec(RenameWidth, Input(Bool()))
//     val waddr = Vec(RenameWidth)
//   })

//   val valid = Mme(RoqSize, Bool())
//   val flagBkup = RegInit(VecInit(List.fill(RoqSize)(false.B)))

//   for (i <- 0 until RoqSize) {
//     when (reset.asBool || io.redirectOut.valid) {
//       valid(i) := false.B
//     }.elsewhen (io.redirectOut.valid)
//   }
//   when (reset.asBool) {
//     valid(i)
//   }
//   // enqueue logic writes 6 valid
//   for (i <- 0 until RenameWidth) {
//     when (canEnqueue(i) && !io.redirect.valid) {
//       valid(enqPtrVec(i).value) := true.B
//     }
//   }
//   // dequeue/walk logic writes 6 valid, dequeue and walk will not happen at the same time
//   for (i <- 0 until CommitWidth) {
//     when (io.commits.valid(i) && state =/= s_extrawalk) {
//       valid(commitReadAddr(i)) := false.B
//     }
//   }
//   // reset: when exception, reset all valid to false
//   when (io.redirectOut.valid) {
//     for (i <- 0 until RoqSize) {
//       valid(i) := false.B
//     }
//   }

// }

class RoqExceptionInfo extends XSBundle {
  val uop = new MicroOp
  val isInterrupt = Bool()
}

class Roq(numWbPorts: Int) extends XSModule with HasCircularQueuePtrHelper {
  val io = IO(new Bundle() {
    val redirect = Input(Valid(new Redirect))
    val enq = new RoqEnqIO
    val flushOut = ValidIO(UInt(VAddrBits.W))
    val exception = ValidIO(new RoqExceptionInfo)
    // exu + brq
    val exeWbResults = Vec(numWbPorts, Flipped(ValidIO(new ExuOutput)))
    val commits = new RoqCommitIO
    val lsq = new RoqLsqIO
    val bcommit = Output(UInt(BrTagWidth.W))
    val roqDeqPtr = Output(new RoqPtr)
    val csr = new RoqCSRIO
  })

  val difftestIO = IO(new Bundle() {
    val commit = Output(UInt(32.W))
    val thisPC = Output(UInt(XLEN.W))
    val thisINST = Output(UInt(32.W))
    val skip = Output(UInt(32.W))
    val wen = Output(UInt(32.W))
    val wdata = Output(Vec(CommitWidth, UInt(XLEN.W))) // set difftest width to 6
    val wdst = Output(Vec(CommitWidth, UInt(32.W))) // set difftest width to 6
    val wpc = Output(Vec(CommitWidth, UInt(XLEN.W))) // set difftest width to 6
    val isRVC = Output(UInt(32.W))
    val scFailed = Output(Bool())
  })
  difftestIO <> DontCare

  // instvalid field
  // val valid = RegInit(VecInit(List.fill(RoqSize)(false.B)))
  val valid = Mem(RoqSize, Bool())
  // writeback status
  // val writebacked = Reg(Vec(RoqSize, Bool()))
  val writebacked = Mem(RoqSize, Bool())
  // data for redirect, exception, etc.
  // val flagBkup = RegInit(VecInit(List.fill(RoqSize)(false.B)))
  val flagBkup = Mem(RoqSize, Bool())

  // data for debug
  // Warn: debug_* prefix should not exist in generated verilog.
  val debug_microOp = Mem(RoqSize, new MicroOp)
  val debug_exuData = Reg(Vec(RoqSize, UInt(XLEN.W)))//for debug
  val debug_exuDebug = Reg(Vec(RoqSize, new DebugBundle))//for debug

  // pointers
  // For enqueue ptr, we don't duplicate it since only enqueue needs it.
  val enqPtr = Wire(new RoqPtr)
  val deqPtrVec = Wire(Vec(CommitWidth, new RoqPtr))

  val walkPtrVec = Reg(Vec(CommitWidth, new RoqPtr))
  val validCounter = RegInit(0.U(log2Ceil(RoqSize + 1).W))
  val allowEnqueue = RegInit(true.B)

  val enqPtrVec = VecInit((0 until RenameWidth).map(i => enqPtr + PopCount(io.enq.needAlloc.take(i))))
  val deqPtr = deqPtrVec(0)
  val walkPtr = walkPtrVec(0)

  val isEmpty = enqPtr === deqPtr

  /**
    * states of Roq
    */
  val s_idle :: s_walk :: s_extrawalk :: Nil = Enum(3)
  val state = RegInit(s_idle)

  /**
    * Data Modules
    *
    * CommitDataModule: data from dispatch
    * (1) read: commits/walk/exception
    * (2) write: enqueue
    *
    * WritebackData: data from writeback
    * (1) read: commits/walk/exception
    * (2) write: write back from exe units
    */
  val dispatchData = Module(new SyncDataModuleTemplate(new RoqDispatchData, RoqSize, CommitWidth, RenameWidth))
  val dispatchDataRead = dispatchData.io.rdata

  val writebackData = Module(new SyncDataModuleTemplate(new RoqWbData, RoqSize, CommitWidth, numWbPorts))
  val writebackDataRead = writebackData.io.rdata

  val exceptionDataRead = Wire(Vec(CommitWidth, ExceptionVec()))
  val fflagsDataRead = Wire(Vec(CommitWidth, UInt(5.W)))

  io.roqDeqPtr := deqPtr

  /**
    * Enqueue (from dispatch)
    */
  // special cases
  val hasBlockBackward = RegInit(false.B)
  val hasNoSpecExec = RegInit(false.B)
  // When blockBackward instruction leaves Roq (commit or walk), hasBlockBackward should be set to false.B
  // val blockBackwardLeave = Cat((0 until CommitWidth).map(i => io.commits.valid(i) && io.commits.uop(i).ctrl.blockBackward)).orR
  // To reduce registers usage, for hasBlockBackward cases, we allow enqueue after ROB is empty.
  when (isEmpty) { hasBlockBackward:= false.B }
  // When any instruction commits, hasNoSpecExec should be set to false.B
  when (io.commits.valid.asUInt.orR  && state =/= s_extrawalk) { hasNoSpecExec:= false.B }

  io.enq.canAccept := allowEnqueue && !hasBlockBackward
  io.enq.resp      := enqPtrVec
  val canEnqueue = VecInit(io.enq.req.map(_.valid && io.enq.canAccept))
  for (i <- 0 until RenameWidth) {
    // we don't check whether io.redirect is valid here since redirect has higher priority
    when (canEnqueue(i)) {
      // store uop in data module and debug_microOp Vec
      debug_microOp(enqPtrVec(i).value) := io.enq.req(i).bits
      when (io.enq.req(i).bits.ctrl.blockBackward) {
        hasBlockBackward := true.B
      }
      when (io.enq.req(i).bits.ctrl.noSpecExec) {
        hasNoSpecExec := true.B
      }
    }
  }
  val dispatchNum = Mux(io.enq.canAccept, PopCount(Cat(io.enq.req.map(_.valid))), 0.U)
  io.enq.isEmpty   := RegNext(isEmpty && dispatchNum === 0.U)

  // debug info for enqueue (dispatch)
  XSDebug(p"(ready, valid): ${io.enq.canAccept}, ${Binary(Cat(io.enq.req.map(_.valid)))}\n")
  XSInfo(dispatchNum =/= 0.U, p"dispatched $dispatchNum insts\n")


  /**
    * Writeback (from execution units)
    */
  for (i <- 0 until numWbPorts) {
    when (io.exeWbResults(i).valid) {
      val wbIdx = io.exeWbResults(i).bits.uop.roqIdx.value
      debug_microOp(wbIdx).cf.exceptionVec := io.exeWbResults(i).bits.uop.cf.exceptionVec
      debug_microOp(wbIdx).ctrl.flushPipe := io.exeWbResults(i).bits.uop.ctrl.flushPipe
      debug_microOp(wbIdx).diffTestDebugLrScValid := io.exeWbResults(i).bits.uop.diffTestDebugLrScValid
      debug_exuData(wbIdx) := io.exeWbResults(i).bits.data
      debug_exuDebug(wbIdx) := io.exeWbResults(i).bits.debug
      debug_microOp(wbIdx).debugInfo.issueTime := io.exeWbResults(i).bits.uop.debugInfo.issueTime
      debug_microOp(wbIdx).debugInfo.writebackTime := io.exeWbResults(i).bits.uop.debugInfo.writebackTime

      val debug_Uop = debug_microOp(wbIdx)
      XSInfo(true.B,
        p"writebacked pc 0x${Hexadecimal(debug_Uop.cf.pc)} wen ${debug_Uop.ctrl.rfWen} " +
        p"data 0x${Hexadecimal(io.exeWbResults(i).bits.data)} ldst ${debug_Uop.ctrl.ldest} pdst ${debug_Uop.pdest} " +
        p"skip ${io.exeWbResults(i).bits.debug.isMMIO} roqIdx: ${io.exeWbResults(i).bits.uop.roqIdx}\n"
      )
    }
  }
  val writebackNum = PopCount(io.exeWbResults.map(_.valid))
  XSInfo(writebackNum =/= 0.U, "writebacked %d insts\n", writebackNum)


  /**
    * RedirectOut: Interrupt and Exceptions
    */
  val deqDispatchData = dispatchDataRead(0)
  val deqWritebackData = writebackDataRead(0)
  val debug_deqUop = debug_microOp(deqPtr.value)

  val deqExceptionVec = exceptionDataRead(0)
  // For MMIO instructions, they should not trigger interrupts since they may be sent to lower level before it writes back.
  // However, we cannot determine whether a load/store instruction is MMIO.
  // Thus, we don't allow load/store instructions to trigger an interrupt.
  val intrBitSetReg = RegNext(io.csr.intrBitSet)
  val intrEnable = intrBitSetReg && !hasNoSpecExec && !CommitType.isLoadStore(deqDispatchData.commitType)
  val exceptionEnable = writebacked(deqPtr.value) && deqExceptionVec.asUInt.orR()
  val isFlushPipe = writebacked(deqPtr.value) && deqWritebackData.flushPipe
<<<<<<< HEAD
  io.flushOut.valid := (state === s_idle) && valid(deqPtr.value) && (intrEnable || exceptionEnable || isFlushPipe)
  io.flushOut.bits := Mux(intrEnable || exceptionEnable, io.csr.trapTarget, deqDispatchData.pc + 4.U)

  io.exception.valid := (state === s_idle) && valid(deqPtr.value) && (intrEnable || exceptionEnable)
  io.exception.bits.uop := debug_deqUop
  io.exception.bits.uop.ctrl.commitType := deqDispatchData.commitType
  io.exception.bits.uop.lqIdx := deqDispatchData.lqIdx
  io.exception.bits.uop.sqIdx := deqDispatchData.sqIdx
  io.exception.bits.uop.cf.pc := deqDispatchData.pc
  io.exception.bits.uop.cf.exceptionVec := deqExceptionVec
  io.exception.bits.uop.cf.crossPageIPFFix := deqDispatchData.crossPageIPFFix
  io.exception.bits.isInterrupt := intrEnable

  XSDebug(io.flushOut.valid,
    p"generate redirect: pc 0x${Hexadecimal(io.exception.bits.uop.cf.pc)} intr $intrEnable " +
    p"excp $exceptionEnable flushPipe $isFlushPipe target 0x${Hexadecimal(io.flushOut.bits)} " +
=======
  io.redirectOut := DontCare
  io.redirectOut.valid := (state === s_idle) && valid(deqPtr.value) && (intrEnable || exceptionEnable || isFlushPipe)
  io.redirectOut.bits.level := Mux(intrEnable || exceptionEnable, RedirectLevel.exception, RedirectLevel.flushAll)
  io.redirectOut.bits.interrupt := intrEnable
  io.redirectOut.bits.target := Mux(intrEnable || exceptionEnable, io.csr.trapTarget, deqDispatchData.pc + 4.U)

  io.exception := debug_deqUop
  io.exception.ctrl.commitType := deqDispatchData.commitType
  io.exception.cf.pc := deqDispatchData.pc
  io.exception.cf.exceptionVec := deqExceptionVec
  io.exception.cf.crossPageIPFFix := deqDispatchData.crossPageIPFFix

  XSDebug(io.redirectOut.valid,
    p"generate redirect: pc 0x${Hexadecimal(io.exception.cf.pc)} intr $intrEnable " +
    p"excp $exceptionEnable flushPipe $isFlushPipe target 0x${Hexadecimal(io.redirectOut.bits.target)} " +
>>>>>>> ce094a6c
    p"Trap_target 0x${Hexadecimal(io.csr.trapTarget)} exceptionVec ${Binary(deqExceptionVec.asUInt)}\n")


  /**
    * Commits (and walk)
    * They share the same width.
    */
  val walkCounter = Reg(UInt(log2Up(RoqSize).W))
  val shouldWalkVec = VecInit((0 until CommitWidth).map(_.U < walkCounter))
  val walkFinished = walkCounter <= CommitWidth.U

  // extra space is used when roq has no enough space, but mispredict recovery needs such info to walk regmap
  require(RenameWidth <= CommitWidth)
  val extraSpaceForMPR = Reg(Vec(RenameWidth, new RoqDispatchData))
  val usedSpaceForMPR = Reg(Vec(RenameWidth, Bool()))
  when (io.enq.needAlloc.asUInt.orR && io.redirect.valid) {
    usedSpaceForMPR := io.enq.needAlloc
    extraSpaceForMPR := dispatchData.io.wdata
    XSDebug("roq full, switched to s_extrawalk. needExtraSpaceForMPR: %b\n", io.enq.needAlloc.asUInt)
  }

  // wiring to csr
  val (wflags, fpWen) = (0 until CommitWidth).map(i => {
    val v = io.commits.valid(i)
    val info = io.commits.info(i)
    (v & info.wflags, v & info.fpWen)
  }).unzip
  val fflags = Wire(Valid(UInt(5.W)))
  fflags.valid := Mux(io.commits.isWalk, false.B, Cat(wflags).orR())
  fflags.bits := wflags.zip(fflagsDataRead).map({
    case (w, f) => Mux(w, f, 0.U)
  }).reduce(_|_)
  val dirty_fs = Mux(io.commits.isWalk, false.B, Cat(fpWen).orR())

  io.commits.isWalk := state =/= s_idle
  val commit_v = Mux(state === s_idle, VecInit(deqPtrVec.map(ptr => valid(ptr.value))), VecInit(walkPtrVec.map(ptr => valid(ptr.value))))
  val commit_w = VecInit(deqPtrVec.map(ptr => writebacked(ptr.value)))
  val commit_exception = exceptionDataRead.zip(writebackDataRead.map(_.flushPipe)).map{ case (e, f) => e.asUInt.orR || f }
  val commit_block = VecInit((0 until CommitWidth).map(i => !commit_w(i)))
  val allowOnlyOneCommit = VecInit(commit_exception.drop(1)).asUInt.orR || intrBitSetReg
  // for instructions that may block others, we don't allow them to commit
  for (i <- 0 until CommitWidth) {
    // defaults: state === s_idle and instructions commit
    // when intrBitSetReg, allow only one instruction to commit at each clock cycle
    val isBlocked = if (i != 0) Cat(commit_block.take(i)).orR || allowOnlyOneCommit else intrEnable || deqExceptionVec.asUInt.orR
    io.commits.valid(i) := commit_v(i) && commit_w(i) && !isBlocked
    io.commits.info(i)  := dispatchDataRead(i)

    when (state === s_walk) {
      io.commits.valid(i) := commit_v(i) && shouldWalkVec(i)
    }.elsewhen(state === s_extrawalk) {
      io.commits.valid(i) := (if (i < RenameWidth) usedSpaceForMPR(RenameWidth-i-1) else false.B)
      io.commits.info(i)  := (if (i < RenameWidth) extraSpaceForMPR(RenameWidth-i-1) else DontCare)
    }

    XSInfo(state === s_idle && io.commits.valid(i),
      "retired pc %x wen %d ldest %d pdest %x old_pdest %x data %x fflags: %b\n",
      debug_microOp(deqPtrVec(i).value).cf.pc,
      io.commits.info(i).rfWen,
      io.commits.info(i).ldest,
      io.commits.info(i).pdest,
      io.commits.info(i).old_pdest,
      debug_exuData(deqPtrVec(i).value),
      fflagsDataRead(i)
    )
    XSInfo(state === s_walk && io.commits.valid(i), "walked pc %x wen %d ldst %d data %x\n",
      debug_microOp(walkPtrVec(i).value).cf.pc,
      io.commits.info(i).rfWen,
      io.commits.info(i).ldest,
      debug_exuData(walkPtrVec(i).value)
    )
    XSInfo(state === s_extrawalk && io.commits.valid(i), "use extra space walked wen %d ldst %d\n",
      io.commits.info(i).rfWen,
      io.commits.info(i).ldest
    )
  }
  if (!env.FPGAPlatform) {
    io.commits.info.map(info => dontTouch(info.pc))
  }

  // sync fflags/dirty_fs to csr
  io.csr.fflags := fflags
  io.csr.dirty_fs := dirty_fs

  // commit branch to brq
  val cfiCommitVec = VecInit(io.commits.valid.zip(io.commits.info.map(_.commitType)).map{case(v, t) => v && CommitType.isBranch(t)})
  io.bcommit := Mux(io.commits.isWalk, 0.U, PopCount(cfiCommitVec))

  // commit load/store to lsq
  val ldCommitVec = VecInit((0 until CommitWidth).map(i => io.commits.valid(i) && io.commits.info(i).commitType === CommitType.LOAD))
  val stCommitVec = VecInit((0 until CommitWidth).map(i => io.commits.valid(i) && io.commits.info(i).commitType === CommitType.STORE))
  io.lsq.lcommit := Mux(io.commits.isWalk, 0.U, PopCount(ldCommitVec))
  io.lsq.scommit := Mux(io.commits.isWalk, 0.U, PopCount(stCommitVec))
  io.lsq.pendingld := !io.commits.isWalk && io.commits.info(0).commitType === CommitType.LOAD && valid(deqPtr.value)
  io.lsq.pendingst := !io.commits.isWalk && io.commits.info(0).commitType === CommitType.STORE && valid(deqPtr.value)
  io.lsq.commit := !io.commits.isWalk && io.commits.valid(0)

  /**
    * state changes
    * (1) exceptions: when exception occurs, cancels all and switch to s_idle
    * (2) redirect: switch to s_walk or s_extrawalk (depends on whether there're pending instructions in dispatch1)
    * (3) walk: when walking comes to the end, switch to s_walk
    * (4) s_extrawalk to s_walk
    */
  val state_next = Mux(io.flushOut.valid,
    s_idle,
    Mux(io.redirect.valid,
      Mux(io.enq.needAlloc.asUInt.orR, s_extrawalk, s_walk),
      Mux(state === s_walk && walkFinished,
        s_idle,
        Mux(state === s_extrawalk, s_walk, state)
      )
    )
  )
  state := state_next

  /**
    * pointers and counters
    */
  val deqPtrGenModule = Module(new RoqDeqPtrWrapper)
  deqPtrGenModule.io.state := state
  deqPtrGenModule.io.deq_v := commit_v
  deqPtrGenModule.io.deq_w := commit_w
  deqPtrGenModule.io.deq_exceptionVec := exceptionDataRead
  deqPtrGenModule.io.deq_flushPipe := writebackDataRead.map(_.flushPipe)
  deqPtrGenModule.io.intrBitSetReg := intrBitSetReg
  deqPtrGenModule.io.hasNoSpecExec := hasNoSpecExec
  deqPtrGenModule.io.commitType := deqDispatchData.commitType
  deqPtrVec := deqPtrGenModule.io.out
  val deqPtrVec_next = deqPtrGenModule.io.next_out

  val enqPtrGenModule = Module(new RoqEnqPtrWrapper)
  enqPtrGenModule.io.state := state
  enqPtrGenModule.io.deq_v := commit_v(0)
  enqPtrGenModule.io.deq_w := commit_w(0)
  enqPtrGenModule.io.deq_exceptionVec := deqExceptionVec
  enqPtrGenModule.io.deq_flushPipe := writebackDataRead(0).flushPipe
  enqPtrGenModule.io.intrBitSetReg := intrBitSetReg
  enqPtrGenModule.io.hasNoSpecExec := hasNoSpecExec
  enqPtrGenModule.io.commitType := deqDispatchData.commitType
  enqPtrGenModule.io.redirect := io.redirect
  enqPtrGenModule.io.allowEnqueue := allowEnqueue
  enqPtrGenModule.io.hasBlockBackward := hasBlockBackward
  enqPtrGenModule.io.enq := VecInit(io.enq.req.map(_.valid))
  enqPtr := enqPtrGenModule.io.out

  val thisCycleWalkCount = Mux(walkFinished, walkCounter, CommitWidth.U)
  // next walkPtrVec:
  // (1) redirect occurs: update according to state
  // (2) walk: move backwards
  val walkPtrVec_next = Mux(io.redirect.valid && state =/= s_extrawalk,
    Mux(state === s_walk,
      VecInit(walkPtrVec.map(_ - thisCycleWalkCount)),
      VecInit((0 until CommitWidth).map(i => enqPtr - (i+1).U))
    ),
    Mux(state === s_walk, VecInit(walkPtrVec.map(_ - CommitWidth.U)), walkPtrVec)
  )
  walkPtrVec := walkPtrVec_next

  val lastCycleRedirect = RegNext(io.redirect.valid)
  val trueValidCounter = Mux(lastCycleRedirect, distanceBetween(enqPtr, deqPtr), validCounter)
  val commitCnt = PopCount(io.commits.valid)
  validCounter := Mux(io.flushOut.valid,
    0.U,
    Mux(state === s_idle,
      (validCounter - commitCnt) + dispatchNum,
      trueValidCounter
    )
  )

  allowEnqueue := Mux(io.flushOut.valid,
    true.B,
    Mux(state === s_idle,
      validCounter + dispatchNum <= (RoqSize - RenameWidth).U,
      trueValidCounter <= (RoqSize - RenameWidth).U
    )
  )

  val currentWalkPtr = Mux(state === s_walk || state === s_extrawalk, walkPtr, enqPtr - 1.U)
  val redirectWalkDistance = distanceBetween(currentWalkPtr, io.redirect.bits.roqIdx)
  when (io.redirect.valid) {
    walkCounter := Mux(state === s_walk,
      redirectWalkDistance + io.redirect.bits.flushItself() - commitCnt,
      redirectWalkDistance + io.redirect.bits.flushItself()
    )
  }.elsewhen (state === s_walk) {
    walkCounter := walkCounter - commitCnt
    XSInfo(p"rolling back: $enqPtr $deqPtr walk $walkPtr walkcnt $walkCounter\n")
  }


  /**
    * States
    * We put all the stage bits changes here.

    * All events: (1) enqueue (dispatch); (2) writeback; (3) cancel; (4) dequeue (commit);
    * All states: (1) valid; (2) writebacked; (3) flagBkup
    */
  val commitReadAddr = Mux(state === s_idle, VecInit(deqPtrVec.map(_.value)), VecInit(walkPtrVec.map(_.value)))

  // enqueue logic writes 6 valid
  for (i <- 0 until RenameWidth) {
    when (canEnqueue(i) && !io.redirect.valid) {
      valid(enqPtrVec(i).value) := true.B
    }
  }
  // dequeue/walk logic writes 6 valid, dequeue and walk will not happen at the same time
  for (i <- 0 until CommitWidth) {
    when (io.commits.valid(i) && state =/= s_extrawalk) {
      valid(commitReadAddr(i)) := false.B
    }
  }
  // reset: when exception, reset all valid to false
  when (io.flushOut.valid) {
    for (i <- 0 until RoqSize) {
      valid(i) := false.B
    }
  }
  when (reset.asBool) {
    for (i <- 0 until RoqSize) {
      valid(i) := false.B
    }
  }

  // status field: writebacked
  // enqueue logic set 6 writebacked to false
  for (i <- 0 until RenameWidth) {
    when (canEnqueue(i)) {
      writebacked(enqPtrVec(i).value) := selectFrontend(io.enq.req(i).bits.cf.exceptionVec, false).asUInt.orR
    }
  }
  // writeback logic set numWbPorts writebacked to true
  for (i <- 0 until numWbPorts) {
    when (io.exeWbResults(i).valid) {
      val wbIdx = io.exeWbResults(i).bits.uop.roqIdx.value
      writebacked(wbIdx) := true.B
    }
  }

  // flagBkup
  // enqueue logic set 6 flagBkup at most
  for (i <- 0 until RenameWidth) {
    when (canEnqueue(i)) {
      flagBkup(enqPtrVec(i).value) := enqPtrVec(i).flag
    }
  }


  /**
    * read and write of data modules
    */
  val commitReadAddr_next = Mux(state_next === s_idle,
    VecInit(deqPtrVec_next.map(_.value)),
    VecInit(walkPtrVec_next.map(_.value))
  )
  dispatchData.io.wen := canEnqueue
  dispatchData.io.waddr := enqPtrVec.map(_.value)
  dispatchData.io.wdata.zip(io.enq.req.map(_.bits)).map{ case (wdata, req) =>
    wdata.ldest := req.ctrl.ldest
    wdata.rfWen := req.ctrl.rfWen
    wdata.fpWen := req.ctrl.fpWen
    wdata.wflags := req.ctrl.fpu.wflags
    wdata.commitType := req.ctrl.commitType
    wdata.pdest := req.pdest
    wdata.old_pdest := req.old_pdest
    wdata.pc := req.cf.pc
    wdata.crossPageIPFFix := req.cf.crossPageIPFFix
    // wdata.exceptionVec := req.cf.exceptionVec
  }
  dispatchData.io.raddr := commitReadAddr_next

  writebackData.io.wen := io.exeWbResults.map(_.valid)
  writebackData.io.waddr := io.exeWbResults.map(_.bits.uop.roqIdx.value)
  writebackData.io.wdata.zip(io.exeWbResults.map(_.bits)).map{ case (wdata, wb) =>
    wdata.flushPipe := wb.uop.ctrl.flushPipe
  }
  writebackData.io.raddr := commitReadAddr_next

  for (i <- 0 until 16) {
    val exceptionData = Module(new SyncDataModuleTemplate(Bool(), RoqSize, CommitWidth, RenameWidth + writebackCount(i)))
    exceptionData.suggestName("exceptionData")
    var wPortIdx = 0
    for (j <- 0 until RenameWidth) {
      exceptionData.io.wen  (wPortIdx) := canEnqueue(j)
      exceptionData.io.waddr(wPortIdx) := enqPtrVec(j).value
      exceptionData.io.wdata(wPortIdx) := (if (allPossibleSet.contains(i)) io.enq.req(j).bits.cf.exceptionVec(i) else false.B)
      wPortIdx = wPortIdx + 1
    }
    if (csrWbCount(i) > 0) {
      exceptionData.io.wen  (wPortIdx) := io.exeWbResults(6).valid
      exceptionData.io.waddr(wPortIdx) := io.exeWbResults(6).bits.uop.roqIdx.value
      exceptionData.io.wdata(wPortIdx) := io.exeWbResults(6).bits.uop.cf.exceptionVec(i)
      wPortIdx = wPortIdx + 1
    }
    if (atomicsWbCount(i) > 0) {
      exceptionData.io.wen  (wPortIdx) := io.exeWbResults(4).valid
      exceptionData.io.waddr(wPortIdx) := io.exeWbResults(4).bits.uop.roqIdx.value
      exceptionData.io.wdata(wPortIdx) := io.exeWbResults(4).bits.uop.cf.exceptionVec(i)
      wPortIdx = wPortIdx + 1
    }
    if (loadWbCount(i) > 0) {
      exceptionData.io.wen  (wPortIdx) := io.exeWbResults(5).valid
      exceptionData.io.waddr(wPortIdx) := io.exeWbResults(5).bits.uop.roqIdx.value
      exceptionData.io.wdata(wPortIdx) := io.exeWbResults(5).bits.uop.cf.exceptionVec(i)
      wPortIdx = wPortIdx + 1
    }
    if (storeWbCount(i) > 0) {
      exceptionData.io.wen  (wPortIdx) := io.exeWbResults(16).valid
      exceptionData.io.waddr(wPortIdx) := io.exeWbResults(16).bits.uop.roqIdx.value
      exceptionData.io.wdata(wPortIdx) := io.exeWbResults(16).bits.uop.cf.exceptionVec(i)
      wPortIdx = wPortIdx + 1
      exceptionData.io.wen  (wPortIdx) := io.exeWbResults(17).valid
      exceptionData.io.waddr(wPortIdx) := io.exeWbResults(17).bits.uop.roqIdx.value
      exceptionData.io.wdata(wPortIdx) := io.exeWbResults(17).bits.uop.cf.exceptionVec(i)
      wPortIdx = wPortIdx + 1
    }

    exceptionData.io.raddr := VecInit(deqPtrVec_next.map(_.value))
    exceptionDataRead.zip(exceptionData.io.rdata).map{ case (d, r) => d(i) := r }
  }

  val fflagsDataModule = Module(new SyncDataModuleTemplate(UInt(5.W), RoqSize, CommitWidth, 7))
  var wPortIdx = 0
  // 4 FMACs
  for (i <- 0 until 4) {
    fflagsDataModule.io.wen  (wPortIdx) := io.exeWbResults(8+i).valid
    fflagsDataModule.io.waddr(wPortIdx) := io.exeWbResults(8+i).bits.uop.roqIdx.value
    fflagsDataModule.io.wdata(wPortIdx) := io.exeWbResults(8+i).bits.fflags
    wPortIdx = wPortIdx + 1
  }
  // 2 FMISCs (the first one includes I2F from JumpUnit)
  for (i <- 0 until 2) {
    fflagsDataModule.io.wen  (wPortIdx) := io.exeWbResults(14+i).valid
    fflagsDataModule.io.waddr(wPortIdx) := io.exeWbResults(14+i).bits.uop.roqIdx.value
    fflagsDataModule.io.wdata(wPortIdx) := io.exeWbResults(14+i).bits.fflags
    wPortIdx = wPortIdx + 1
  }
  // 1 FMISC (Int Wb)
  fflagsDataModule.io.wen  (wPortIdx) := io.exeWbResults(7).valid
  fflagsDataModule.io.waddr(wPortIdx) := io.exeWbResults(7).bits.uop.roqIdx.value
  fflagsDataModule.io.wdata(wPortIdx) := io.exeWbResults(7).bits.fflags
  fflagsDataModule.io.raddr := VecInit(deqPtrVec_next.map(_.value))
  fflagsDataRead := fflagsDataModule.io.rdata


  /**
    * debug info
    */
  XSDebug(p"enqPtr ${enqPtr} deqPtr ${deqPtr}\n")
  XSDebug("")
  for(i <- 0 until RoqSize){
    XSDebug(false, !valid(i), "-")
    XSDebug(false, valid(i) && writebacked(i), "w")
    XSDebug(false, valid(i) && !writebacked(i), "v")
  }
  XSDebug(false, true.B, "\n")

  for(i <- 0 until RoqSize) {
    if(i % 4 == 0) XSDebug("")
    XSDebug(false, true.B, "%x ", debug_microOp(i).cf.pc)
    XSDebug(false, !valid(i), "- ")
    XSDebug(false, valid(i) && writebacked(i), "w ")
    XSDebug(false, valid(i) && !writebacked(i), "v ")
    if(i % 4 == 3) XSDebug(false, true.B, "\n")
  }

  XSPerf("utilization", PopCount((0 until RoqSize).map(valid(_))))
  XSPerf("commitInstr", Mux(io.commits.isWalk, 0.U, PopCount(io.commits.valid)))
  XSPerf("commitInstrLoad", Mux(io.commits.isWalk, 0.U, PopCount(io.commits.valid.zip(io.commits.info.map(_.commitType)).map{ case (v, t) => v && t === CommitType.LOAD})))
  XSPerf("commitInstrStore", Mux(io.commits.isWalk, 0.U, PopCount(io.commits.valid.zip(io.commits.info.map(_.commitType)).map{ case (v, t) => v && t === CommitType.STORE})))
  XSPerf("writeback", PopCount((0 until RoqSize).map(i => valid(i) && writebacked(i))))
  // XSPerf("enqInstr", PopCount(io.dp1Req.map(_.fire())))
  // XSPerf("d2rVnR", PopCount(io.dp1Req.map(p => p.valid && !p.ready)))
  XSPerf("walkInstr", Mux(io.commits.isWalk, PopCount(io.commits.valid), 0.U))
  XSPerf("walkCycle", state === s_walk || state === s_extrawalk)
  val deqNotWritebacked = valid(deqPtr.value) && !writebacked(deqPtr.value)
  val deqUopCommitType = io.commits.info(0).commitType
  XSPerf("waitNormalCycle", deqNotWritebacked && deqUopCommitType === CommitType.NORMAL)
  XSPerf("waitBranchCycle", deqNotWritebacked && deqUopCommitType === CommitType.BRANCH)
  XSPerf("waitLoadCycle", deqNotWritebacked && deqUopCommitType === CommitType.LOAD)
  XSPerf("waitStoreCycle", deqNotWritebacked && deqUopCommitType === CommitType.STORE)
  XSPerf("roqHeadPC", io.commits.info(0).pc)

  val instrCnt = RegInit(0.U(64.W))
  val retireCounter = Mux(state === s_idle, commitCnt, 0.U)
  instrCnt := instrCnt + retireCounter
  io.csr.perfinfo.retiredInstr := RegNext(retireCounter)

  //difftest signals
  val firstValidCommit = (deqPtr + PriorityMux(io.commits.valid, VecInit(List.tabulate(CommitWidth)(_.U)))).value

  val skip = Wire(Vec(CommitWidth, Bool()))
  val wen = Wire(Vec(CommitWidth, Bool()))
  val wdata = Wire(Vec(CommitWidth, UInt(XLEN.W)))
  val wdst = Wire(Vec(CommitWidth, UInt(32.W)))
  val diffTestDebugLrScValid = Wire(Vec(CommitWidth, Bool()))
  val wpc = Wire(Vec(CommitWidth, UInt(XLEN.W)))
  val trapVec = Wire(Vec(CommitWidth, Bool()))
  val isRVC = Wire(Vec(CommitWidth, Bool()))
  for(i <- 0 until CommitWidth) {
    // io.commits(i).valid
    val idx = deqPtrVec(i).value
    val uop = debug_microOp(idx)
    val DifftestSkipSC = false
    if(!DifftestSkipSC){
      skip(i) := (debug_exuDebug(idx).isMMIO || debug_exuDebug(idx).isPerfCnt) && io.commits.valid(i)
    }else{
      skip(i) := (
          debug_exuDebug(idx).isMMIO ||
          debug_exuDebug(idx).isPerfCnt ||
          uop.ctrl.fuType === FuType.mou && uop.ctrl.fuOpType === LSUOpType.sc_d ||
          uop.ctrl.fuType === FuType.mou && uop.ctrl.fuOpType === LSUOpType.sc_w
        ) && io.commits.valid(i)
    }
    wen(i) := io.commits.valid(i) && uop.ctrl.rfWen && uop.ctrl.ldest =/= 0.U
    wdata(i) := debug_exuData(idx)
    wdst(i) := uop.ctrl.ldest
    diffTestDebugLrScValid(i) := uop.diffTestDebugLrScValid
    wpc(i) := SignExt(uop.cf.pc, XLEN)
    trapVec(i) := io.commits.valid(i) && (state===s_idle) && uop.ctrl.isXSTrap
    isRVC(i) := uop.cf.brUpdate.pd.isRVC
  }
  val retireCounterFix = Mux(io.redirectOut.valid, 1.U, retireCounter)
  val retirePCFix = SignExt(Mux(io.redirectOut.valid, debug_deqUop.cf.pc, debug_microOp(firstValidCommit).cf.pc), XLEN)
  val retireInstFix = Mux(io.redirectOut.valid, debug_deqUop.cf.instr, debug_microOp(firstValidCommit).cf.instr)

  val scFailed = !diffTestDebugLrScValid(0) &&
    debug_deqUop.ctrl.fuType === FuType.mou &&
    (debug_deqUop.ctrl.fuOpType === LSUOpType.sc_d || debug_deqUop.ctrl.fuOpType === LSUOpType.sc_w)

  if (!env.FPGAPlatform) {

    val difftestIntrNO = WireInit(0.U(XLEN.W))
    val difftestCause = WireInit(0.U(XLEN.W))
    ExcitingUtils.addSink(difftestIntrNO, "difftestIntrNOfromCSR")
    ExcitingUtils.addSink(difftestCause, "difftestCausefromCSR")
    XSDebug(difftestIntrNO =/= 0.U, "difftest intrNO set %x\n", difftestIntrNO)
<<<<<<< HEAD
    val retireCounterFix = Mux(io.exception.valid, 1.U, retireCounter)
    val retirePCFix = SignExt(Mux(io.exception.valid, debug_deqUop.cf.pc, debug_microOp(firstValidCommit).cf.pc), XLEN)
    val retireInstFix = Mux(io.exception.valid, debug_deqUop.cf.instr, debug_microOp(firstValidCommit).cf.instr)
=======
>>>>>>> ce094a6c

    ExcitingUtils.addSource(RegNext(retireCounterFix), "difftestCommit", ExcitingUtils.Debug)
    ExcitingUtils.addSource(RegNext(retirePCFix), "difftestThisPC", ExcitingUtils.Debug)//first valid PC
    ExcitingUtils.addSource(RegNext(retireInstFix), "difftestThisINST", ExcitingUtils.Debug)//first valid inst
    ExcitingUtils.addSource(RegNext(skip.asUInt), "difftestSkip", ExcitingUtils.Debug)
    ExcitingUtils.addSource(RegNext(isRVC.asUInt), "difftestIsRVC", ExcitingUtils.Debug)
    ExcitingUtils.addSource(RegNext(wen.asUInt), "difftestWen", ExcitingUtils.Debug)
    ExcitingUtils.addSource(RegNext(wpc), "difftestWpc", ExcitingUtils.Debug)
    ExcitingUtils.addSource(RegNext(wdata), "difftestWdata", ExcitingUtils.Debug)
    ExcitingUtils.addSource(RegNext(wdst), "difftestWdst", ExcitingUtils.Debug)
    ExcitingUtils.addSource(RegNext(scFailed), "difftestScFailed", ExcitingUtils.Debug)
    ExcitingUtils.addSource(RegNext(difftestIntrNO), "difftestIntrNO", ExcitingUtils.Debug)
    ExcitingUtils.addSource(RegNext(difftestCause), "difftestCause", ExcitingUtils.Debug)

    val hitTrap = trapVec.reduce(_||_)
    val trapCode = PriorityMux(wdata.zip(trapVec).map(x => x._2 -> x._1))
    val trapPC = SignExt(PriorityMux(wpc.zip(trapVec).map(x => x._2 ->x._1)), XLEN)

    ExcitingUtils.addSource(RegNext(hitTrap), "trapValid")
    ExcitingUtils.addSource(RegNext(trapCode), "trapCode")
    ExcitingUtils.addSource(RegNext(trapPC), "trapPC")
    ExcitingUtils.addSource(RegNext(GTimer()), "trapCycleCnt")
    ExcitingUtils.addSource(RegNext(instrCnt), "trapInstrCnt")

    if(EnableBPU){
      ExcitingUtils.addSource(hitTrap, "XSTRAP", ConnectionType.Debug)
    }
  }

  if (env.DualCoreDifftest) {
    difftestIO.commit := RegNext(retireCounterFix)
    difftestIO.thisPC := RegNext(retirePCFix)
    difftestIO.thisINST := RegNext(retireInstFix)
    difftestIO.skip := RegNext(skip.asUInt)
    difftestIO.wen := RegNext(wen.asUInt)
    difftestIO.wdata := RegNext(wdata)
    difftestIO.wdst := RegNext(wdst)
    difftestIO.wpc := RegNext(wpc)
    difftestIO.isRVC := RegNext(isRVC.asUInt)
    difftestIO.scFailed := RegNext(scFailed)
  }
}<|MERGE_RESOLUTION|>--- conflicted
+++ resolved
@@ -373,15 +373,12 @@
   val intrEnable = intrBitSetReg && !hasNoSpecExec && !CommitType.isLoadStore(deqDispatchData.commitType)
   val exceptionEnable = writebacked(deqPtr.value) && deqExceptionVec.asUInt.orR()
   val isFlushPipe = writebacked(deqPtr.value) && deqWritebackData.flushPipe
-<<<<<<< HEAD
   io.flushOut.valid := (state === s_idle) && valid(deqPtr.value) && (intrEnable || exceptionEnable || isFlushPipe)
   io.flushOut.bits := Mux(intrEnable || exceptionEnable, io.csr.trapTarget, deqDispatchData.pc + 4.U)
 
   io.exception.valid := (state === s_idle) && valid(deqPtr.value) && (intrEnable || exceptionEnable)
   io.exception.bits.uop := debug_deqUop
   io.exception.bits.uop.ctrl.commitType := deqDispatchData.commitType
-  io.exception.bits.uop.lqIdx := deqDispatchData.lqIdx
-  io.exception.bits.uop.sqIdx := deqDispatchData.sqIdx
   io.exception.bits.uop.cf.pc := deqDispatchData.pc
   io.exception.bits.uop.cf.exceptionVec := deqExceptionVec
   io.exception.bits.uop.cf.crossPageIPFFix := deqDispatchData.crossPageIPFFix
@@ -390,23 +387,6 @@
   XSDebug(io.flushOut.valid,
     p"generate redirect: pc 0x${Hexadecimal(io.exception.bits.uop.cf.pc)} intr $intrEnable " +
     p"excp $exceptionEnable flushPipe $isFlushPipe target 0x${Hexadecimal(io.flushOut.bits)} " +
-=======
-  io.redirectOut := DontCare
-  io.redirectOut.valid := (state === s_idle) && valid(deqPtr.value) && (intrEnable || exceptionEnable || isFlushPipe)
-  io.redirectOut.bits.level := Mux(intrEnable || exceptionEnable, RedirectLevel.exception, RedirectLevel.flushAll)
-  io.redirectOut.bits.interrupt := intrEnable
-  io.redirectOut.bits.target := Mux(intrEnable || exceptionEnable, io.csr.trapTarget, deqDispatchData.pc + 4.U)
-
-  io.exception := debug_deqUop
-  io.exception.ctrl.commitType := deqDispatchData.commitType
-  io.exception.cf.pc := deqDispatchData.pc
-  io.exception.cf.exceptionVec := deqExceptionVec
-  io.exception.cf.crossPageIPFFix := deqDispatchData.crossPageIPFFix
-
-  XSDebug(io.redirectOut.valid,
-    p"generate redirect: pc 0x${Hexadecimal(io.exception.cf.pc)} intr $intrEnable " +
-    p"excp $exceptionEnable flushPipe $isFlushPipe target 0x${Hexadecimal(io.redirectOut.bits.target)} " +
->>>>>>> ce094a6c
     p"Trap_target 0x${Hexadecimal(io.csr.trapTarget)} exceptionVec ${Binary(deqExceptionVec.asUInt)}\n")
 
 
@@ -829,9 +809,9 @@
     trapVec(i) := io.commits.valid(i) && (state===s_idle) && uop.ctrl.isXSTrap
     isRVC(i) := uop.cf.brUpdate.pd.isRVC
   }
-  val retireCounterFix = Mux(io.redirectOut.valid, 1.U, retireCounter)
-  val retirePCFix = SignExt(Mux(io.redirectOut.valid, debug_deqUop.cf.pc, debug_microOp(firstValidCommit).cf.pc), XLEN)
-  val retireInstFix = Mux(io.redirectOut.valid, debug_deqUop.cf.instr, debug_microOp(firstValidCommit).cf.instr)
+  val retireCounterFix = Mux(io.exception.valid, 1.U, retireCounter)
+  val retirePCFix = SignExt(Mux(io.exception.valid, debug_deqUop.cf.pc, debug_microOp(firstValidCommit).cf.pc), XLEN)
+  val retireInstFix = Mux(io.exception.valid, debug_deqUop.cf.instr, debug_microOp(firstValidCommit).cf.instr)
 
   val scFailed = !diffTestDebugLrScValid(0) &&
     debug_deqUop.ctrl.fuType === FuType.mou &&
@@ -844,12 +824,6 @@
     ExcitingUtils.addSink(difftestIntrNO, "difftestIntrNOfromCSR")
     ExcitingUtils.addSink(difftestCause, "difftestCausefromCSR")
     XSDebug(difftestIntrNO =/= 0.U, "difftest intrNO set %x\n", difftestIntrNO)
-<<<<<<< HEAD
-    val retireCounterFix = Mux(io.exception.valid, 1.U, retireCounter)
-    val retirePCFix = SignExt(Mux(io.exception.valid, debug_deqUop.cf.pc, debug_microOp(firstValidCommit).cf.pc), XLEN)
-    val retireInstFix = Mux(io.exception.valid, debug_deqUop.cf.instr, debug_microOp(firstValidCommit).cf.instr)
-=======
->>>>>>> ce094a6c
 
     ExcitingUtils.addSource(RegNext(retireCounterFix), "difftestCommit", ExcitingUtils.Debug)
     ExcitingUtils.addSource(RegNext(retirePCFix), "difftestThisPC", ExcitingUtils.Debug)//first valid PC
