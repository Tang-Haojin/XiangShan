package xiangshan.backend.decode

import chipsalliance.rocketchip.config.Parameters
import chisel3._
import chisel3.util._
import freechips.rocketchip.util.uintToBitPat
import utils._
import xiangshan.ExceptionNO.illegalInstr
import xiangshan._
import freechips.rocketchip.rocket.Instructions._

abstract class VecType {
  def X = BitPat("b?")
  def N = BitPat("b0")
  def Y = BitPat("b1")
  def generate() : List[BitPat]
  def asOldDecodeOutput(): List[BitPat] = {
    val src1::src2::src3::fu::fuOp::xWen::fWen::vWen::mWen::xsTrap::noSpec::blockBack::flushPipe::selImm::Nil = generate()
    List (src1, src2, src3, fu, fuOp, xWen, fWen, xsTrap, noSpec, blockBack, flushPipe, selImm)
  }
}

case class OPIVV(fu: BitPat, fuOp: BitPat, vWen: Boolean, mWen: Boolean) extends VecType {
  def generate() : List[BitPat] = {
    List (SrcType.vp, SrcType.vp, SrcType.X, fu, fuOp, N, N, vWen.B, mWen.B, N, N, N, N, SelImm.X)
  }
}

case class OPIVX() extends VecType {
  def generate() : List[BitPat] = { null }
}

case class OPIVI() extends VecType {
  def generate() : List[BitPat] = { null }
}

case class OPMVV(vdRen: Boolean, fu: BitPat, fuOp: BitPat, xWen: Boolean, vWen: Boolean, mWen: Boolean, others: Any) extends VecType {
  private def src3: BitPat = if (vdRen) SrcType.vp else SrcType.X
  def generate() : List[BitPat] = {
    List (SrcType.vp, SrcType.vp, src3, fu, fuOp, xWen.B, N, vWen.B, mWen.B, N, N, N, N, SelImm.X)
  }
}

case class OPMVX(vdRen: Boolean, fu: BitPat, fuOp: BitPat, xWen: Boolean, vWen: Boolean, mWen: Boolean, others: Any) extends VecType {
  private def src3: BitPat = if (vdRen) SrcType.vp else SrcType.X
  def generate() : List[BitPat] = {
    List (SrcType.xp, SrcType.vp, src3, fu, fuOp, xWen.B, N, vWen.B, mWen.B, N, N, N, N, SelImm.X)
  }
}

case class OPFVV(src1:BitPat, src3:BitPat, fu: BitPat, fuOp: BitPat,  fWen: Boolean, vWen: Boolean, mWen: Boolean) extends VecType {
  def generate() : List[BitPat] = {
    List (src1, SrcType.vp, src3, fu, fuOp, N, fWen.B, vWen.B, mWen.B, N, N, N, N, SelImm.X)
  }
}

case class OPFVF(src1:BitPat, src3:BitPat, fu: BitPat, fuOp: BitPat, fWen: Boolean, vWen: Boolean, mWen: Boolean) extends VecType {
  def generate() : List[BitPat] = {
    List (src1, SrcType.vp, src3, fu, fuOp, N, fWen.B, vWen.B, mWen.B, N, N, N, N, SelImm.X)
  }
}

case class VSET() extends VecType {
  def generate() : List[BitPat] = { null }
}

case class VLS() extends VecType {
  def generate() : List[BitPat] = { null }
}

object VecDecoder extends DecodeConstants {
  private def F = false
  private def T = true

  val opivvTable: Array[(BitPat, List[BitPat])] = Array(
    VADD_VV   -> OPIVV(FuType.vipu, VipuType.dummy, T, F).generate(),

    VMSEQ_VV  -> OPIVV(FuType.vipu, VipuType.dummy, F, T).generate(),
  )

  val opivxTable: Array[(BitPat, List[BitPat])] = Array()
  val opiviTable: Array[(BitPat, List[BitPat])] = Array()

<<<<<<< HEAD
  val opmvvTable: Array[(BitPat, List[BitPat])] = Array()
  val opmvxTable: Array[(BitPat, List[BitPat])] = Array()
 
  val opfvvTable: Array[(BitPat, List[BitPat])] = Array(
                       // OPFVV(fu: BitPat, fuOp: BitPat,  fWen: Boolean, vWen: Boolean, mWen: Boolean, others: Any)
// 13.2. Vector Single-Width Floating-Point Add/Subtract Instructions
VFADD_VV           -> OPFVV(SrcType.vp, SrcType.X , FuType.vvpu, VfpuType.dummy, F, T, F).generate(),
VFSUB_VV           -> OPFVV(SrcType.vp, SrcType.X , FuType.vvpu, VfpuType.dummy, F, T, F).generate(),

// 13.3. Vector Widening Floating-Point Add/Subtract Instructions
VFWADD_VV          -> OPFVV(SrcType.vp, SrcType.X , FuType.vvpu, VfpuType.dummy, F, T, F).generate(),
VFWSUB_VV          -> OPFVV(SrcType.vp, SrcType.X , FuType.vvpu, VfpuType.dummy, F, T, F).generate(),
VFWADD_WV          -> OPFVV(SrcType.vp, SrcType.X , FuType.vvpu, VfpuType.dummy, F, T, F).generate(),
VFWSUB_WV          -> OPFVV(SrcType.vp, SrcType.X , FuType.vvpu, VfpuType.dummy, F, T, F).generate(),

// 13.4. Vector Single-Width Floating-Point Multiply/Divide Instructions
VFMUL_VV           -> OPFVV(SrcType.vp, SrcType.X , FuType.vvpu, VfpuType.dummy, F, T, F).generate(),
VFDIV_VV           -> OPFVV(SrcType.vp, SrcType.X , FuType.vvpu, VfpuType.dummy, F, T, F).generate(),

// 13.5. Vector Widening Floating-Point Multiply
VFWMUL_VV          -> OPFVV(SrcType.vp, SrcType.X , FuType.vvpu, VfpuType.dummy, F, T, F).generate(),

// 13.6. Vector Single-Width Floating-Point Fused Multiply-Add Instructions
VFMACC_VV          -> OPFVV(SrcType.vp, SrcType.vp, FuType.vvpu, VfpuType.dummy, F, T, F).generate(),
VFNMACC_VV         -> OPFVV(SrcType.vp, SrcType.vp, FuType.vvpu, VfpuType.dummy, F, T, F).generate(),
VFMSAC_VV          -> OPFVV(SrcType.vp, SrcType.vp, FuType.vvpu, VfpuType.dummy, F, T, F).generate(),
VFNMSAC_VV         -> OPFVV(SrcType.vp, SrcType.vp, FuType.vvpu, VfpuType.dummy, F, T, F).generate(),
VFMADD_VV          -> OPFVV(SrcType.vp, SrcType.vp, FuType.vvpu, VfpuType.dummy, F, T, F).generate(),
VFNMADD_VV         -> OPFVV(SrcType.vp, SrcType.vp, FuType.vvpu, VfpuType.dummy, F, T, F).generate(),
VFMSUB_VV          -> OPFVV(SrcType.vp, SrcType.vp, FuType.vvpu, VfpuType.dummy, F, T, F).generate(),
VFNMSUB_VV         -> OPFVV(SrcType.vp, SrcType.vp, FuType.vvpu, VfpuType.dummy, F, T, F).generate(),

// 13.7. Vector Widening Floating-Point Fused Multiply-Add Instructions
VFWMACC_VV         -> OPFVV(SrcType.vp, SrcType.vp, FuType.vvpu, VfpuType.dummy, F, T, F).generate(),
VFWNMACC_VV        -> OPFVV(SrcType.vp, SrcType.vp, FuType.vvpu, VfpuType.dummy, F, T, F).generate(),
VFWMSAC_VV         -> OPFVV(SrcType.vp, SrcType.vp, FuType.vvpu, VfpuType.dummy, F, T, F).generate(),
VFWNMSAC_VV        -> OPFVV(SrcType.vp, SrcType.vp, FuType.vvpu, VfpuType.dummy, F, T, F).generate(),

// 13.8. Vector Floating-Point Square-Root Instruction
VFSQRT_V           -> OPFVV(SrcType.X , SrcType.X , FuType.vvpu, VfpuType.dummy, F, T, F).generate(),

// 13.9. Vector Floating-Point Reciprocal Square-Root Estimate Instruction
VFRSQRT7_V         -> OPFVV(SrcType.X , SrcType.X , FuType.vvpu, VfpuType.dummy, F, T, F).generate(),

// 13.10. Vector Floating-Point Reciprocal Estimate Instruction
VFREC7_V           -> OPFVV(SrcType.X , SrcType.X , FuType.vvpu, VfpuType.dummy, F, T, F).generate(),

// 13.11. Vector Floating-Point MIN/MAX Instructions
VFMIN_VV           -> OPFVV(SrcType.vp, SrcType.X , FuType.vvpu, VfpuType.dummy, F, T, F).generate(),
VFMAX_VV           -> OPFVV(SrcType.vp, SrcType.X , FuType.vvpu, VfpuType.dummy, F, T, F).generate(),

// 13.12. Vector Floating-Point Sign-Injection Instructions
VFSGNJ_VV          -> OPFVV(SrcType.vp, SrcType.X , FuType.vvpu, VfpuType.dummy, F, T, F).generate(),
VFSGNJN_VV         -> OPFVV(SrcType.vp, SrcType.X , FuType.vvpu, VfpuType.dummy, F, T, F).generate(),
VFSGNJX_VV         -> OPFVV(SrcType.vp, SrcType.X , FuType.vvpu, VfpuType.dummy, F, T, F).generate(),

// 13.13. Vector Floating-Point Compare Instructions
VMFEQ_VV           -> OPFVV(SrcType.vp, SrcType.X , FuType.vvpu, VfpuType.dummy, F, T, F).generate(),
VMFNE_VV           -> OPFVV(SrcType.vp, SrcType.X , FuType.vvpu, VfpuType.dummy, F, T, F).generate(),
VMFLT_VV           -> OPFVV(SrcType.vp, SrcType.X , FuType.vvpu, VfpuType.dummy, F, T, F).generate(),
VMFLE_VV           -> OPFVV(SrcType.vp, SrcType.X , FuType.vvpu, VfpuType.dummy, F, T, F).generate(),

// 13.14. Vector Floating-Point Classify Instruction
VFCLASS_V          -> OPFVV(SrcType.X , SrcType.X , FuType.vvpu, VfpuType.dummy, F, T, F).generate(),

// 13.17. Single-Width Floating-Point/Integer Type-Convert Instructions
VFCVT_XU_F_V       -> OPFVV(SrcType.X , SrcType.X , FuType.vvpu, VfpuType.dummy, F, T, F).generate(),
VFCVT_X_F_V        -> OPFVV(SrcType.X , SrcType.X , FuType.vvpu, VfpuType.dummy, F, T, F).generate(),
VFCVT_RTZ_XU_F_V   -> OPFVV(SrcType.X , SrcType.X , FuType.vvpu, VfpuType.dummy, F, T, F).generate(),
VFCVT_RTZ_X_F_V    -> OPFVV(SrcType.X , SrcType.X , FuType.vvpu, VfpuType.dummy, F, T, F).generate(),
VFCVT_F_XU_V       -> OPFVV(SrcType.X , SrcType.X , FuType.vvpu, VfpuType.dummy, F, T, F).generate(),
VFCVT_F_X_V        -> OPFVV(SrcType.X , SrcType.X , FuType.vvpu, VfpuType.dummy, F, T, F).generate(),

// 13.18. Widening Floating-Point/Integer Type-Convert Instructions
VFWCVT_XU_F_V      -> OPFVV(SrcType.X , SrcType.X , FuType.vvpu, VfpuType.dummy, F, T, F).generate(),
VFWCVT_X_F_V       -> OPFVV(SrcType.X , SrcType.X , FuType.vvpu, VfpuType.dummy, F, T, F).generate(),
VFWCVT_RTZ_XU_F_V  -> OPFVV(SrcType.X , SrcType.X , FuType.vvpu, VfpuType.dummy, F, T, F).generate(),
VFWCVT_RTZ_X_F_V   -> OPFVV(SrcType.X , SrcType.X , FuType.vvpu, VfpuType.dummy, F, T, F).generate(),
VFWCVT_F_XU_V      -> OPFVV(SrcType.X , SrcType.X , FuType.vvpu, VfpuType.dummy, F, T, F).generate(),
VFWCVT_F_X_V       -> OPFVV(SrcType.X , SrcType.X , FuType.vvpu, VfpuType.dummy, F, T, F).generate(),
VFWCVT_F_F_V       -> OPFVV(SrcType.X , SrcType.X , FuType.vvpu, VfpuType.dummy, F, T, F).generate(),

// 13.19. Narrowing Floating-Point/Integer Type-Convert Instructions
VFNCVT_XU_F_W      -> OPFVV(SrcType.X , SrcType.X , FuType.vvpu, VfpuType.dummy, F, T, F).generate(),
VFNCVT_X_F_W       -> OPFVV(SrcType.X , SrcType.X , FuType.vvpu, VfpuType.dummy, F, T, F).generate(),
VFNCVT_RTZ_XU_F_W  -> OPFVV(SrcType.X , SrcType.X , FuType.vvpu, VfpuType.dummy, F, T, F).generate(),
VFNCVT_RTZ_X_F_W   -> OPFVV(SrcType.X , SrcType.X , FuType.vvpu, VfpuType.dummy, F, T, F).generate(),
VFNCVT_F_XU_W      -> OPFVV(SrcType.X , SrcType.X , FuType.vvpu, VfpuType.dummy, F, T, F).generate(),
VFNCVT_F_X_W       -> OPFVV(SrcType.X , SrcType.X , FuType.vvpu, VfpuType.dummy, F, T, F).generate(),
VFNCVT_F_F_W       -> OPFVV(SrcType.X , SrcType.X , FuType.vvpu, VfpuType.dummy, F, T, F).generate(),
VFNCVT_ROD_F_F_W   -> OPFVV(SrcType.X , SrcType.X , FuType.vvpu, VfpuType.dummy, F, T, F).generate(),

// 14.3. Vector Single-Width Floating-Point Reduction Instructions
VFREDOSUM_VS       -> OPFVV(SrcType.vp, SrcType.X , FuType.vvpu, VfpuType.dummy, F, T, F).generate(),
VFREDUSUM_VS       -> OPFVV(SrcType.vp, SrcType.X , FuType.vvpu, VfpuType.dummy, F, T, F).generate(),
VFREDMAX_VS        -> OPFVV(SrcType.vp, SrcType.X , FuType.vvpu, VfpuType.dummy, F, T, F).generate(),
VFREDMIN_VS        -> OPFVV(SrcType.vp, SrcType.X , FuType.vvpu, VfpuType.dummy, F, T, F).generate(),
=======
  val opmvv: Array[(BitPat, OPMVV)] = Array(
    VAADD_VV     -> OPMVV(F, FuType.vipu, VipuType.dummy, F, T, F, T),
    VAADDU_VV    -> OPMVV(F, FuType.vipu, VipuType.dummy, F, T, F, T),
    VASUB_VV     -> OPMVV(F, FuType.vipu, VipuType.dummy, F, T, F, T),
    VASUBU_VV    -> OPMVV(F, FuType.vipu, VipuType.dummy, F, T, F, T),
    VCOMPRESS_VM -> OPMVV(F, FuType.vipu, VipuType.dummy, F, T, F, T),
    VCPOP_M      -> OPMVV(F, FuType.vipu, VipuType.dummy, T, F, F, T),
    VDIV_VV      -> OPMVV(F, FuType.vipu, VipuType.dummy, F, T, F, T),
    VDIVU_VV     -> OPMVV(F, FuType.vipu, VipuType.dummy, F, T, F, T),
    VFIRST_M     -> OPMVV(F, FuType.vipu, VipuType.dummy, T, F, F, T),
    VID_V        -> OPMVV(F, FuType.vipu, VipuType.dummy, F, T, F, T),
    VIOTA_M      -> OPMVV(F, FuType.vipu, VipuType.dummy, F, T, F, T),
    VMACC_VV     -> OPMVV(T, FuType.vipu, VipuType.dummy, F, T, F, T),
    VMADD_VV     -> OPMVV(T, FuType.vipu, VipuType.dummy, F, T, F, T),
    VMAND_MM     -> OPMVV(F, FuType.vipu, VipuType.dummy, F, T, F, T),
    VMANDN_MM    -> OPMVV(F, FuType.vipu, VipuType.dummy, F, T, F, T),
    VMNAND_MM    -> OPMVV(F, FuType.vipu, VipuType.dummy, F, T, F, T),
    VMNOR_MM     -> OPMVV(F, FuType.vipu, VipuType.dummy, F, T, F, T),
    VMOR_MM      -> OPMVV(F, FuType.vipu, VipuType.dummy, F, T, F, T),
    VMORN_MM     -> OPMVV(F, FuType.vipu, VipuType.dummy, F, T, F, T),
    VMXNOR_MM    -> OPMVV(F, FuType.vipu, VipuType.dummy, F, T, F, T),
    VMXOR_MM     -> OPMVV(F, FuType.vipu, VipuType.dummy, F, T, F, T),
    VMSBF_M      -> OPMVV(F, FuType.vipu, VipuType.dummy, F, T, F, T),
    VMSIF_M      -> OPMVV(F, FuType.vipu, VipuType.dummy, F, T, F, T),
    VMSOF_M      -> OPMVV(F, FuType.vipu, VipuType.dummy, F, T, F, T),
    VMUL_VV      -> OPMVV(F, FuType.vipu, VipuType.dummy, F, T, F, T),
    VMULH_VV     -> OPMVV(F, FuType.vipu, VipuType.dummy, F, T, F, T),
    VMULHSU_VV   -> OPMVV(F, FuType.vipu, VipuType.dummy, F, T, F, T),
    VMULHU_VV    -> OPMVV(F, FuType.vipu, VipuType.dummy, F, T, F, T),
    VMV_X_S      -> OPMVV(F, FuType.vipu, VipuType.dummy, T, F, F, T),
    VNMSAC_VV    -> OPMVV(F, FuType.vipu, VipuType.dummy, F, T, F, T),
    VNMSUB_VV    -> OPMVV(F, FuType.vipu, VipuType.dummy, F, T, F, T),
    VREDAND_VS   -> OPMVV(F, FuType.vipu, VipuType.dummy, F, T, F, T),
    VREDMAX_VS   -> OPMVV(F, FuType.vipu, VipuType.dummy, F, T, F, T),
    VREDMAXU_VS  -> OPMVV(F, FuType.vipu, VipuType.dummy, F, T, F, T),
    VREDMIN_VS   -> OPMVV(F, FuType.vipu, VipuType.dummy, F, T, F, T),
    VREDMINU_VS  -> OPMVV(F, FuType.vipu, VipuType.dummy, F, T, F, T),
    VREDOR_VS    -> OPMVV(F, FuType.vipu, VipuType.dummy, F, T, F, T),
    VREDSUM_VS   -> OPMVV(F, FuType.vipu, VipuType.dummy, F, T, F, T),
    VREDXOR_VS   -> OPMVV(F, FuType.vipu, VipuType.dummy, F, T, F, T),
    VREM_VV      -> OPMVV(F, FuType.vipu, VipuType.dummy, F, T, F, T),
    VREMU_VV     -> OPMVV(F, FuType.vipu, VipuType.dummy, F, T, F, T),
    VSEXT_VF2    -> OPMVV(F, FuType.vipu, VipuType.dummy, F, T, F, T),
    VSEXT_VF4    -> OPMVV(F, FuType.vipu, VipuType.dummy, F, T, F, T),
    VSEXT_VF8    -> OPMVV(F, FuType.vipu, VipuType.dummy, F, T, F, T),
    VZEXT_VF2    -> OPMVV(F, FuType.vipu, VipuType.dummy, F, T, F, T),
    VZEXT_VF4    -> OPMVV(F, FuType.vipu, VipuType.dummy, F, T, F, T),
    VZEXT_VF8    -> OPMVV(F, FuType.vipu, VipuType.dummy, F, T, F, T),
    VWADD_VV     -> OPMVV(F, FuType.vipu, VipuType.dummy, F, T, F, T),
    VWADD_WV     -> OPMVV(F, FuType.vipu, VipuType.dummy, F, T, F, T),
    VWADDU_VV    -> OPMVV(F, FuType.vipu, VipuType.dummy, F, T, F, T),
    VWADDU_WV    -> OPMVV(F, FuType.vipu, VipuType.dummy, F, T, F, T),
    VWMACC_VV    -> OPMVV(T, FuType.vipu, VipuType.dummy, F, T, F, T),
    VWMACCSU_VV  -> OPMVV(T, FuType.vipu, VipuType.dummy, F, T, F, T),
    VWMACCU_VV   -> OPMVV(T, FuType.vipu, VipuType.dummy, F, T, F, T),
    VWMUL_VV     -> OPMVV(F, FuType.vipu, VipuType.dummy, F, T, F, T),
    VWMULSU_VV   -> OPMVV(F, FuType.vipu, VipuType.dummy, F, T, F, T),
    VWMULU_VV    -> OPMVV(F, FuType.vipu, VipuType.dummy, F, T, F, T),
    VWSUB_VV     -> OPMVV(F, FuType.vipu, VipuType.dummy, F, T, F, T),
    VWSUB_WV     -> OPMVV(F, FuType.vipu, VipuType.dummy, F, T, F, T),
    VWSUBU_VV    -> OPMVV(F, FuType.vipu, VipuType.dummy, F, T, F, T),
    VWSUBU_WV    -> OPMVV(F, FuType.vipu, VipuType.dummy, F, T, F, T)
  )
  val opmvx: Array[(BitPat, OPMVX)] = Array(
    VAADD_VX       -> OPMVX(F, FuType.vipu, VipuType.dummy, F, T, F, T),
    VAADDU_VX      -> OPMVX(F, FuType.vipu, VipuType.dummy, F, T, F, T),
    VASUB_VX       -> OPMVX(F, FuType.vipu, VipuType.dummy, F, T, F, T),
    VASUBU_VX      -> OPMVX(F, FuType.vipu, VipuType.dummy, F, T, F, T),
    VDIV_VX        -> OPMVX(F, FuType.vipu, VipuType.dummy, F, T, F, T),
    VDIVU_VX       -> OPMVX(F, FuType.vipu, VipuType.dummy, F, T, F, T),
    VMACC_VX       -> OPMVX(T, FuType.vipu, VipuType.dummy, F, T, F, T),
    VMADD_VX       -> OPMVX(T, FuType.vipu, VipuType.dummy, F, T, F, T),
    VMUL_VX        -> OPMVX(F, FuType.vipu, VipuType.dummy, F, T, F, T),
    VMULH_VX       -> OPMVX(F, FuType.vipu, VipuType.dummy, F, T, F, T),
    VMULHSU_VX     -> OPMVX(F, FuType.vipu, VipuType.dummy, F, T, F, T),
    VMULHU_VX      -> OPMVX(F, FuType.vipu, VipuType.dummy, F, T, F, T),
    VMV_S_X        -> OPMVX(F, FuType.vipu, VipuType.dummy, F, T, F, T),
    VNMSAC_VX      -> OPMVX(F, FuType.vipu, VipuType.dummy, F, T, F, T),
    VNMSUB_VX      -> OPMVX(F, FuType.vipu, VipuType.dummy, F, T, F, T),
    VREM_VX        -> OPMVX(F, FuType.vipu, VipuType.dummy, F, T, F, T),
    VREMU_VX       -> OPMVX(F, FuType.vipu, VipuType.dummy, F, T, F, T),
    VSLIDE1DOWN_VX -> OPMVX(F, FuType.vipu, VipuType.dummy, F, T, F, T),
    VSLIDE1UP_VX   -> OPMVX(F, FuType.vipu, VipuType.dummy, F, T, F, T),
    VWADD_VX       -> OPMVX(F, FuType.vipu, VipuType.dummy, F, T, F, T),
    VWADD_WX       -> OPMVX(F, FuType.vipu, VipuType.dummy, F, T, F, T),
    VWADDU_VX      -> OPMVX(F, FuType.vipu, VipuType.dummy, F, T, F, T),
    VWADDU_WX      -> OPMVX(F, FuType.vipu, VipuType.dummy, F, T, F, T),
    VWMACC_VX      -> OPMVX(T, FuType.vipu, VipuType.dummy, F, T, F, T),
    VWMACCSU_VX    -> OPMVX(T, FuType.vipu, VipuType.dummy, F, T, F, T),
    VWMACCU_VX     -> OPMVX(T, FuType.vipu, VipuType.dummy, F, T, F, T),
    VWMACCUS_VX    -> OPMVX(T, FuType.vipu, VipuType.dummy, F, T, F, T),
    VWMUL_VX       -> OPMVX(F, FuType.vipu, VipuType.dummy, F, T, F, T),
    VWMULSU_VX     -> OPMVX(F, FuType.vipu, VipuType.dummy, F, T, F, T),
    VWMULU_VX      -> OPMVX(F, FuType.vipu, VipuType.dummy, F, T, F, T),
    VWSUB_VX       -> OPMVX(F, FuType.vipu, VipuType.dummy, F, T, F, T),
    VWSUB_WX       -> OPMVX(F, FuType.vipu, VipuType.dummy, F, T, F, T),
    VWSUBU_VX      -> OPMVX(F, FuType.vipu, VipuType.dummy, F, T, F, T),
    VWSUBU_WX      -> OPMVX(F, FuType.vipu, VipuType.dummy, F, T, F, T)
  )
  val opmvvTable: Array[(BitPat, List[BitPat])] = opmvv.map(x => (x._1, x._2.generate()))
  val opmvxTable: Array[(BitPat, List[BitPat])] = opmvx.map(x => (x._1, x._2.generate()))
>>>>>>> c6661c33

// 14.4. Vector Widening Floating-Point Reduction Instructions
VFWREDOSUM_VS      -> OPFVV(SrcType.vp, SrcType.X , FuType.vvpu, VfpuType.dummy, F, T, F).generate(),
VFWREDUSUM_VS      -> OPFVV(SrcType.vp, SrcType.X , FuType.vvpu, VfpuType.dummy, F, T, F).generate(),

// 16.2. Floating-Point Scalar Move Instructions
VFMV_F_S           -> OPFVV(SrcType.vp, SrcType.X , FuType.vvpu, VfpuType.dummy, F, T, F).generate(),// f[rd] = vs2[0] (rs1=0)



  )

  val opfvfTable: Array[(BitPat, List[BitPat])] = Array(
// 13.2. Vector Single-Width Floating-Point Add/Subtract Instructions
VFADD_VF           -> OPFVF(SrcType.fp, SrcType.X , FuType.vfpu, VfpuType.dummy, F, T, F).generate(),
VFSUB_VF           -> OPFVF(SrcType.fp, SrcType.X , FuType.vfpu, VfpuType.dummy, F, T, F).generate(),
VFRSUB_VF          -> OPFVF(SrcType.fp, SrcType.X , FuType.vfpu, VfpuType.dummy, F, T, F).generate(),

// 13.3. Vector Widening Floating-Point Add/Subtract Instructions
VFWADD_VF          -> OPFVF(SrcType.fp, SrcType.X , FuType.vfpu, VfpuType.dummy, F, T, F).generate(),
VFWSUB_VF          -> OPFVF(SrcType.fp, SrcType.X , FuType.vfpu, VfpuType.dummy, F, T, F).generate(),
VFWADD_WF          -> OPFVF(SrcType.fp, SrcType.X , FuType.vfpu, VfpuType.dummy, F, T, F).generate(),
VFWSUB_WF          -> OPFVF(SrcType.fp, SrcType.X , FuType.vfpu, VfpuType.dummy, F, T, F).generate(),

// 13.4. Vector Single-Width Floating-Point Multiply/Divide Instructions
VFMUL_VF           -> OPFVF(SrcType.fp, SrcType.X , FuType.vfpu, VfpuType.dummy, F, T, F).generate(),
VFDIV_VF           -> OPFVF(SrcType.fp, SrcType.X , FuType.vfpu, VfpuType.dummy, F, T, F).generate(),
VFRDIV_VF          -> OPFVF(SrcType.fp, SrcType.X , FuType.vfpu, VfpuType.dummy, F, T, F).generate(),

// 13.5. Vector Widening Floating-Point Multiply
VFWMUL_VF          -> OPFVF(SrcType.fp, SrcType.X , FuType.vfpu, VfpuType.dummy, F, T, F).generate(),

// 13.6. Vector Single-Width Floating-Point Fused Multiply-Add Instructions
VFMACC_VF          -> OPFVF(SrcType.fp, SrcType.vp, FuType.vfpu, VfpuType.dummy, F, T, F).generate(),
VFNMACC_VF         -> OPFVF(SrcType.fp, SrcType.vp, FuType.vfpu, VfpuType.dummy, F, T, F).generate(),
VFMSAC_VF          -> OPFVF(SrcType.fp, SrcType.vp, FuType.vfpu, VfpuType.dummy, F, T, F).generate(),
VFNMSAC_VF         -> OPFVF(SrcType.fp, SrcType.vp, FuType.vfpu, VfpuType.dummy, F, T, F).generate(),
VFMADD_VF          -> OPFVF(SrcType.fp, SrcType.vp, FuType.vfpu, VfpuType.dummy, F, T, F).generate(),
VFNMADD_VF         -> OPFVF(SrcType.fp, SrcType.vp, FuType.vfpu, VfpuType.dummy, F, T, F).generate(),
VFMSUB_VF          -> OPFVF(SrcType.fp, SrcType.vp, FuType.vfpu, VfpuType.dummy, F, T, F).generate(),
VFNMSUB_VF         -> OPFVF(SrcType.fp, SrcType.vp, FuType.vfpu, VfpuType.dummy, F, T, F).generate(),

// 13.7. Vector Widening Floating-Point Fused Multiply-Add Instructions
VFWMACC_VF         -> OPFVF(SrcType.fp, SrcType.vp, FuType.vfpu, VfpuType.dummy, F, T, F).generate(),
VFWNMACC_VF        -> OPFVF(SrcType.fp, SrcType.vp, FuType.vfpu, VfpuType.dummy, F, T, F).generate(),
VFWMSAC_VF         -> OPFVF(SrcType.fp, SrcType.vp, FuType.vfpu, VfpuType.dummy, F, T, F).generate(),
VFWNMSAC_VF        -> OPFVF(SrcType.fp, SrcType.vp, FuType.vfpu, VfpuType.dummy, F, T, F).generate(),

// 13.11. Vector Floating-Point MIN/MAX Instructions
VFMIN_VF           -> OPFVF(SrcType.fp, SrcType.X , FuType.vfpu, VfpuType.dummy, F, T, F).generate(),
VFMAX_VF           -> OPFVF(SrcType.fp, SrcType.X , FuType.vfpu, VfpuType.dummy, F, T, F).generate(),

// 13.12. Vector Floating-Point Sign-Injection Instructions
VFSGNJ_VF          -> OPFVF(SrcType.fp, SrcType.X , FuType.vfpu, VfpuType.dummy, F, T, F).generate(),
VFSGNJN_VF         -> OPFVF(SrcType.fp, SrcType.X , FuType.vfpu, VfpuType.dummy, F, T, F).generate(),
VFSGNJX_VF         -> OPFVF(SrcType.fp, SrcType.X , FuType.vfpu, VfpuType.dummy, F, T, F).generate(),

// 13.13. Vector Floating-Point Compare Instructions
VMFEQ_VF           -> OPFVF(SrcType.fp, SrcType.X , FuType.vfpu, VfpuType.dummy, F, F, T).generate(),
VMFNE_VF           -> OPFVF(SrcType.fp, SrcType.X , FuType.vfpu, VfpuType.dummy, F, F, T).generate(),
VMFLT_VF           -> OPFVF(SrcType.fp, SrcType.X , FuType.vfpu, VfpuType.dummy, F, F, T).generate(),
VMFLE_VF           -> OPFVF(SrcType.fp, SrcType.X , FuType.vfpu, VfpuType.dummy, F, F, T).generate(),
VMFGT_VF           -> OPFVF(SrcType.fp, SrcType.X , FuType.vfpu, VfpuType.dummy, F, F, T).generate(),
VMFGE_VF           -> OPFVF(SrcType.fp, SrcType.X , FuType.vfpu, VfpuType.dummy, F, F, T).generate(),

// 13.15. Vector Floating-Point Merge Instruction
VFMERGE_VFM        -> OPFVF(SrcType.fp, SrcType.X , FuType.vfpu, VfpuType.dummy, F, T, F).generate(),

// 13.16. Vector Floating-Point Move Instruction
VFMV_V_F           -> OPFVF(SrcType.X , SrcType.X , FuType.vfpu, VfpuType.dummy, F, T, F).generate(),// src2=SrcType.X

// 16.2. Floating-Point Scalar Move Instructions
VFMV_S_F           -> OPFVF(SrcType.fp, SrcType.X , FuType.vfpu, VfpuType.dummy, F, T, F).generate(),// vs2=0

// 16.3.3. Vector Slide1up
// vslide1up.vx vd, vs2, rs1, vm # vd[0]=x[rs1], vd[i+1] = vs2[i]
VFSLIDE1UP_VF      -> OPFVF(SrcType.fp, SrcType.X , FuType.vfpu, VfpuType.dummy, F, T, F).generate(),// vd[0]=f[rs1], vd[i+1] = vs2[i]

// 16.3.4. Vector Slide1down Instruction
// vslide1down.vx vd, vs2, rs1, vm # vd[i] = vs2[i+1], vd[vl-1]=x[rs1]
VFSLIDE1DOWN_VF    -> OPFVF(SrcType.fp, SrcType.X , FuType.vfpu, VfpuType.dummy, F, T, F).generate(),// vd[i] = vs2[i+1], vd[vl-1]=f[rs1]

  )

  val vsetTable: Array[(BitPat, List[BitPat])] = Array()
  val vlsTable: Array[(BitPat, List[BitPat])] = Array()

  val table = opivvTable ++ opivxTable ++ opiviTable ++
              opmvvTable ++ opmvxTable ++
              opfvvTable ++ opfvfTable ++
              vsetTable ++ vlsTable
}<|MERGE_RESOLUTION|>--- conflicted
+++ resolved
@@ -81,105 +81,6 @@
   val opivxTable: Array[(BitPat, List[BitPat])] = Array()
   val opiviTable: Array[(BitPat, List[BitPat])] = Array()
 
-<<<<<<< HEAD
-  val opmvvTable: Array[(BitPat, List[BitPat])] = Array()
-  val opmvxTable: Array[(BitPat, List[BitPat])] = Array()
- 
-  val opfvvTable: Array[(BitPat, List[BitPat])] = Array(
-                       // OPFVV(fu: BitPat, fuOp: BitPat,  fWen: Boolean, vWen: Boolean, mWen: Boolean, others: Any)
-// 13.2. Vector Single-Width Floating-Point Add/Subtract Instructions
-VFADD_VV           -> OPFVV(SrcType.vp, SrcType.X , FuType.vvpu, VfpuType.dummy, F, T, F).generate(),
-VFSUB_VV           -> OPFVV(SrcType.vp, SrcType.X , FuType.vvpu, VfpuType.dummy, F, T, F).generate(),
-
-// 13.3. Vector Widening Floating-Point Add/Subtract Instructions
-VFWADD_VV          -> OPFVV(SrcType.vp, SrcType.X , FuType.vvpu, VfpuType.dummy, F, T, F).generate(),
-VFWSUB_VV          -> OPFVV(SrcType.vp, SrcType.X , FuType.vvpu, VfpuType.dummy, F, T, F).generate(),
-VFWADD_WV          -> OPFVV(SrcType.vp, SrcType.X , FuType.vvpu, VfpuType.dummy, F, T, F).generate(),
-VFWSUB_WV          -> OPFVV(SrcType.vp, SrcType.X , FuType.vvpu, VfpuType.dummy, F, T, F).generate(),
-
-// 13.4. Vector Single-Width Floating-Point Multiply/Divide Instructions
-VFMUL_VV           -> OPFVV(SrcType.vp, SrcType.X , FuType.vvpu, VfpuType.dummy, F, T, F).generate(),
-VFDIV_VV           -> OPFVV(SrcType.vp, SrcType.X , FuType.vvpu, VfpuType.dummy, F, T, F).generate(),
-
-// 13.5. Vector Widening Floating-Point Multiply
-VFWMUL_VV          -> OPFVV(SrcType.vp, SrcType.X , FuType.vvpu, VfpuType.dummy, F, T, F).generate(),
-
-// 13.6. Vector Single-Width Floating-Point Fused Multiply-Add Instructions
-VFMACC_VV          -> OPFVV(SrcType.vp, SrcType.vp, FuType.vvpu, VfpuType.dummy, F, T, F).generate(),
-VFNMACC_VV         -> OPFVV(SrcType.vp, SrcType.vp, FuType.vvpu, VfpuType.dummy, F, T, F).generate(),
-VFMSAC_VV          -> OPFVV(SrcType.vp, SrcType.vp, FuType.vvpu, VfpuType.dummy, F, T, F).generate(),
-VFNMSAC_VV         -> OPFVV(SrcType.vp, SrcType.vp, FuType.vvpu, VfpuType.dummy, F, T, F).generate(),
-VFMADD_VV          -> OPFVV(SrcType.vp, SrcType.vp, FuType.vvpu, VfpuType.dummy, F, T, F).generate(),
-VFNMADD_VV         -> OPFVV(SrcType.vp, SrcType.vp, FuType.vvpu, VfpuType.dummy, F, T, F).generate(),
-VFMSUB_VV          -> OPFVV(SrcType.vp, SrcType.vp, FuType.vvpu, VfpuType.dummy, F, T, F).generate(),
-VFNMSUB_VV         -> OPFVV(SrcType.vp, SrcType.vp, FuType.vvpu, VfpuType.dummy, F, T, F).generate(),
-
-// 13.7. Vector Widening Floating-Point Fused Multiply-Add Instructions
-VFWMACC_VV         -> OPFVV(SrcType.vp, SrcType.vp, FuType.vvpu, VfpuType.dummy, F, T, F).generate(),
-VFWNMACC_VV        -> OPFVV(SrcType.vp, SrcType.vp, FuType.vvpu, VfpuType.dummy, F, T, F).generate(),
-VFWMSAC_VV         -> OPFVV(SrcType.vp, SrcType.vp, FuType.vvpu, VfpuType.dummy, F, T, F).generate(),
-VFWNMSAC_VV        -> OPFVV(SrcType.vp, SrcType.vp, FuType.vvpu, VfpuType.dummy, F, T, F).generate(),
-
-// 13.8. Vector Floating-Point Square-Root Instruction
-VFSQRT_V           -> OPFVV(SrcType.X , SrcType.X , FuType.vvpu, VfpuType.dummy, F, T, F).generate(),
-
-// 13.9. Vector Floating-Point Reciprocal Square-Root Estimate Instruction
-VFRSQRT7_V         -> OPFVV(SrcType.X , SrcType.X , FuType.vvpu, VfpuType.dummy, F, T, F).generate(),
-
-// 13.10. Vector Floating-Point Reciprocal Estimate Instruction
-VFREC7_V           -> OPFVV(SrcType.X , SrcType.X , FuType.vvpu, VfpuType.dummy, F, T, F).generate(),
-
-// 13.11. Vector Floating-Point MIN/MAX Instructions
-VFMIN_VV           -> OPFVV(SrcType.vp, SrcType.X , FuType.vvpu, VfpuType.dummy, F, T, F).generate(),
-VFMAX_VV           -> OPFVV(SrcType.vp, SrcType.X , FuType.vvpu, VfpuType.dummy, F, T, F).generate(),
-
-// 13.12. Vector Floating-Point Sign-Injection Instructions
-VFSGNJ_VV          -> OPFVV(SrcType.vp, SrcType.X , FuType.vvpu, VfpuType.dummy, F, T, F).generate(),
-VFSGNJN_VV         -> OPFVV(SrcType.vp, SrcType.X , FuType.vvpu, VfpuType.dummy, F, T, F).generate(),
-VFSGNJX_VV         -> OPFVV(SrcType.vp, SrcType.X , FuType.vvpu, VfpuType.dummy, F, T, F).generate(),
-
-// 13.13. Vector Floating-Point Compare Instructions
-VMFEQ_VV           -> OPFVV(SrcType.vp, SrcType.X , FuType.vvpu, VfpuType.dummy, F, T, F).generate(),
-VMFNE_VV           -> OPFVV(SrcType.vp, SrcType.X , FuType.vvpu, VfpuType.dummy, F, T, F).generate(),
-VMFLT_VV           -> OPFVV(SrcType.vp, SrcType.X , FuType.vvpu, VfpuType.dummy, F, T, F).generate(),
-VMFLE_VV           -> OPFVV(SrcType.vp, SrcType.X , FuType.vvpu, VfpuType.dummy, F, T, F).generate(),
-
-// 13.14. Vector Floating-Point Classify Instruction
-VFCLASS_V          -> OPFVV(SrcType.X , SrcType.X , FuType.vvpu, VfpuType.dummy, F, T, F).generate(),
-
-// 13.17. Single-Width Floating-Point/Integer Type-Convert Instructions
-VFCVT_XU_F_V       -> OPFVV(SrcType.X , SrcType.X , FuType.vvpu, VfpuType.dummy, F, T, F).generate(),
-VFCVT_X_F_V        -> OPFVV(SrcType.X , SrcType.X , FuType.vvpu, VfpuType.dummy, F, T, F).generate(),
-VFCVT_RTZ_XU_F_V   -> OPFVV(SrcType.X , SrcType.X , FuType.vvpu, VfpuType.dummy, F, T, F).generate(),
-VFCVT_RTZ_X_F_V    -> OPFVV(SrcType.X , SrcType.X , FuType.vvpu, VfpuType.dummy, F, T, F).generate(),
-VFCVT_F_XU_V       -> OPFVV(SrcType.X , SrcType.X , FuType.vvpu, VfpuType.dummy, F, T, F).generate(),
-VFCVT_F_X_V        -> OPFVV(SrcType.X , SrcType.X , FuType.vvpu, VfpuType.dummy, F, T, F).generate(),
-
-// 13.18. Widening Floating-Point/Integer Type-Convert Instructions
-VFWCVT_XU_F_V      -> OPFVV(SrcType.X , SrcType.X , FuType.vvpu, VfpuType.dummy, F, T, F).generate(),
-VFWCVT_X_F_V       -> OPFVV(SrcType.X , SrcType.X , FuType.vvpu, VfpuType.dummy, F, T, F).generate(),
-VFWCVT_RTZ_XU_F_V  -> OPFVV(SrcType.X , SrcType.X , FuType.vvpu, VfpuType.dummy, F, T, F).generate(),
-VFWCVT_RTZ_X_F_V   -> OPFVV(SrcType.X , SrcType.X , FuType.vvpu, VfpuType.dummy, F, T, F).generate(),
-VFWCVT_F_XU_V      -> OPFVV(SrcType.X , SrcType.X , FuType.vvpu, VfpuType.dummy, F, T, F).generate(),
-VFWCVT_F_X_V       -> OPFVV(SrcType.X , SrcType.X , FuType.vvpu, VfpuType.dummy, F, T, F).generate(),
-VFWCVT_F_F_V       -> OPFVV(SrcType.X , SrcType.X , FuType.vvpu, VfpuType.dummy, F, T, F).generate(),
-
-// 13.19. Narrowing Floating-Point/Integer Type-Convert Instructions
-VFNCVT_XU_F_W      -> OPFVV(SrcType.X , SrcType.X , FuType.vvpu, VfpuType.dummy, F, T, F).generate(),
-VFNCVT_X_F_W       -> OPFVV(SrcType.X , SrcType.X , FuType.vvpu, VfpuType.dummy, F, T, F).generate(),
-VFNCVT_RTZ_XU_F_W  -> OPFVV(SrcType.X , SrcType.X , FuType.vvpu, VfpuType.dummy, F, T, F).generate(),
-VFNCVT_RTZ_X_F_W   -> OPFVV(SrcType.X , SrcType.X , FuType.vvpu, VfpuType.dummy, F, T, F).generate(),
-VFNCVT_F_XU_W      -> OPFVV(SrcType.X , SrcType.X , FuType.vvpu, VfpuType.dummy, F, T, F).generate(),
-VFNCVT_F_X_W       -> OPFVV(SrcType.X , SrcType.X , FuType.vvpu, VfpuType.dummy, F, T, F).generate(),
-VFNCVT_F_F_W       -> OPFVV(SrcType.X , SrcType.X , FuType.vvpu, VfpuType.dummy, F, T, F).generate(),
-VFNCVT_ROD_F_F_W   -> OPFVV(SrcType.X , SrcType.X , FuType.vvpu, VfpuType.dummy, F, T, F).generate(),
-
-// 14.3. Vector Single-Width Floating-Point Reduction Instructions
-VFREDOSUM_VS       -> OPFVV(SrcType.vp, SrcType.X , FuType.vvpu, VfpuType.dummy, F, T, F).generate(),
-VFREDUSUM_VS       -> OPFVV(SrcType.vp, SrcType.X , FuType.vvpu, VfpuType.dummy, F, T, F).generate(),
-VFREDMAX_VS        -> OPFVV(SrcType.vp, SrcType.X , FuType.vvpu, VfpuType.dummy, F, T, F).generate(),
-VFREDMIN_VS        -> OPFVV(SrcType.vp, SrcType.X , FuType.vvpu, VfpuType.dummy, F, T, F).generate(),
-=======
   val opmvv: Array[(BitPat, OPMVV)] = Array(
     VAADD_VV     -> OPMVV(F, FuType.vipu, VipuType.dummy, F, T, F, T),
     VAADDU_VV    -> OPMVV(F, FuType.vipu, VipuType.dummy, F, T, F, T),
@@ -281,7 +182,102 @@
   )
   val opmvvTable: Array[(BitPat, List[BitPat])] = opmvv.map(x => (x._1, x._2.generate()))
   val opmvxTable: Array[(BitPat, List[BitPat])] = opmvx.map(x => (x._1, x._2.generate()))
->>>>>>> c6661c33
+
+
+  val opfvvTable: Array[(BitPat, List[BitPat])] = Array(
+                       // OPFVV(fu: BitPat, fuOp: BitPat,  fWen: Boolean, vWen: Boolean, mWen: Boolean, others: Any)
+// 13.2. Vector Single-Width Floating-Point Add/Subtract Instructions
+VFADD_VV           -> OPFVV(SrcType.vp, SrcType.X , FuType.vvpu, VfpuType.dummy, F, T, F).generate(),
+VFSUB_VV           -> OPFVV(SrcType.vp, SrcType.X , FuType.vvpu, VfpuType.dummy, F, T, F).generate(),
+
+// 13.3. Vector Widening Floating-Point Add/Subtract Instructions
+VFWADD_VV          -> OPFVV(SrcType.vp, SrcType.X , FuType.vvpu, VfpuType.dummy, F, T, F).generate(),
+VFWSUB_VV          -> OPFVV(SrcType.vp, SrcType.X , FuType.vvpu, VfpuType.dummy, F, T, F).generate(),
+VFWADD_WV          -> OPFVV(SrcType.vp, SrcType.X , FuType.vvpu, VfpuType.dummy, F, T, F).generate(),
+VFWSUB_WV          -> OPFVV(SrcType.vp, SrcType.X , FuType.vvpu, VfpuType.dummy, F, T, F).generate(),
+
+// 13.4. Vector Single-Width Floating-Point Multiply/Divide Instructions
+VFMUL_VV           -> OPFVV(SrcType.vp, SrcType.X , FuType.vvpu, VfpuType.dummy, F, T, F).generate(),
+VFDIV_VV           -> OPFVV(SrcType.vp, SrcType.X , FuType.vvpu, VfpuType.dummy, F, T, F).generate(),
+
+// 13.5. Vector Widening Floating-Point Multiply
+VFWMUL_VV          -> OPFVV(SrcType.vp, SrcType.X , FuType.vvpu, VfpuType.dummy, F, T, F).generate(),
+
+// 13.6. Vector Single-Width Floating-Point Fused Multiply-Add Instructions
+VFMACC_VV          -> OPFVV(SrcType.vp, SrcType.vp, FuType.vvpu, VfpuType.dummy, F, T, F).generate(),
+VFNMACC_VV         -> OPFVV(SrcType.vp, SrcType.vp, FuType.vvpu, VfpuType.dummy, F, T, F).generate(),
+VFMSAC_VV          -> OPFVV(SrcType.vp, SrcType.vp, FuType.vvpu, VfpuType.dummy, F, T, F).generate(),
+VFNMSAC_VV         -> OPFVV(SrcType.vp, SrcType.vp, FuType.vvpu, VfpuType.dummy, F, T, F).generate(),
+VFMADD_VV          -> OPFVV(SrcType.vp, SrcType.vp, FuType.vvpu, VfpuType.dummy, F, T, F).generate(),
+VFNMADD_VV         -> OPFVV(SrcType.vp, SrcType.vp, FuType.vvpu, VfpuType.dummy, F, T, F).generate(),
+VFMSUB_VV          -> OPFVV(SrcType.vp, SrcType.vp, FuType.vvpu, VfpuType.dummy, F, T, F).generate(),
+VFNMSUB_VV         -> OPFVV(SrcType.vp, SrcType.vp, FuType.vvpu, VfpuType.dummy, F, T, F).generate(),
+
+// 13.7. Vector Widening Floating-Point Fused Multiply-Add Instructions
+VFWMACC_VV         -> OPFVV(SrcType.vp, SrcType.vp, FuType.vvpu, VfpuType.dummy, F, T, F).generate(),
+VFWNMACC_VV        -> OPFVV(SrcType.vp, SrcType.vp, FuType.vvpu, VfpuType.dummy, F, T, F).generate(),
+VFWMSAC_VV         -> OPFVV(SrcType.vp, SrcType.vp, FuType.vvpu, VfpuType.dummy, F, T, F).generate(),
+VFWNMSAC_VV        -> OPFVV(SrcType.vp, SrcType.vp, FuType.vvpu, VfpuType.dummy, F, T, F).generate(),
+
+// 13.8. Vector Floating-Point Square-Root Instruction
+VFSQRT_V           -> OPFVV(SrcType.X , SrcType.X , FuType.vvpu, VfpuType.dummy, F, T, F).generate(),
+
+// 13.9. Vector Floating-Point Reciprocal Square-Root Estimate Instruction
+VFRSQRT7_V         -> OPFVV(SrcType.X , SrcType.X , FuType.vvpu, VfpuType.dummy, F, T, F).generate(),
+
+// 13.10. Vector Floating-Point Reciprocal Estimate Instruction
+VFREC7_V           -> OPFVV(SrcType.X , SrcType.X , FuType.vvpu, VfpuType.dummy, F, T, F).generate(),
+
+// 13.11. Vector Floating-Point MIN/MAX Instructions
+VFMIN_VV           -> OPFVV(SrcType.vp, SrcType.X , FuType.vvpu, VfpuType.dummy, F, T, F).generate(),
+VFMAX_VV           -> OPFVV(SrcType.vp, SrcType.X , FuType.vvpu, VfpuType.dummy, F, T, F).generate(),
+
+// 13.12. Vector Floating-Point Sign-Injection Instructions
+VFSGNJ_VV          -> OPFVV(SrcType.vp, SrcType.X , FuType.vvpu, VfpuType.dummy, F, T, F).generate(),
+VFSGNJN_VV         -> OPFVV(SrcType.vp, SrcType.X , FuType.vvpu, VfpuType.dummy, F, T, F).generate(),
+VFSGNJX_VV         -> OPFVV(SrcType.vp, SrcType.X , FuType.vvpu, VfpuType.dummy, F, T, F).generate(),
+
+// 13.13. Vector Floating-Point Compare Instructions
+VMFEQ_VV           -> OPFVV(SrcType.vp, SrcType.X , FuType.vvpu, VfpuType.dummy, F, T, F).generate(),
+VMFNE_VV           -> OPFVV(SrcType.vp, SrcType.X , FuType.vvpu, VfpuType.dummy, F, T, F).generate(),
+VMFLT_VV           -> OPFVV(SrcType.vp, SrcType.X , FuType.vvpu, VfpuType.dummy, F, T, F).generate(),
+VMFLE_VV           -> OPFVV(SrcType.vp, SrcType.X , FuType.vvpu, VfpuType.dummy, F, T, F).generate(),
+
+// 13.14. Vector Floating-Point Classify Instruction
+VFCLASS_V          -> OPFVV(SrcType.X , SrcType.X , FuType.vvpu, VfpuType.dummy, F, T, F).generate(),
+
+// 13.17. Single-Width Floating-Point/Integer Type-Convert Instructions
+VFCVT_XU_F_V       -> OPFVV(SrcType.X , SrcType.X , FuType.vvpu, VfpuType.dummy, F, T, F).generate(),
+VFCVT_X_F_V        -> OPFVV(SrcType.X , SrcType.X , FuType.vvpu, VfpuType.dummy, F, T, F).generate(),
+VFCVT_RTZ_XU_F_V   -> OPFVV(SrcType.X , SrcType.X , FuType.vvpu, VfpuType.dummy, F, T, F).generate(),
+VFCVT_RTZ_X_F_V    -> OPFVV(SrcType.X , SrcType.X , FuType.vvpu, VfpuType.dummy, F, T, F).generate(),
+VFCVT_F_XU_V       -> OPFVV(SrcType.X , SrcType.X , FuType.vvpu, VfpuType.dummy, F, T, F).generate(),
+VFCVT_F_X_V        -> OPFVV(SrcType.X , SrcType.X , FuType.vvpu, VfpuType.dummy, F, T, F).generate(),
+
+// 13.18. Widening Floating-Point/Integer Type-Convert Instructions
+VFWCVT_XU_F_V      -> OPFVV(SrcType.X , SrcType.X , FuType.vvpu, VfpuType.dummy, F, T, F).generate(),
+VFWCVT_X_F_V       -> OPFVV(SrcType.X , SrcType.X , FuType.vvpu, VfpuType.dummy, F, T, F).generate(),
+VFWCVT_RTZ_XU_F_V  -> OPFVV(SrcType.X , SrcType.X , FuType.vvpu, VfpuType.dummy, F, T, F).generate(),
+VFWCVT_RTZ_X_F_V   -> OPFVV(SrcType.X , SrcType.X , FuType.vvpu, VfpuType.dummy, F, T, F).generate(),
+VFWCVT_F_XU_V      -> OPFVV(SrcType.X , SrcType.X , FuType.vvpu, VfpuType.dummy, F, T, F).generate(),
+VFWCVT_F_X_V       -> OPFVV(SrcType.X , SrcType.X , FuType.vvpu, VfpuType.dummy, F, T, F).generate(),
+VFWCVT_F_F_V       -> OPFVV(SrcType.X , SrcType.X , FuType.vvpu, VfpuType.dummy, F, T, F).generate(),
+
+// 13.19. Narrowing Floating-Point/Integer Type-Convert Instructions
+VFNCVT_XU_F_W      -> OPFVV(SrcType.X , SrcType.X , FuType.vvpu, VfpuType.dummy, F, T, F).generate(),
+VFNCVT_X_F_W       -> OPFVV(SrcType.X , SrcType.X , FuType.vvpu, VfpuType.dummy, F, T, F).generate(),
+VFNCVT_RTZ_XU_F_W  -> OPFVV(SrcType.X , SrcType.X , FuType.vvpu, VfpuType.dummy, F, T, F).generate(),
+VFNCVT_RTZ_X_F_W   -> OPFVV(SrcType.X , SrcType.X , FuType.vvpu, VfpuType.dummy, F, T, F).generate(),
+VFNCVT_F_XU_W      -> OPFVV(SrcType.X , SrcType.X , FuType.vvpu, VfpuType.dummy, F, T, F).generate(),
+VFNCVT_F_X_W       -> OPFVV(SrcType.X , SrcType.X , FuType.vvpu, VfpuType.dummy, F, T, F).generate(),
+VFNCVT_F_F_W       -> OPFVV(SrcType.X , SrcType.X , FuType.vvpu, VfpuType.dummy, F, T, F).generate(),
+VFNCVT_ROD_F_F_W   -> OPFVV(SrcType.X , SrcType.X , FuType.vvpu, VfpuType.dummy, F, T, F).generate(),
+
+// 14.3. Vector Single-Width Floating-Point Reduction Instructions
+VFREDOSUM_VS       -> OPFVV(SrcType.vp, SrcType.X , FuType.vvpu, VfpuType.dummy, F, T, F).generate(),
+VFREDUSUM_VS       -> OPFVV(SrcType.vp, SrcType.X , FuType.vvpu, VfpuType.dummy, F, T, F).generate(),
+VFREDMAX_VS        -> OPFVV(SrcType.vp, SrcType.X , FuType.vvpu, VfpuType.dummy, F, T, F).generate(),
+VFREDMIN_VS        -> OPFVV(SrcType.vp, SrcType.X , FuType.vvpu, VfpuType.dummy, F, T, F).generate(),
 
 // 14.4. Vector Widening Floating-Point Reduction Instructions
 VFWREDOSUM_VS      -> OPFVV(SrcType.vp, SrcType.X , FuType.vvpu, VfpuType.dummy, F, T, F).generate(),
