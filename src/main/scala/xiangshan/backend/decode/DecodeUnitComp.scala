/***************************************************************************************
  * Copyright (c) 2020-2021 Institute of Computing Technology, Chinese Academy of Sciences
  * Copyright (c) 2020-2021 Peng Cheng Laboratory
  *
  * XiangShan is licensed under Mulan PSL v2.
  * You can use this software according to the terms and conditions of the Mulan PSL v2.
  * You may obtain a copy of Mulan PSL v2 at:
  *          http://license.coscl.org.cn/MulanPSL2
  *
  * THIS SOFTWARE IS PROVIDED ON AN "AS IS" BASIS, WITHOUT WARRANTIES OF ANY KIND,
  * EITHER EXPRESS OR IMPLIED, INCLUDING BUT NOT LIMITED TO NON-INFRINGEMENT,
  * MERCHANTABILITY OR FIT FOR A PARTICULAR PURPOSE.
  *
  * See the Mulan PSL v2 for more details.
  ***************************************************************************************/

package xiangshan.backend.decode

import org.chipsalliance.cde.config.Parameters
import chisel3._
import chisel3.util._
import freechips.rocketchip.rocket.Instructions
import freechips.rocketchip.util.uintToBitPat
import utils._
import utility._
import xiangshan.ExceptionNO.illegalInstr
import xiangshan._
import xiangshan.backend.fu.fpu.FPU
import xiangshan.backend.fu.FuType
import freechips.rocketchip.rocket.Instructions._
import xiangshan.backend.Bundles.{DecodedInst, StaticInst}
import xiangshan.backend.decode.isa.bitfield.XSInstBitFields
import xiangshan.backend.fu.vector.Bundles.{VSew, VType, VLmul}
import yunsuan.VpermType
import scala.collection.Seq
import chisel3.util.experimental.decode.{QMCMinimizer, TruthTable, decoder}

class indexedLSUopTable(uopIdx:Int) extends Module {
  val src = IO(Input(UInt(4.W)))
  val outOffsetVs2 = IO(Output(UInt(3.W)))
  val outOffsetVd = IO(Output(UInt(3.W)))
  def genCsBundle_VEC_INDEXED_LDST(lmul:Int, emul:Int, uopIdx:Int): (Int, Int) ={
    // only consider non segment indexed load/store
    if (lmul < emul) {    // lmul < emul, uop num is depend on emul * nf
      var offset = 1 << (emul - lmul)
      for (i <- 0 until (1 << emul)) {
        if (uopIdx == i) {
          return (i, i / offset)
        }
      }
    } else {              // lmul > emul, uop num is depend on lmul * nf
      var offset = 1 << (lmul - emul)
      for (i <- 0 until (1 << lmul)) {
        if (uopIdx == i) {
          return (i / offset, i)
        }
      }
    }
    return (0, 0)
  }
  // strided load/store
  var combVemulNf : Seq[(Int, Int, Int, Int)] = Seq()
  for (emul <- 0 until 4) {
    for (lmul <- 0 until 4) {
      var offset = genCsBundle_VEC_INDEXED_LDST(lmul, emul, uopIdx)
      var offsetVs2 = offset._1
      var offsetVd = offset._2
      combVemulNf :+= (emul, lmul, offsetVs2, offsetVd)
    }
  }
  val out = decoder(QMCMinimizer, src, TruthTable(combVemulNf.map {
    case (emul, lmul, offsetVs2, offsetVd) =>
      (BitPat((emul << 2 | lmul).U(4.W)), BitPat((offsetVs2 << 3 | offsetVd).U(6.W)))
  }, BitPat.N(6)))
  outOffsetVs2 := out(5, 3)
  outOffsetVd := out(2, 0)
}

trait VectorConstants {
  val MAX_VLMUL = 8
  val FP_TMP_REG_MV = 32
  val VECTOR_TMP_REG_LMUL = 33 // 33~47  ->  15
  val MAX_INDEXED_LS_UOPNUM = 64
}

class DecodeUnitCompIO(implicit p: Parameters) extends XSBundle {
  val redirect = Input(Bool())
  val csrCtrl = Input(new CustomCSRCtrlIO)
  val vtypeBypass = Input(new VType)
  // When the first inst in decode vector is complex inst, pass it in
  val in = Flipped(DecoupledIO(new Bundle {
    val simpleDecodedInst = new DecodedInst
    val uopInfo = new UopInfo
  }))
  val out = new Bundle {
    val complexDecodedInsts = Vec(RenameWidth, DecoupledIO(new DecodedInst))
  }
  val complexNum = Output(UInt(3.W))
}

/**
  * @author zly
  */
class DecodeUnitComp()(implicit p : Parameters) extends XSModule with DecodeUnitConstants with VectorConstants {
  val io = IO(new DecodeUnitCompIO)

  // alias
  private val inReady = io.in.ready
  private val inValid = io.in.valid
  private val inDecodedInst = WireInit(io.in.bits.simpleDecodedInst)
  private val inInstFields = io.in.bits.simpleDecodedInst.instr.asTypeOf(new XSInstBitFields)
  private val inUopInfo = io.in.bits.uopInfo
  private val outValids = io.out.complexDecodedInsts.map(_.valid)
  private val outReadys = io.out.complexDecodedInsts.map(_.ready)
  private val outDecodedInsts = io.out.complexDecodedInsts.map(_.bits)
  private val outComplexNum = io.complexNum

  val maxUopSize = MaxUopSize
  when (io.in.fire && io.in.bits.simpleDecodedInst.isVset) {
    when(inInstFields.RD === 0.U && inInstFields.RS1 === 0.U) {
      inDecodedInst.fuOpType := VSETOpType.keepVl(io.in.bits.simpleDecodedInst.fuOpType)
    }.elsewhen(inInstFields.RS1 === 0.U) {
      inDecodedInst.fuOpType := VSETOpType.setVlmax(io.in.bits.simpleDecodedInst.fuOpType)
    }
  }

  val latchedInst = RegEnable(inDecodedInst, inValid && inReady)
  val latchedUopInfo = RegEnable(inUopInfo, inValid && inReady)
  //input bits
  private val instFields: XSInstBitFields = latchedInst.instr.asTypeOf(new XSInstBitFields)

  val src1 = Cat(0.U(1.W), instFields.RS1)
  val src2 = Cat(0.U(1.W), instFields.RS2)
  val dest = Cat(0.U(1.W), instFields.RD)

  val nf    = instFields.NF
  val width = instFields.WIDTH(1, 0)

  //output of DecodeUnit
  val numOfUop = Wire(UInt(log2Up(maxUopSize).W))
  val numOfWB = Wire(UInt(log2Up(maxUopSize).W))
  val lmul = Wire(UInt(4.W))
  val isVsetSimple = Wire(Bool())

  val indexedLSRegOffset = Seq.tabulate(MAX_VLMUL)(i => Module(new indexedLSUopTable(i)))
  indexedLSRegOffset.map(_.src := 0.U)

  //pre decode
  lmul := latchedUopInfo.lmul
  isVsetSimple := latchedInst.isVset
  val vlmulReg = latchedInst.vpu.vlmul
  val vsewReg = latchedInst.vpu.vsew

  //Type of uop Div
  val typeOfSplit = latchedInst.uopSplitType
  val src1Type = latchedInst.srcType(0)
  val src1IsImm = src1Type === SrcType.imm
  val src1IsFp = src1Type === SrcType.fp

  numOfUop := latchedUopInfo.numOfUop
  numOfWB := latchedUopInfo.numOfWB

  //uops dispatch
  val s_idle :: s_active :: Nil = Enum(2)
  val state = RegInit(s_idle)
  val stateNext = WireDefault(state)
  val numDecodedUop = RegInit(0.U(log2Up(maxUopSize).W))
  val uopRes = RegInit(0.U(log2Up(maxUopSize).W))
  val uopResNext = WireInit(uopRes)
  val e64 = 3.U(2.W)
<<<<<<< HEAD
  val isUsSegment = instFields.MOP === 0.U && nf =/= 0.U && (instFields.LUMOP === 0.U || instFields.LUMOP === "b10000".U)
  val isIxSegment = instFields.MOP(0) === 1.U && nf =/= 0.U
  val isSdSegment = instFields.MOP === "b10".U && nf =/= 0.U
=======
>>>>>>> 73900036

  //uop div up to maxUopSize
  val csBundle = Wire(Vec(maxUopSize, new DecodedInst))
  csBundle.foreach { case dst =>
    dst := latchedInst
    dst.numUops := latchedUopInfo.numOfUop
    dst.numWB := latchedUopInfo.numOfWB
    dst.firstUop := false.B
    dst.lastUop := false.B
    dst.vlsInstr := false.B
  }

  csBundle(0).firstUop := true.B
  csBundle(numOfUop - 1.U).lastUop := true.B

  switch(typeOfSplit) {
    is(UopSplitType.VSET) {
      // In simple decoder, rfWen and vecWen are not set
      when(isVsetSimple) {
        // Default
        // uop0 set rd, never flushPipe
        csBundle(0).fuType := FuType.vsetiwi.U
        csBundle(0).flushPipe := false.B
        csBundle(0).rfWen := true.B
        // uop1 set vl, vsetvl will flushPipe
        csBundle(1).ldest := VCONFIG_IDX.U
        csBundle(1).vecWen := true.B
        when(VSETOpType.isVsetvli(latchedInst.fuOpType) && dest === 0.U && src1 === 0.U) {
          // write nothing, uop0 is a nop instruction
          csBundle(0).rfWen := false.B
          csBundle(0).fpWen := false.B
          csBundle(0).vecWen := false.B
          csBundle(1).fuType := FuType.vsetfwf.U
          csBundle(1).srcType(0) := SrcType.vp
          csBundle(1).lsrc(0) := VCONFIG_IDX.U
        }.elsewhen(VSETOpType.isVsetvl(latchedInst.fuOpType) && dest === 0.U && src1 === 0.U) {
          // uop0: mv vtype gpr to vector region
          csBundle(0).srcType(0) := SrcType.xp
          csBundle(0).srcType(1) := SrcType.no
          csBundle(0).lsrc(1) := 0.U
          csBundle(0).ldest := FP_TMP_REG_MV.U
          csBundle(0).fuType := FuType.i2v.U
          csBundle(0).fuOpType := Cat(IF2VectorType.i2Vec(2, 0), e64)
          csBundle(0).rfWen := false.B
          csBundle(0).fpWen := true.B
          csBundle(0).vecWen := false.B
          csBundle(0).flushPipe := false.B
          // uop1: uvsetvcfg_vv
          csBundle(1).fuType := FuType.vsetfwf.U
          // vl
          csBundle(1).srcType(0) := SrcType.vp
          csBundle(1).lsrc(0) := VCONFIG_IDX.U
          // vtype
          csBundle(1).srcType(1) := SrcType.fp
          csBundle(1).lsrc(1) := FP_TMP_REG_MV.U
          csBundle(1).vecWen := true.B
          csBundle(1).ldest := VCONFIG_IDX.U
        }.elsewhen(dest === 0.U) {
          // write nothing, uop0 is a nop instruction
          csBundle(0).rfWen := false.B
          csBundle(0).fpWen := false.B
          csBundle(0).vecWen := false.B
        }
        // use bypass vtype from vtypeGen
        csBundle(0).vpu.connectVType(io.vtypeBypass)
        csBundle(1).vpu.connectVType(io.vtypeBypass)
      }
    }
    is(UopSplitType.VEC_VVV) {
      for (i <- 0 until MAX_VLMUL) {
        csBundle(i).lsrc(0) := src1 + i.U
        csBundle(i).lsrc(1) := src2 + i.U
        csBundle(i).lsrc(2) := dest + i.U
        csBundle(i).ldest := dest + i.U
        csBundle(i).uopIdx := i.U
      }
    }
    is(UopSplitType.VEC_VFV) {
      /*
      i to vector move
       */
      csBundle(0).srcType(0) := SrcType.fp
      csBundle(0).srcType(1) := SrcType.imm
      csBundle(0).lsrc(1) := 0.U
      csBundle(0).ldest := VECTOR_TMP_REG_LMUL.U
      csBundle(0).fuType := FuType.f2v.U
      csBundle(0).fuOpType := Cat(IF2VectorType.fDup2Vec(2, 0), vsewReg)
      csBundle(0).vecWen := true.B
      csBundle(0).vpu.isReverse := false.B
      /*
      LMUL
       */
      for (i <- 0 until MAX_VLMUL) {
        csBundle(i + 1).srcType(0) := SrcType.vp
        csBundle(i + 1).lsrc(0) := VECTOR_TMP_REG_LMUL.U
        csBundle(i + 1).lsrc(1) := src2 + i.U
        csBundle(i + 1).lsrc(2) := dest + i.U
        csBundle(i + 1).ldest := dest + i.U
        csBundle(i + 1).uopIdx := i.U
      }
    }
    is(UopSplitType.VEC_EXT2) {
      for (i <- 0 until MAX_VLMUL / 2) {
        csBundle(2 * i).lsrc(1) := src2 + i.U
        csBundle(2 * i).lsrc(2) := dest + (2 * i).U
        csBundle(2 * i).ldest := dest + (2 * i).U
        csBundle(2 * i).uopIdx := (2 * i).U
        csBundle(2 * i + 1).lsrc(1) := src2 + i.U
        csBundle(2 * i + 1).lsrc(2) := dest + (2 * i + 1).U
        csBundle(2 * i + 1).ldest := dest + (2 * i + 1).U
        csBundle(2 * i + 1).uopIdx := (2 * i + 1).U
      }
    }
    is(UopSplitType.VEC_EXT4) {
      for (i <- 0 until MAX_VLMUL / 4) {
        csBundle(4 * i).lsrc(1) := src2 + i.U
        csBundle(4 * i).lsrc(2) := dest + (4 * i).U
        csBundle(4 * i).ldest := dest + (4 * i).U
        csBundle(4 * i).uopIdx := (4 * i).U
        csBundle(4 * i + 1).lsrc(1) := src2 + i.U
        csBundle(4 * i + 1).lsrc(2) := dest + (4 * i + 1).U
        csBundle(4 * i + 1).ldest := dest + (4 * i + 1).U
        csBundle(4 * i + 1).uopIdx := (4 * i + 1).U
        csBundle(4 * i + 2).lsrc(1) := src2 + i.U
        csBundle(4 * i + 2).lsrc(2) := dest + (4 * i + 2).U
        csBundle(4 * i + 2).ldest := dest + (4 * i + 2).U
        csBundle(4 * i + 2).uopIdx := (4 * i + 2).U
        csBundle(4 * i + 3).lsrc(1) := src2 + i.U
        csBundle(4 * i + 3).lsrc(2) := dest + (4 * i + 3).U
        csBundle(4 * i + 3).ldest := dest + (4 * i + 3).U
        csBundle(4 * i + 3).uopIdx := (4 * i + 3).U
      }
    }
    is(UopSplitType.VEC_EXT8) {
      for (i <- 0 until MAX_VLMUL) {
        csBundle(i).lsrc(1) := src2
        csBundle(i).lsrc(2) := dest + i.U
        csBundle(i).ldest := dest + i.U
        csBundle(i).uopIdx := i.U
      }
    }
    is(UopSplitType.VEC_0XV) {
      /*
      i/f to vector move
       */
      csBundle(0).srcType(0) := Mux(src1IsFp, SrcType.fp, SrcType.reg)
      csBundle(0).srcType(1) := SrcType.imm
      csBundle(0).lsrc(1) := 0.U
      csBundle(0).ldest := VECTOR_TMP_REG_LMUL.U
      csBundle(0).fuType := Mux(src1IsFp, FuType.f2v.U, FuType.i2v.U)
      csBundle(0).fuOpType := Cat(Mux(src1IsFp, IF2VectorType.fDup2Vec(2, 0), IF2VectorType.i2Vec(2, 0)), vsewReg)
      csBundle(0).rfWen := false.B
      csBundle(0).fpWen := false.B
      csBundle(0).vecWen := true.B
      /*
      vmv.s.x
       */
      csBundle(1).srcType(0) := SrcType.vp
      csBundle(1).srcType(1) := SrcType.imm
      csBundle(1).srcType(2) := SrcType.vp
      csBundle(1).lsrc(0) := VECTOR_TMP_REG_LMUL.U
      csBundle(1).lsrc(1) := 0.U
      csBundle(1).lsrc(2) := dest
      csBundle(1).ldest := dest
      csBundle(1).rfWen := false.B
      csBundle(1).fpWen := false.B
      csBundle(1).vecWen := true.B
      csBundle(1).uopIdx := 0.U
    }
    is(UopSplitType.VEC_VXV) {
      /*
      i to vector move
       */
      csBundle(0).srcType(0) := SrcType.reg
      csBundle(0).srcType(1) := SrcType.imm
      csBundle(0).lsrc(1) := 0.U
      csBundle(0).ldest := VECTOR_TMP_REG_LMUL.U
      csBundle(0).fuType := FuType.i2v.U
      csBundle(0).fuOpType := Cat(Mux(src1IsImm, IF2VectorType.immDup2Vec(2, 0), IF2VectorType.iDup2Vec(2, 0)), vsewReg)
      csBundle(0).vecWen := true.B
      csBundle(0).vpu.isReverse := false.B
      /*
      LMUL
       */
      for (i <- 0 until MAX_VLMUL) {
        csBundle(i + 1).srcType(0) := SrcType.vp
        csBundle(i + 1).lsrc(0) := VECTOR_TMP_REG_LMUL.U
        csBundle(i + 1).lsrc(1) := src2 + i.U
        csBundle(i + 1).lsrc(2) := dest + i.U
        csBundle(i + 1).ldest := dest + i.U
        csBundle(i + 1).uopIdx := i.U
      }
    }
    is(UopSplitType.VEC_VVW) {
      for (i <- 0 until MAX_VLMUL / 2) {
        csBundle(2 * i).lsrc(0) := src1 + i.U
        csBundle(2 * i).lsrc(1) := src2 + i.U
        csBundle(2 * i).lsrc(2) := dest + (2 * i).U
        csBundle(2 * i).ldest := dest + (2 * i).U
        csBundle(2 * i).uopIdx := (2 * i).U
        csBundle(2 * i + 1).lsrc(0) := src1 + i.U
        csBundle(2 * i + 1).lsrc(1) := src2 + i.U
        csBundle(2 * i + 1).lsrc(2) := dest + (2 * i + 1).U
        csBundle(2 * i + 1).ldest := dest + (2 * i + 1).U
        csBundle(2 * i + 1).uopIdx := (2 * i + 1).U
      }
    }
    is(UopSplitType.VEC_VFW) {
      /*
      f to vector move
       */
      csBundle(0).srcType(0) := SrcType.fp
      csBundle(0).srcType(1) := SrcType.imm
      csBundle(0).lsrc(1) := 0.U
      csBundle(0).ldest := VECTOR_TMP_REG_LMUL.U
      csBundle(0).fuType := FuType.f2v.U
      csBundle(0).fuOpType := Cat(IF2VectorType.fDup2Vec(2, 0), vsewReg)
      csBundle(0).rfWen := false.B
      csBundle(0).fpWen := false.B
      csBundle(0).vecWen := true.B

      for (i <- 0 until MAX_VLMUL / 2) {
        csBundle(2 * i + 1).srcType(0) := SrcType.vp
        csBundle(2 * i + 1).lsrc(0) := VECTOR_TMP_REG_LMUL.U
        csBundle(2 * i + 1).lsrc(1) := src2 + i.U
        csBundle(2 * i + 1).lsrc(2) := dest + (2 * i).U
        csBundle(2 * i + 1).ldest := dest + (2 * i).U
        csBundle(2 * i + 1).uopIdx := (2 * i).U
        csBundle(2 * i + 2).srcType(0) := SrcType.vp
        csBundle(2 * i + 2).lsrc(0) := VECTOR_TMP_REG_LMUL.U
        csBundle(2 * i + 2).lsrc(1) := src2 + i.U
        csBundle(2 * i + 2).lsrc(2) := dest + (2 * i + 1).U
        csBundle(2 * i + 2).ldest := dest + (2 * i + 1).U
        csBundle(2 * i + 2).uopIdx := (2 * i + 1).U
      }
    }
    is(UopSplitType.VEC_WVW) {
      for (i <- 0 until MAX_VLMUL / 2) {
        csBundle(2 * i).lsrc(0) := src1 + i.U
        csBundle(2 * i).lsrc(1) := src2 + (2 * i).U
        csBundle(2 * i).lsrc(2) := dest + (2 * i).U
        csBundle(2 * i).ldest := dest + (2 * i).U
        csBundle(2 * i).uopIdx := (2 * i).U
        csBundle(2 * i + 1).lsrc(0) := src1 + i.U
        csBundle(2 * i + 1).lsrc(1) := src2 + (2 * i + 1).U
        csBundle(2 * i + 1).lsrc(2) := dest + (2 * i + 1).U
        csBundle(2 * i + 1).ldest := dest + (2 * i + 1).U
        csBundle(2 * i + 1).uopIdx := (2 * i + 1).U
      }
    }
    is(UopSplitType.VEC_VXW) {
      /*
      i to vector move
       */
      csBundle(0).srcType(0) := SrcType.reg
      csBundle(0).srcType(1) := SrcType.imm
      csBundle(0).lsrc(1) := 0.U
      csBundle(0).ldest := VECTOR_TMP_REG_LMUL.U
      csBundle(0).fuType := FuType.i2v.U
      csBundle(0).fuOpType := Cat(IF2VectorType.iDup2Vec(2, 0), vsewReg)
      csBundle(0).vecWen := true.B

      for (i <- 0 until MAX_VLMUL / 2) {
        csBundle(2 * i + 1).srcType(0) := SrcType.vp
        csBundle(2 * i + 1).lsrc(0) := VECTOR_TMP_REG_LMUL.U
        csBundle(2 * i + 1).lsrc(1) := src2 + i.U
        csBundle(2 * i + 1).lsrc(2) := dest + (2 * i).U
        csBundle(2 * i + 1).ldest := dest + (2 * i).U
        csBundle(2 * i + 1).uopIdx := (2 * i).U
        csBundle(2 * i + 2).srcType(0) := SrcType.vp
        csBundle(2 * i + 2).lsrc(0) := VECTOR_TMP_REG_LMUL.U
        csBundle(2 * i + 2).lsrc(1) := src2 + i.U
        csBundle(2 * i + 2).lsrc(2) := dest + (2 * i + 1).U
        csBundle(2 * i + 2).ldest := dest + (2 * i + 1).U
        csBundle(2 * i + 2).uopIdx := (2 * i + 1).U
      }
    }
    is(UopSplitType.VEC_WXW) {
      /*
      i to vector move
       */
      csBundle(0).srcType(0) := SrcType.reg
      csBundle(0).srcType(1) := SrcType.imm
      csBundle(0).lsrc(1) := 0.U
      csBundle(0).ldest := VECTOR_TMP_REG_LMUL.U
      csBundle(0).fuType := FuType.i2v.U
      csBundle(0).fuOpType := Cat(IF2VectorType.iDup2Vec(2, 0), vsewReg)
      csBundle(0).vecWen := true.B

      for (i <- 0 until MAX_VLMUL / 2) {
        csBundle(2 * i + 1).srcType(0) := SrcType.vp
        csBundle(2 * i + 1).lsrc(0) := VECTOR_TMP_REG_LMUL.U
        csBundle(2 * i + 1).lsrc(1) := src2 + (2 * i).U
        csBundle(2 * i + 1).lsrc(2) := dest + (2 * i).U
        csBundle(2 * i + 1).ldest := dest + (2 * i).U
        csBundle(2 * i + 1).uopIdx := (2 * i).U
        csBundle(2 * i + 2).srcType(0) := SrcType.vp
        csBundle(2 * i + 2).lsrc(0) := VECTOR_TMP_REG_LMUL.U
        csBundle(2 * i + 2).lsrc(1) := src2 + (2 * i + 1).U
        csBundle(2 * i + 2).lsrc(2) := dest + (2 * i + 1).U
        csBundle(2 * i + 2).ldest := dest + (2 * i + 1).U
        csBundle(2 * i + 2).uopIdx := (2 * i + 1).U
      }
    }
    is(UopSplitType.VEC_WVV) {
      for (i <- 0 until MAX_VLMUL / 2) {

        csBundle(2 * i).lsrc(0) := src1 + i.U
        csBundle(2 * i).lsrc(1) := src2 + (2 * i).U
        csBundle(2 * i).lsrc(2) := dest + i.U
        csBundle(2 * i).ldest := dest + i.U
        csBundle(2 * i).uopIdx := (2 * i).U
        csBundle(2 * i + 1).lsrc(0) := src1 + i.U
        csBundle(2 * i + 1).lsrc(1) := src2 + (2 * i + 1).U
        csBundle(2 * i + 1).lsrc(2) := dest + i.U
        csBundle(2 * i + 1).ldest := dest + i.U
        csBundle(2 * i + 1).uopIdx := (2 * i + 1).U
      }
    }
    is(UopSplitType.VEC_WFW) {
      /*
      f to vector move
       */
      csBundle(0).srcType(0) := SrcType.fp
      csBundle(0).srcType(1) := SrcType.imm
      csBundle(0).lsrc(1) := 0.U
      csBundle(0).ldest := VECTOR_TMP_REG_LMUL.U
      csBundle(0).fuType := FuType.f2v.U
      csBundle(0).fuOpType := Cat(IF2VectorType.fDup2Vec(2, 0), vsewReg)
      csBundle(0).rfWen := false.B
      csBundle(0).fpWen := false.B
      csBundle(0).vecWen := true.B

      for (i <- 0 until MAX_VLMUL / 2) {
        csBundle(2 * i + 1).srcType(0) := SrcType.vp
        csBundle(2 * i + 1).lsrc(0) := VECTOR_TMP_REG_LMUL.U
        csBundle(2 * i + 1).lsrc(1) := src2 + (2 * i).U
        csBundle(2 * i + 1).lsrc(2) := dest + (2 * i).U
        csBundle(2 * i + 1).ldest := dest + (2 * i).U
        csBundle(2 * i + 1).uopIdx := (2 * i).U
        csBundle(2 * i + 2).srcType(0) := SrcType.vp
        csBundle(2 * i + 2).lsrc(0) := VECTOR_TMP_REG_LMUL.U
        csBundle(2 * i + 2).lsrc(1) := src2 + (2 * i + 1).U
        csBundle(2 * i + 2).lsrc(2) := dest + (2 * i + 1).U
        csBundle(2 * i + 2).ldest := dest + (2 * i + 1).U
        csBundle(2 * i + 2).uopIdx := (2 * i + 1).U
      }
    }
    is(UopSplitType.VEC_WXV) {
      /*
      i to vector move
       */
      csBundle(0).srcType(0) := SrcType.reg
      csBundle(0).srcType(1) := SrcType.imm
      csBundle(0).lsrc(1) := 0.U
      csBundle(0).ldest := VECTOR_TMP_REG_LMUL.U
      csBundle(0).fuType := FuType.i2v.U
      csBundle(0).fuOpType := Cat(Mux(src1IsImm, IF2VectorType.immDup2Vec(2, 0), IF2VectorType.iDup2Vec(2, 0)), vsewReg)
      csBundle(0).vecWen := true.B

      for (i <- 0 until MAX_VLMUL / 2) {
        csBundle(2 * i + 1).srcType(0) := SrcType.vp
        csBundle(2 * i + 1).lsrc(0) := VECTOR_TMP_REG_LMUL.U
        csBundle(2 * i + 1).lsrc(1) := src2 + (2 * i).U
        csBundle(2 * i + 1).lsrc(2) := dest + i.U
        csBundle(2 * i + 1).ldest := dest + i.U
        csBundle(2 * i + 1).uopIdx := (2 * i).U
        csBundle(2 * i + 2).srcType(0) := SrcType.vp
        csBundle(2 * i + 2).lsrc(0) := VECTOR_TMP_REG_LMUL.U
        csBundle(2 * i + 2).lsrc(1) := src2 + (2 * i + 1).U
        csBundle(2 * i + 2).lsrc(2) := dest + i.U
        csBundle(2 * i + 2).ldest := dest + i.U
        csBundle(2 * i + 2).uopIdx := (2 * i + 1).U
      }
    }
    is(UopSplitType.VEC_VVM) {
      csBundle(0).lsrc(2) := dest
      csBundle(0).ldest := dest
      csBundle(0).uopIdx := 0.U
      for (i <- 1 until MAX_VLMUL) {
        csBundle(i).lsrc(0) := src1 + i.U
        csBundle(i).lsrc(1) := src2 + i.U
        csBundle(i).lsrc(2) := dest
        csBundle(i).ldest := dest
        csBundle(i).uopIdx := i.U
      }
    }
    is(UopSplitType.VEC_VFM) {
      /*
      f to vector move
       */
      csBundle(0).srcType(0) := SrcType.fp
      csBundle(0).srcType(1) := SrcType.imm
      csBundle(0).lsrc(1) := 0.U
      csBundle(0).ldest := VECTOR_TMP_REG_LMUL.U
      csBundle(0).fuType := FuType.f2v.U
      csBundle(0).fuOpType := Cat(IF2VectorType.fDup2Vec(2, 0), vsewReg)
      csBundle(0).rfWen := false.B
      csBundle(0).fpWen := false.B
      csBundle(0).vecWen := true.B
      //LMUL
      csBundle(1).srcType(0) := SrcType.vp
      csBundle(1).lsrc(0) := VECTOR_TMP_REG_LMUL.U
      csBundle(1).lsrc(2) := dest
      csBundle(1).ldest := dest
      csBundle(1).uopIdx := 0.U
      for (i <- 1 until MAX_VLMUL) {
        csBundle(i + 1).srcType(0) := SrcType.vp
        csBundle(i + 1).lsrc(0) := VECTOR_TMP_REG_LMUL.U
        csBundle(i + 1).lsrc(1) := src2 + i.U
        csBundle(i + 1).lsrc(2) := dest
        csBundle(i + 1).ldest := dest
        csBundle(i + 1).uopIdx := i.U
      }
      csBundle(numOfUop - 1.U).ldest := dest
    }
    is(UopSplitType.VEC_VXM) {
      /*
      i to vector move
       */
      csBundle(0).srcType(0) := SrcType.reg
      csBundle(0).srcType(1) := SrcType.imm
      csBundle(0).lsrc(1) := 0.U
      csBundle(0).ldest := VECTOR_TMP_REG_LMUL.U
      csBundle(0).fuType := FuType.i2v.U
      csBundle(0).fuOpType := Cat(Mux(src1IsImm, IF2VectorType.immDup2Vec(2, 0), IF2VectorType.iDup2Vec(2, 0)), vsewReg)
      csBundle(0).vecWen := true.B
      //LMUL
      csBundle(1).srcType(0) := SrcType.vp
      csBundle(1).lsrc(0) := VECTOR_TMP_REG_LMUL.U
      csBundle(1).lsrc(2) := dest
      csBundle(1).ldest := dest
      csBundle(1).uopIdx := 0.U
      for (i <- 1 until MAX_VLMUL) {
        csBundle(i + 1).srcType(0) := SrcType.vp
        csBundle(i + 1).lsrc(0) := VECTOR_TMP_REG_LMUL.U
        csBundle(i + 1).lsrc(1) := src2 + i.U
        csBundle(i + 1).lsrc(2) := dest
        csBundle(i + 1).ldest := dest
        csBundle(i + 1).uopIdx := i.U
      }
      csBundle(numOfUop - 1.U).ldest := dest
    }
    is(UopSplitType.VEC_SLIDE1UP) {
      /*
      i to vector move
       */
      csBundle(0).srcType(0) := SrcType.reg
      csBundle(0).srcType(1) := SrcType.imm
      csBundle(0).lsrc(1) := 0.U
      csBundle(0).ldest := VECTOR_TMP_REG_LMUL.U
      csBundle(0).fuType := FuType.i2v.U
      csBundle(0).fuOpType := Cat(IF2VectorType.iDup2Vec(2, 0), vsewReg)
      csBundle(0).vecWen := true.B
      //LMUL
      csBundle(1).srcType(0) := SrcType.vp
      csBundle(1).lsrc(0) := VECTOR_TMP_REG_LMUL.U
      csBundle(1).lsrc(2) := dest
      csBundle(1).ldest := dest
      csBundle(1).uopIdx := 0.U
      for (i <- 1 until MAX_VLMUL) {
        csBundle(i + 1).srcType(0) := SrcType.vp
        csBundle(i + 1).lsrc(0) := src2 + (i - 1).U
        csBundle(i + 1).lsrc(1) := src2 + i.U
        csBundle(i + 1).lsrc(2) := dest + i.U
        csBundle(i + 1).ldest := dest + i.U
        csBundle(i + 1).uopIdx := i.U
      }
    }
    is(UopSplitType.VEC_FSLIDE1UP) {
      /*
      i to vector move
       */
      csBundle(0).srcType(0) := SrcType.fp
      csBundle(0).srcType(1) := SrcType.imm
      csBundle(0).lsrc(1) := 0.U
      csBundle(0).ldest := VECTOR_TMP_REG_LMUL.U
      csBundle(0).fuType := FuType.f2v.U
      csBundle(0).fuOpType := Cat(IF2VectorType.fDup2Vec(2, 0), vsewReg)
      csBundle(0).rfWen := false.B
      csBundle(0).fpWen := false.B
      csBundle(0).vecWen := true.B
      //LMUL
      csBundle(1).srcType(0) := SrcType.vp
      csBundle(1).lsrc(0) := VECTOR_TMP_REG_LMUL.U
      csBundle(1).lsrc(1) := src2
      csBundle(1).lsrc(2) := dest
      csBundle(1).ldest := dest
      csBundle(1).uopIdx := 0.U
      for (i <- 1 until MAX_VLMUL) {
        csBundle(i + 1).srcType(0) := SrcType.vp
        csBundle(i + 1).lsrc(0) := src2 + (i - 1).U
        csBundle(i + 1).lsrc(1) := src2 + i.U
        csBundle(i + 1).lsrc(2) := dest + i.U
        csBundle(i + 1).ldest := dest + i.U
        csBundle(i + 1).uopIdx := i.U
      }
    }
    is(UopSplitType.VEC_SLIDE1DOWN) { // lmul+lmul = 16
      /*
      i to vector move
       */
      csBundle(0).srcType(0) := SrcType.reg
      csBundle(0).srcType(1) := SrcType.imm
      csBundle(0).lsrc(1) := 0.U
      csBundle(0).ldest := VECTOR_TMP_REG_LMUL.U
      csBundle(0).fuType := FuType.i2v.U
      csBundle(0).fuOpType := Cat(IF2VectorType.iDup2Vec(2, 0), vsewReg)
      csBundle(0).vecWen := true.B
      //LMUL
      for (i <- 0 until MAX_VLMUL) {
        csBundle(2 * i + 1).srcType(0) := SrcType.vp
        csBundle(2 * i + 1).srcType(1) := SrcType.vp
        csBundle(2 * i + 1).lsrc(0) := src2 + (i + 1).U
        csBundle(2 * i + 1).lsrc(1) := src2 + i.U
        csBundle(2 * i + 1).lsrc(2) := dest + i.U
        csBundle(2 * i + 1).ldest := VECTOR_TMP_REG_LMUL.U + 1.U
        csBundle(2 * i + 1).uopIdx := (2 * i).U
        if (2 * i + 2 < MAX_VLMUL * 2) {
          csBundle(2 * i + 2).srcType(0) := SrcType.vp
          csBundle(2 * i + 2).lsrc(0) := VECTOR_TMP_REG_LMUL.U
          // csBundle(2 * i + 2).lsrc(1) := src2 + i.U         // DontCare
          csBundle(2 * i + 2).lsrc(2) := VECTOR_TMP_REG_LMUL.U + 1.U
          csBundle(2 * i + 2).ldest := dest + i.U
          csBundle(2 * i + 2).uopIdx := (2 * i + 1).U
        }
      }
      csBundle(numOfUop - 1.U).srcType(0) := SrcType.vp
      csBundle(numOfUop - 1.U).lsrc(0) := VECTOR_TMP_REG_LMUL.U
      csBundle(numOfUop - 1.U).ldest := dest + lmul - 1.U
    }
    is(UopSplitType.VEC_FSLIDE1DOWN) {
      /*
      i to vector move
       */
      csBundle(0).srcType(0) := SrcType.fp
      csBundle(0).srcType(1) := SrcType.imm
      csBundle(0).lsrc(1) := 0.U
      csBundle(0).ldest := VECTOR_TMP_REG_LMUL.U
      csBundle(0).fuType := FuType.f2v.U
      csBundle(0).fuOpType := Cat(IF2VectorType.fDup2Vec(2, 0), vsewReg)
      csBundle(0).rfWen := false.B
      csBundle(0).fpWen := false.B
      csBundle(0).vecWen := true.B
      //LMUL
      for (i <- 0 until MAX_VLMUL) {
        csBundle(2 * i + 1).srcType(0) := SrcType.vp
        csBundle(2 * i + 1).srcType(1) := SrcType.vp
        csBundle(2 * i + 1).lsrc(0) := src2 + (i + 1).U
        csBundle(2 * i + 1).lsrc(1) := src2 + i.U
        csBundle(2 * i + 1).lsrc(2) := dest + i.U
        csBundle(2 * i + 1).ldest := VECTOR_TMP_REG_LMUL.U + 1.U
        csBundle(2 * i + 1).uopIdx := (2 * i).U
        if (2 * i + 2 < MAX_VLMUL * 2) {
          csBundle(2 * i + 2).srcType(0) := SrcType.vp
          csBundle(2 * i + 2).lsrc(0) := VECTOR_TMP_REG_LMUL.U
          // csBundle(2 * i + 2).lsrc(1) := src2 + i.U         // DontCare
          csBundle(2 * i + 2).lsrc(2) := VECTOR_TMP_REG_LMUL.U + 1.U
          csBundle(2 * i + 2).ldest := dest + i.U
          csBundle(2 * i + 2).uopIdx := (2 * i + 1).U
        }
      }
      csBundle(numOfUop - 1.U).srcType(0) := SrcType.vp
      csBundle(numOfUop - 1.U).lsrc(0) := VECTOR_TMP_REG_LMUL.U
      csBundle(numOfUop - 1.U).ldest := dest + lmul - 1.U
    }
    is(UopSplitType.VEC_VRED) {
      when(vlmulReg === "b001".U) {
        csBundle(0).srcType(2) := SrcType.DC
        csBundle(0).lsrc(0) := src2 + 1.U
        csBundle(0).lsrc(1) := src2
        csBundle(0).ldest := VECTOR_TMP_REG_LMUL.U
        csBundle(0).uopIdx := 0.U
      }
      when(vlmulReg === "b010".U) {
        csBundle(0).srcType(2) := SrcType.DC
        csBundle(0).lsrc(0) := src2 + 1.U
        csBundle(0).lsrc(1) := src2
        csBundle(0).ldest := VECTOR_TMP_REG_LMUL.U
        csBundle(0).uopIdx := 0.U

        csBundle(1).srcType(2) := SrcType.DC
        csBundle(1).lsrc(0) := src2 + 3.U
        csBundle(1).lsrc(1) := src2 + 2.U
        csBundle(1).ldest := (VECTOR_TMP_REG_LMUL + 1).U
        csBundle(1).uopIdx := 1.U

        csBundle(2).srcType(2) := SrcType.DC
        csBundle(2).lsrc(0) := (VECTOR_TMP_REG_LMUL + 1).U
        csBundle(2).lsrc(1) := VECTOR_TMP_REG_LMUL.U
        csBundle(2).ldest := (VECTOR_TMP_REG_LMUL + 2).U
        csBundle(2).uopIdx := 2.U
      }
      when(vlmulReg === "b011".U) {
        for (i <- 0 until MAX_VLMUL) {
          if (i < MAX_VLMUL - MAX_VLMUL / 2) {
            csBundle(i).lsrc(0) := src2 + (i * 2 + 1).U
            csBundle(i).lsrc(1) := src2 + (i * 2).U
            csBundle(i).ldest := (VECTOR_TMP_REG_LMUL + i).U
          } else if (i < MAX_VLMUL - MAX_VLMUL / 4) {
            csBundle(i).lsrc(0) := (VECTOR_TMP_REG_LMUL + (i - MAX_VLMUL / 2) * 2 + 1).U
            csBundle(i).lsrc(1) := (VECTOR_TMP_REG_LMUL + (i - MAX_VLMUL / 2) * 2).U
            csBundle(i).ldest := (VECTOR_TMP_REG_LMUL + i).U
          } else if (i < MAX_VLMUL - MAX_VLMUL / 8) {
            csBundle(6).lsrc(0) := (VECTOR_TMP_REG_LMUL + 5).U
            csBundle(6).lsrc(1) := (VECTOR_TMP_REG_LMUL + 4).U
            csBundle(6).ldest := (VECTOR_TMP_REG_LMUL + 6).U
          }
          csBundle(i).srcType(2) := SrcType.DC
          csBundle(i).uopIdx := i.U
        }
      }
      when(vlmulReg(2) === 0.U && vlmulReg(1, 0).orR) {
        /*
         * 2 <= vlmul <= 8
         */
        csBundle(numOfUop - 1.U).srcType(2) := SrcType.vp
        csBundle(numOfUop - 1.U).lsrc(0) := src1
        csBundle(numOfUop - 1.U).lsrc(1) := VECTOR_TMP_REG_LMUL.U + numOfUop - 2.U
        csBundle(numOfUop - 1.U).lsrc(2) := dest
        csBundle(numOfUop - 1.U).ldest := dest
        csBundle(numOfUop - 1.U).uopIdx := numOfUop - 1.U
      }
    }
    is(UopSplitType.VEC_VFRED) {
      val vlmul = vlmulReg
      val vsew = vsewReg
      when(vlmul === VLmul.m8){
        for (i <- 0 until 4) {
          csBundle(i).lsrc(0) := src2 + (i * 2 + 1).U
          csBundle(i).lsrc(1) := src2 + (i * 2).U
          csBundle(i).ldest := (VECTOR_TMP_REG_LMUL + i).U
          csBundle(i).uopIdx := i.U
        }
        for (i <- 4 until 6) {
          csBundle(i).lsrc(0) := (VECTOR_TMP_REG_LMUL + (i - 4) * 2 + 1).U
          csBundle(i).lsrc(1) := (VECTOR_TMP_REG_LMUL + (i - 4) * 2).U
          csBundle(i).ldest := (VECTOR_TMP_REG_LMUL + i).U
          csBundle(i).uopIdx := i.U
        }
        csBundle(6).lsrc(0) := (VECTOR_TMP_REG_LMUL + 5).U
        csBundle(6).lsrc(1) := (VECTOR_TMP_REG_LMUL + 4).U
        csBundle(6).ldest := (VECTOR_TMP_REG_LMUL + 6).U
        csBundle(6).uopIdx := 6.U
        when(vsew === VSew.e64) {
          csBundle(7).lsrc(0) := (VECTOR_TMP_REG_LMUL + 6).U
          csBundle(7).lsrc(1) := (VECTOR_TMP_REG_LMUL + 6).U
          csBundle(7).ldest := (VECTOR_TMP_REG_LMUL + 7).U
          csBundle(7).vpu.fpu.isFoldTo1_2 := true.B
          csBundle(7).uopIdx := 7.U
          csBundle(8).lsrc(0) := src1
          csBundle(8).lsrc(1) := (VECTOR_TMP_REG_LMUL + 7).U
          csBundle(8).ldest := dest
          csBundle(8).uopIdx := 8.U
        }
        when(vsew === VSew.e32) {
          csBundle(7).lsrc(0) := (VECTOR_TMP_REG_LMUL + 6).U
          csBundle(7).lsrc(1) := (VECTOR_TMP_REG_LMUL + 6).U
          csBundle(7).ldest := (VECTOR_TMP_REG_LMUL + 7).U
          csBundle(7).vpu.fpu.isFoldTo1_2 := true.B
          csBundle(7).uopIdx := 7.U
          csBundle(8).lsrc(0) := (VECTOR_TMP_REG_LMUL + 7).U
          csBundle(8).lsrc(1) := (VECTOR_TMP_REG_LMUL + 7).U
          csBundle(8).ldest := (VECTOR_TMP_REG_LMUL + 8).U
          csBundle(8).vpu.fpu.isFoldTo1_4 := true.B
          csBundle(8).uopIdx := 8.U
          csBundle(9).lsrc(0) := src1
          csBundle(9).lsrc(1) := (VECTOR_TMP_REG_LMUL + 8).U
          csBundle(9).ldest := dest
          csBundle(9).uopIdx := 9.U
        }
        when(vsew === VSew.e16) {
          csBundle(7).lsrc(0) := (VECTOR_TMP_REG_LMUL + 6).U
          csBundle(7).lsrc(1) := (VECTOR_TMP_REG_LMUL + 6).U
          csBundle(7).ldest := (VECTOR_TMP_REG_LMUL + 7).U
          csBundle(7).vpu.fpu.isFoldTo1_2 := true.B
          csBundle(7).uopIdx := 7.U
          csBundle(8).lsrc(0) := (VECTOR_TMP_REG_LMUL + 7).U
          csBundle(8).lsrc(1) := (VECTOR_TMP_REG_LMUL + 7).U
          csBundle(8).ldest := (VECTOR_TMP_REG_LMUL + 8).U
          csBundle(8).vpu.fpu.isFoldTo1_4 := true.B
          csBundle(8).uopIdx := 8.U
          csBundle(9).lsrc(0) := (VECTOR_TMP_REG_LMUL + 8).U
          csBundle(9).lsrc(1) := (VECTOR_TMP_REG_LMUL + 8).U
          csBundle(9).ldest := (VECTOR_TMP_REG_LMUL + 9).U
          csBundle(9).vpu.fpu.isFoldTo1_8 := true.B
          csBundle(9).uopIdx := 9.U
          csBundle(10).lsrc(0) := src1
          csBundle(10).lsrc(1) := (VECTOR_TMP_REG_LMUL + 9).U
          csBundle(10).ldest := dest
          csBundle(10).uopIdx := 10.U
        }
      }
      when(vlmul === VLmul.m4) {
        for (i <- 0 until 2) {
          csBundle(i).lsrc(0) := src2 + (i * 2 + 1).U
          csBundle(i).lsrc(1) := src2 + (i * 2).U
          csBundle(i).ldest := (VECTOR_TMP_REG_LMUL + i).U
          csBundle(i).uopIdx := i.U
        }
        csBundle(2).lsrc(0) := (VECTOR_TMP_REG_LMUL + 1).U
        csBundle(2).lsrc(1) := (VECTOR_TMP_REG_LMUL + 0).U
        csBundle(2).ldest := (VECTOR_TMP_REG_LMUL + 2).U
        csBundle(2).uopIdx := 2.U
        when(vsew === VSew.e64) {
          csBundle(3).lsrc(0) := (VECTOR_TMP_REG_LMUL + 2).U
          csBundle(3).lsrc(1) := (VECTOR_TMP_REG_LMUL + 2).U
          csBundle(3).ldest := (VECTOR_TMP_REG_LMUL + 3).U
          csBundle(3).vpu.fpu.isFoldTo1_2 := true.B
          csBundle(3).uopIdx := 3.U
          csBundle(4).lsrc(0) := src1
          csBundle(4).lsrc(1) := (VECTOR_TMP_REG_LMUL + 3).U
          csBundle(4).ldest := dest
          csBundle(4).uopIdx := 4.U
        }
        when(vsew === VSew.e32) {
          csBundle(3).lsrc(0) := (VECTOR_TMP_REG_LMUL + 2).U
          csBundle(3).lsrc(1) := (VECTOR_TMP_REG_LMUL + 2).U
          csBundle(3).ldest := (VECTOR_TMP_REG_LMUL + 3).U
          csBundle(3).vpu.fpu.isFoldTo1_2 := true.B
          csBundle(3).uopIdx := 3.U
          csBundle(4).lsrc(0) := (VECTOR_TMP_REG_LMUL + 3).U
          csBundle(4).lsrc(1) := (VECTOR_TMP_REG_LMUL + 3).U
          csBundle(4).ldest := (VECTOR_TMP_REG_LMUL + 4).U
          csBundle(4).vpu.fpu.isFoldTo1_4 := true.B
          csBundle(4).uopIdx := 4.U
          csBundle(5).lsrc(0) := src1
          csBundle(5).lsrc(1) := (VECTOR_TMP_REG_LMUL + 4).U
          csBundle(5).ldest := dest
          csBundle(5).uopIdx := 5.U
        }
        when(vsew === VSew.e16) {
          csBundle(3).lsrc(0) := (VECTOR_TMP_REG_LMUL + 2).U
          csBundle(3).lsrc(1) := (VECTOR_TMP_REG_LMUL + 2).U
          csBundle(3).ldest := (VECTOR_TMP_REG_LMUL + 3).U
          csBundle(3).vpu.fpu.isFoldTo1_2 := true.B
          csBundle(3).uopIdx := 3.U
          csBundle(4).lsrc(0) := (VECTOR_TMP_REG_LMUL + 3).U
          csBundle(4).lsrc(1) := (VECTOR_TMP_REG_LMUL + 3).U
          csBundle(4).ldest := (VECTOR_TMP_REG_LMUL + 4).U
          csBundle(4).vpu.fpu.isFoldTo1_4 := true.B
          csBundle(4).uopIdx := 4.U
          csBundle(5).lsrc(0) := (VECTOR_TMP_REG_LMUL + 4).U
          csBundle(5).lsrc(1) := (VECTOR_TMP_REG_LMUL + 4).U
          csBundle(5).ldest := (VECTOR_TMP_REG_LMUL + 5).U
          csBundle(5).vpu.fpu.isFoldTo1_8 := true.B
          csBundle(5).uopIdx := 5.U
          csBundle(6).lsrc(0) := src1
          csBundle(6).lsrc(1) := (VECTOR_TMP_REG_LMUL + 5).U
          csBundle(6).ldest := dest
          csBundle(6).uopIdx := 6.U
        }
      }
      when(vlmul === VLmul.m2) {
        csBundle(0).lsrc(0) := src2 + 1.U
        csBundle(0).lsrc(1) := src2 + 0.U
        csBundle(0).ldest := (VECTOR_TMP_REG_LMUL + 0).U
        csBundle(0).uopIdx := 0.U
        when(vsew === VSew.e64) {
          csBundle(1).lsrc(0) := (VECTOR_TMP_REG_LMUL + 0).U
          csBundle(1).lsrc(1) := (VECTOR_TMP_REG_LMUL + 0).U
          csBundle(1).ldest := (VECTOR_TMP_REG_LMUL + 1).U
          csBundle(1).vpu.fpu.isFoldTo1_2 := true.B
          csBundle(1).uopIdx := 1.U
          csBundle(2).lsrc(0) := src1
          csBundle(2).lsrc(1) := (VECTOR_TMP_REG_LMUL + 1).U
          csBundle(2).ldest := dest
          csBundle(2).uopIdx := 2.U
        }
        when(vsew === VSew.e32) {
          csBundle(1).lsrc(0) := (VECTOR_TMP_REG_LMUL + 0).U
          csBundle(1).lsrc(1) := (VECTOR_TMP_REG_LMUL + 0).U
          csBundle(1).ldest := (VECTOR_TMP_REG_LMUL + 1).U
          csBundle(1).vpu.fpu.isFoldTo1_2 := true.B
          csBundle(1).uopIdx := 1.U
          csBundle(2).lsrc(0) := (VECTOR_TMP_REG_LMUL + 1).U
          csBundle(2).lsrc(1) := (VECTOR_TMP_REG_LMUL + 1).U
          csBundle(2).ldest := (VECTOR_TMP_REG_LMUL + 2).U
          csBundle(2).vpu.fpu.isFoldTo1_4 := true.B
          csBundle(2).uopIdx := 2.U
          csBundle(3).lsrc(0) := src1
          csBundle(3).lsrc(1) := (VECTOR_TMP_REG_LMUL + 2).U
          csBundle(3).ldest := dest
          csBundle(3).uopIdx := 3.U
        }
        when(vsew === VSew.e16) {
          csBundle(1).lsrc(0) := (VECTOR_TMP_REG_LMUL + 0).U
          csBundle(1).lsrc(1) := (VECTOR_TMP_REG_LMUL + 0).U
          csBundle(1).ldest := (VECTOR_TMP_REG_LMUL + 1).U
          csBundle(1).vpu.fpu.isFoldTo1_2 := true.B
          csBundle(1).uopIdx := 1.U
          csBundle(2).lsrc(0) := (VECTOR_TMP_REG_LMUL + 1).U
          csBundle(2).lsrc(1) := (VECTOR_TMP_REG_LMUL + 1).U
          csBundle(2).ldest := (VECTOR_TMP_REG_LMUL + 2).U
          csBundle(2).vpu.fpu.isFoldTo1_4 := true.B
          csBundle(2).uopIdx := 2.U
          csBundle(3).lsrc(0) := (VECTOR_TMP_REG_LMUL + 2).U
          csBundle(3).lsrc(1) := (VECTOR_TMP_REG_LMUL + 2).U
          csBundle(3).ldest := (VECTOR_TMP_REG_LMUL + 3).U
          csBundle(3).vpu.fpu.isFoldTo1_8 := true.B
          csBundle(3).uopIdx := 3.U
          csBundle(4).lsrc(0) := src1
          csBundle(4).lsrc(1) := (VECTOR_TMP_REG_LMUL + 3).U
          csBundle(4).ldest := dest
          csBundle(4).uopIdx := 4.U
        }
      }
      when(vlmul === VLmul.m1) {
        when(vsew === VSew.e64) {
          csBundle(0).lsrc(0) := src2
          csBundle(0).lsrc(1) := src2
          csBundle(0).ldest := (VECTOR_TMP_REG_LMUL + 0).U
          csBundle(0).vpu.fpu.isFoldTo1_2 := true.B
          csBundle(0).uopIdx := 0.U
          csBundle(1).lsrc(0) := src1
          csBundle(1).lsrc(1) := (VECTOR_TMP_REG_LMUL + 0).U
          csBundle(1).ldest := dest
          csBundle(1).uopIdx := 1.U
        }
        when(vsew === VSew.e32) {
          csBundle(0).lsrc(0) := src2
          csBundle(0).lsrc(1) := src2
          csBundle(0).ldest := (VECTOR_TMP_REG_LMUL + 0).U
          csBundle(0).vpu.fpu.isFoldTo1_2 := true.B
          csBundle(0).uopIdx := 0.U
          csBundle(1).lsrc(0) := (VECTOR_TMP_REG_LMUL + 0).U
          csBundle(1).lsrc(1) := (VECTOR_TMP_REG_LMUL + 0).U
          csBundle(1).ldest := (VECTOR_TMP_REG_LMUL + 1).U
          csBundle(1).vpu.fpu.isFoldTo1_4 := true.B
          csBundle(1).uopIdx := 1.U
          csBundle(2).lsrc(0) := src1
          csBundle(2).lsrc(1) := (VECTOR_TMP_REG_LMUL + 1).U
          csBundle(2).ldest := dest
          csBundle(2).uopIdx := 2.U
        }
        when(vsew === VSew.e16) {
          csBundle(0).lsrc(0) := src2
          csBundle(0).lsrc(1) := src2
          csBundle(0).ldest := (VECTOR_TMP_REG_LMUL + 0).U
          csBundle(0).vpu.fpu.isFoldTo1_2 := true.B
          csBundle(0).uopIdx := 0.U
          csBundle(1).lsrc(0) := (VECTOR_TMP_REG_LMUL + 0).U
          csBundle(1).lsrc(1) := (VECTOR_TMP_REG_LMUL + 0).U
          csBundle(1).ldest := (VECTOR_TMP_REG_LMUL + 1).U
          csBundle(1).vpu.fpu.isFoldTo1_4 := true.B
          csBundle(1).uopIdx := 1.U
          csBundle(2).lsrc(0) := (VECTOR_TMP_REG_LMUL + 1).U
          csBundle(2).lsrc(1) := (VECTOR_TMP_REG_LMUL + 1).U
          csBundle(2).ldest := (VECTOR_TMP_REG_LMUL + 2).U
          csBundle(2).vpu.fpu.isFoldTo1_8 := true.B
          csBundle(2).uopIdx := 2.U
          csBundle(3).lsrc(0) := src1
          csBundle(3).lsrc(1) := (VECTOR_TMP_REG_LMUL + 2).U
          csBundle(3).ldest := dest
          csBundle(3).uopIdx := 3.U
        }
      }
      when(vlmul === VLmul.mf2) {
        when(vsew === VSew.e32) {
          csBundle(0).lsrc(0) := src2
          csBundle(0).lsrc(1) := src2
          csBundle(0).ldest := (VECTOR_TMP_REG_LMUL + 0).U
          csBundle(0).vpu.fpu.isFoldTo1_4 := true.B
          csBundle(0).uopIdx := 0.U
          csBundle(1).lsrc(0) := src1
          csBundle(1).lsrc(1) := (VECTOR_TMP_REG_LMUL + 0).U
          csBundle(1).ldest := dest
          csBundle(1).uopIdx := 1.U
        }
        when(vsew === VSew.e16) {
          csBundle(0).lsrc(0) := src2
          csBundle(0).lsrc(1) := src2
          csBundle(0).ldest := (VECTOR_TMP_REG_LMUL + 0).U
          csBundle(0).vpu.fpu.isFoldTo1_4 := true.B
          csBundle(0).uopIdx := 0.U
          csBundle(1).lsrc(0) := (VECTOR_TMP_REG_LMUL + 0).U
          csBundle(1).lsrc(1) := (VECTOR_TMP_REG_LMUL + 0).U
          csBundle(1).ldest := (VECTOR_TMP_REG_LMUL + 1).U
          csBundle(1).vpu.fpu.isFoldTo1_8 := true.B
          csBundle(1).uopIdx := 1.U
          csBundle(2).lsrc(0) := src1
          csBundle(2).lsrc(1) := (VECTOR_TMP_REG_LMUL + 1).U
          csBundle(2).ldest := dest
          csBundle(2).uopIdx := 2.U
        }
      }
      when(vlmul === VLmul.mf4) {
        when(vsew === VSew.e16) {
          csBundle(0).lsrc(0) := src2
          csBundle(0).lsrc(1) := src2
          csBundle(0).ldest := (VECTOR_TMP_REG_LMUL + 0).U
          csBundle(0).vpu.fpu.isFoldTo1_8 := true.B
          csBundle(0).uopIdx := 0.U
          csBundle(1).lsrc(0) := src1
          csBundle(1).lsrc(1) := (VECTOR_TMP_REG_LMUL + 0).U
          csBundle(1).ldest := dest
          csBundle(1).uopIdx := 1.U
        }
      }
    }

    is(UopSplitType.VEC_VFREDOSUM) {
      import yunsuan.VfaluType
      val vlmul = vlmulReg
      val vsew = vsewReg
      val isWiden = latchedInst.fuOpType === VfaluType.vfwredosum
      when(vlmul === VLmul.m8) {
        when(vsew === VSew.e64) {
          val vlmax = 16
          for (i <- 0 until vlmax) {
            csBundle(i).lsrc(0) := (if (i == 0) src1 else VECTOR_TMP_REG_LMUL.U)
            csBundle(i).lsrc(1) := (if (i % 2 == 0) src2 + (i/2).U else VECTOR_TMP_REG_LMUL.U)
            csBundle(i).lsrc(2) := (if (i % 2 == 0) src2 + (i/2).U else if (i == vlmax - 1) dest else VECTOR_TMP_REG_LMUL.U)
            csBundle(i).ldest := (if (i == vlmax - 1) dest else VECTOR_TMP_REG_LMUL.U)
            csBundle(i).vpu.fpu.isFoldTo1_2 := (if (i % 2 == 0) false.B else true.B)
            csBundle(i).uopIdx := i.U
          }
        }
        when(vsew === VSew.e32) {
          val vlmax = 32
          for (i <- 0 until vlmax) {
            csBundle(i).lsrc(0) := (if (i == 0) src1 else VECTOR_TMP_REG_LMUL.U)
            csBundle(i).lsrc(1) := (if (i % 4 == 0) src2 + (i/4).U else VECTOR_TMP_REG_LMUL.U)
            csBundle(i).lsrc(2) := (if (i % 4 == 0) src2 + (i/4).U else if (i == vlmax - 1) dest else VECTOR_TMP_REG_LMUL.U)
            csBundle(i).ldest := (if (i == vlmax - 1) dest else VECTOR_TMP_REG_LMUL.U)
            csBundle(i).vpu.fpu.isFoldTo1_4 := (if (i % 4 == 0) false.B else true.B)
            csBundle(i).uopIdx := i.U
          }
        }
        when(vsew === VSew.e16) {
          val vlmax = 64
          for (i <- 0 until vlmax) {
            csBundle(i).lsrc(0) := (if (i == 0) src1 else VECTOR_TMP_REG_LMUL.U)
            csBundle(i).lsrc(1) := (if (i % 8 == 0) src2 + (i/8).U else VECTOR_TMP_REG_LMUL.U)
            csBundle(i).lsrc(2) := (if (i % 8 == 0) src2 + (i/8).U else if (i == vlmax - 1) dest else VECTOR_TMP_REG_LMUL.U)
            csBundle(i).ldest := (if (i == vlmax - 1) dest else VECTOR_TMP_REG_LMUL.U)
            csBundle(i).vpu.fpu.isFoldTo1_8 := (if (i % 8 == 0) false.B else true.B)
            csBundle(i).uopIdx := i.U
          }
        }
      }
      when(vlmul === VLmul.m4) {
        when(vsew === VSew.e64) {
          val vlmax = 8
          for (i <- 0 until vlmax) {
            csBundle(i).lsrc(0) := (if (i == 0) src1 else VECTOR_TMP_REG_LMUL.U)
            csBundle(i).lsrc(1) := (if (i % 2 == 0) src2 + (i/2).U else VECTOR_TMP_REG_LMUL.U)
            csBundle(i).lsrc(2) := (if (i % 2 == 0) src2 + (i/2).U else if (i == vlmax - 1) dest else VECTOR_TMP_REG_LMUL.U)
            csBundle(i).ldest := (if (i == vlmax - 1) dest else VECTOR_TMP_REG_LMUL.U)
            csBundle(i).vpu.fpu.isFoldTo1_2 := (if (i % 2 == 0) false.B else true.B)
            csBundle(i).uopIdx := i.U
          }
        }
        when(vsew === VSew.e32) {
          val vlmax = 16
          for (i <- 0 until vlmax) {
            csBundle(i).lsrc(0) := (if (i == 0) src1 else VECTOR_TMP_REG_LMUL.U)
            csBundle(i).lsrc(1) := (if (i % 4 == 0) src2 + (i/4).U else VECTOR_TMP_REG_LMUL.U)
            csBundle(i).lsrc(2) := (if (i % 4 == 0) src2 + (i/4).U else if (i == vlmax - 1) dest else if (i % 4 == 1) Mux(isWiden, src2 + (i/4).U, VECTOR_TMP_REG_LMUL.U) else VECTOR_TMP_REG_LMUL.U)
            csBundle(i).ldest := (if (i == vlmax - 1) dest else VECTOR_TMP_REG_LMUL.U)
            csBundle(i).vpu.fpu.isFoldTo1_2 := isWiden && (if (i % 4 == 0) false.B else true.B)
            csBundle(i).vpu.fpu.isFoldTo1_4 := !isWiden && (if (i % 4 == 0) false.B else true.B)
            csBundle(i).uopIdx := i.U
          }
        }
        when(vsew === VSew.e16) {
          val vlmax = 32
          for (i <- 0 until vlmax) {
            csBundle(i).lsrc(0) := (if (i == 0) src1 else VECTOR_TMP_REG_LMUL.U)
            csBundle(i).lsrc(1) := (if (i % 8 == 0) src2 + (i/8).U else VECTOR_TMP_REG_LMUL.U)
            csBundle(i).lsrc(2) := (if (i % 8 == 0) src2 + (i/8).U else if (i == vlmax - 1) dest else if (i % 8 == 1) Mux(isWiden, src2 + (i/8).U, VECTOR_TMP_REG_LMUL.U) else VECTOR_TMP_REG_LMUL.U)
            csBundle(i).ldest := (if (i == vlmax - 1) dest else VECTOR_TMP_REG_LMUL.U)
            csBundle(i).vpu.fpu.isFoldTo1_4 := isWiden && (if (i % 8 == 0) false.B else true.B)
            csBundle(i).vpu.fpu.isFoldTo1_8 := !isWiden && (if (i % 8 == 0) false.B else true.B)
            csBundle(i).uopIdx := i.U
          }
        }
      }
      when(vlmul === VLmul.m2) {
        when(vsew === VSew.e64) {
          val vlmax = 4
          for (i <- 0 until vlmax) {
            csBundle(i).lsrc(0) := (if (i == 0) src1 else VECTOR_TMP_REG_LMUL.U)
            csBundle(i).lsrc(1) := (if (i % 2 == 0) src2 + (i/2).U else VECTOR_TMP_REG_LMUL.U)
            csBundle(i).lsrc(2) := (if (i % 2 == 0) src2 + (i/2).U else if (i == vlmax - 1) dest else VECTOR_TMP_REG_LMUL.U)
            csBundle(i).ldest := (if (i == vlmax - 1) dest else VECTOR_TMP_REG_LMUL.U)
            csBundle(i).vpu.fpu.isFoldTo1_2 := (if (i % 2 == 0) false.B else true.B)
            csBundle(i).uopIdx := i.U
          }
        }
        when(vsew === VSew.e32) {
          val vlmax = 8
          for (i <- 0 until vlmax) {
            csBundle(i).lsrc(0) := (if (i == 0) src1 else VECTOR_TMP_REG_LMUL.U)
            csBundle(i).lsrc(1) := (if (i % 4 == 0) src2 + (i/4).U else VECTOR_TMP_REG_LMUL.U)
            csBundle(i).lsrc(2) := (if (i % 4 == 0) src2 + (i/4).U else if (i == vlmax - 1) dest else if (i % 4 == 1) Mux(isWiden, src2 + (i/4).U, VECTOR_TMP_REG_LMUL.U) else VECTOR_TMP_REG_LMUL.U)
            csBundle(i).ldest := (if (i == vlmax - 1) dest else VECTOR_TMP_REG_LMUL.U)
            csBundle(i).vpu.fpu.isFoldTo1_2 := isWiden && (if (i % 4 == 0) false.B else true.B)
            csBundle(i).vpu.fpu.isFoldTo1_4 := !isWiden && (if (i % 4 == 0) false.B else true.B)
            csBundle(i).uopIdx := i.U
          }
        }
        when(vsew === VSew.e16) {
          val vlmax = 16
          for (i <- 0 until vlmax) {
            csBundle(i).lsrc(0) := (if (i == 0) src1 else VECTOR_TMP_REG_LMUL.U)
            csBundle(i).lsrc(1) := (if (i % 8 == 0) src2 + (i/8).U else VECTOR_TMP_REG_LMUL.U)
            csBundle(i).lsrc(2) := (if (i % 8 == 0) src2 + (i/8).U else if (i == vlmax - 1) dest else if (i % 8 == 1) Mux(isWiden, src2 + (i/8).U, VECTOR_TMP_REG_LMUL.U) else VECTOR_TMP_REG_LMUL.U)
            csBundle(i).ldest := (if (i == vlmax - 1) dest else VECTOR_TMP_REG_LMUL.U)
            csBundle(i).vpu.fpu.isFoldTo1_4 := isWiden && (if (i % 8 == 0) false.B else true.B)
            csBundle(i).vpu.fpu.isFoldTo1_8 := !isWiden && (if (i % 8 == 0) false.B else true.B)
            csBundle(i).uopIdx := i.U
          }
        }
      }
      when(vlmul === VLmul.m1) {
        when(vsew === VSew.e64) {
          val vlmax = 2
          for (i <- 0 until vlmax) {
            csBundle(i).lsrc(0) := (if (i == 0) src1 else VECTOR_TMP_REG_LMUL.U)
            csBundle(i).lsrc(1) := (if (i % 2 == 0) src2 + (i/2).U else VECTOR_TMP_REG_LMUL.U)
            csBundle(i).lsrc(2) := (if (i % 2 == 0) src2 + (i/2).U else if (i == vlmax - 1) dest else VECTOR_TMP_REG_LMUL.U)
            csBundle(i).ldest := (if (i == vlmax - 1) dest else VECTOR_TMP_REG_LMUL.U)
            csBundle(i).vpu.fpu.isFoldTo1_2 := (if (i % 2 == 0) false.B else true.B)
            csBundle(i).uopIdx := i.U
          }
        }
        when(vsew === VSew.e32) {
          val vlmax = 4
          for (i <- 0 until vlmax) {
            csBundle(i).lsrc(0) := (if (i == 0) src1 else VECTOR_TMP_REG_LMUL.U)
            csBundle(i).lsrc(1) := (if (i % 4 == 0) src2 + (i/4).U else VECTOR_TMP_REG_LMUL.U)
            csBundle(i).lsrc(2) := (if (i % 4 == 0) src2 + (i/4).U else if (i == vlmax - 1) dest else if (i % 4 == 1) Mux(isWiden, src2 + (i/4).U, VECTOR_TMP_REG_LMUL.U) else VECTOR_TMP_REG_LMUL.U)
            csBundle(i).ldest := (if (i == vlmax - 1) dest else VECTOR_TMP_REG_LMUL.U)
            csBundle(i).vpu.fpu.isFoldTo1_2 := isWiden && (if (i % 4 == 0) false.B else true.B)
            csBundle(i).vpu.fpu.isFoldTo1_4 := !isWiden && (if (i % 4 == 0) false.B else true.B)
            csBundle(i).uopIdx := i.U
          }
        }
        when(vsew === VSew.e16) {
          val vlmax = 8
          for (i <- 0 until vlmax) {
            csBundle(i).lsrc(0) := (if (i == 0) src1 else VECTOR_TMP_REG_LMUL.U)
            csBundle(i).lsrc(1) := (if (i % 8 == 0) src2 + (i/8).U else VECTOR_TMP_REG_LMUL.U)
            csBundle(i).lsrc(2) := (if (i % 8 == 0) src2 + (i/8).U else if (i == vlmax - 1) dest else if (i % 8 == 1) Mux(isWiden, src2 + (i/8).U, VECTOR_TMP_REG_LMUL.U) else VECTOR_TMP_REG_LMUL.U)
            csBundle(i).ldest := (if (i == vlmax - 1) dest else VECTOR_TMP_REG_LMUL.U)
            csBundle(i).vpu.fpu.isFoldTo1_4 := isWiden && (if (i % 8 == 0) false.B else true.B)
            csBundle(i).vpu.fpu.isFoldTo1_8 := !isWiden && (if (i % 8 == 0) false.B else true.B)
            csBundle(i).uopIdx := i.U
          }
        }
      }
      when(vlmul === VLmul.mf2) {
        when(vsew === VSew.e32) {
          val vlmax = 2
          for (i <- 0 until vlmax) {
            csBundle(i).lsrc(0) := (if (i == 0) src1 else VECTOR_TMP_REG_LMUL.U)
            csBundle(i).lsrc(1) := (if (i % 4 == 0) src2 + (i/4).U else VECTOR_TMP_REG_LMUL.U)
            csBundle(i).lsrc(2) := (if (i % 4 == 0) src2 + (i/4).U else if (i == vlmax - 1) dest else if (i % 4 == 1) Mux(isWiden, src2 + (i/4).U, VECTOR_TMP_REG_LMUL.U) else VECTOR_TMP_REG_LMUL.U)
            csBundle(i).ldest := (if (i == vlmax - 1) dest else VECTOR_TMP_REG_LMUL.U)
            csBundle(i).vpu.fpu.isFoldTo1_2 := isWiden && (if (i % 4 == 0) false.B else true.B)
            csBundle(i).vpu.fpu.isFoldTo1_4 := !isWiden && (if (i % 4 == 0) false.B else true.B)
            csBundle(i).uopIdx := i.U
          }
        }
        when(vsew === VSew.e16) {
          val vlmax = 4
          for (i <- 0 until vlmax) {
            csBundle(i).lsrc(0) := (if (i == 0) src1 else VECTOR_TMP_REG_LMUL.U)
            csBundle(i).lsrc(1) := (if (i % 8 == 0) src2 + (i/8).U else VECTOR_TMP_REG_LMUL.U)
            csBundle(i).lsrc(2) := (if (i % 8 == 0) src2 + (i/8).U else if (i == vlmax - 1) dest else if (i % 8 == 1) Mux(isWiden, src2 + (i/8).U, VECTOR_TMP_REG_LMUL.U) else VECTOR_TMP_REG_LMUL.U)
            csBundle(i).ldest := (if (i == vlmax - 1) dest else VECTOR_TMP_REG_LMUL.U)
            csBundle(i).vpu.fpu.isFoldTo1_4 := isWiden && (if (i % 8 == 0) false.B else true.B)
            csBundle(i).vpu.fpu.isFoldTo1_8 := !isWiden && (if (i % 8 == 0) false.B else true.B)
            csBundle(i).uopIdx := i.U
          }
        }
      }
      when(vlmul === VLmul.mf4) {
        when(vsew === VSew.e16) {
          val vlmax = 2
          for (i <- 0 until vlmax) {
            csBundle(i).lsrc(0) := (if (i == 0) src1 else VECTOR_TMP_REG_LMUL.U)
            csBundle(i).lsrc(1) := (if (i % 8 == 0) src2 + (i/8).U else VECTOR_TMP_REG_LMUL.U)
            csBundle(i).lsrc(2) := (if (i % 8 == 0) src2 + (i/8).U else if (i == vlmax - 1) dest else if (i % 8 == 1) Mux(isWiden, src2 + (i/8).U, VECTOR_TMP_REG_LMUL.U) else VECTOR_TMP_REG_LMUL.U)
            csBundle(i).ldest := (if (i == vlmax - 1) dest else VECTOR_TMP_REG_LMUL.U)
            csBundle(i).vpu.fpu.isFoldTo1_4 := isWiden && (if (i % 8 == 0) false.B else true.B)
            csBundle(i).vpu.fpu.isFoldTo1_8 := !isWiden && (if (i % 8 == 0) false.B else true.B)
            csBundle(i).uopIdx := i.U
          }
        }
      }
    }

    is(UopSplitType.VEC_SLIDEUP) {
      // i to vector move
      csBundle(0).srcType(0) := SrcType.reg
      csBundle(0).srcType(1) := SrcType.imm
      csBundle(0).lsrc(1) := 0.U
      csBundle(0).ldest := VECTOR_TMP_REG_LMUL.U
      csBundle(0).fuType := FuType.i2v.U
      csBundle(0).fuOpType := Cat(Mux(src1IsImm, IF2VectorType.imm2Vec(2, 0), IF2VectorType.i2Vec(2, 0)), vsewReg)
      csBundle(0).vecWen := true.B
      // LMUL
      for (i <- 0 until MAX_VLMUL)
        for (j <- 0 to i) {
          val old_vd = if (j == 0) {
            dest + i.U
          } else (VECTOR_TMP_REG_LMUL + j).U
          val vd = if (j == i) {
            dest + i.U
          } else (VECTOR_TMP_REG_LMUL + j + 1).U
          csBundle(i * (i + 1) / 2 + j + 1).srcType(0) := SrcType.vp
          csBundle(i * (i + 1) / 2 + j + 1).lsrc(0) := VECTOR_TMP_REG_LMUL.U
          csBundle(i * (i + 1) / 2 + j + 1).lsrc(1) := src2 + j.U
          csBundle(i * (i + 1) / 2 + j + 1).lsrc(2) := old_vd
          csBundle(i * (i + 1) / 2 + j + 1).ldest := vd
          csBundle(i * (i + 1) / 2 + j + 1).uopIdx := (i * (i + 1) / 2 + j).U
        }
    }

    is(UopSplitType.VEC_SLIDEDOWN) {
      // i to vector move
      csBundle(0).srcType(0) := SrcType.reg
      csBundle(0).srcType(1) := SrcType.imm
      csBundle(0).lsrc(1) := 0.U
      csBundle(0).ldest := VECTOR_TMP_REG_LMUL.U
      csBundle(0).fuType := FuType.i2v.U
      csBundle(0).fuOpType := Cat(Mux(src1IsImm, IF2VectorType.imm2Vec(2, 0), IF2VectorType.i2Vec(2, 0)), vsewReg)
      csBundle(0).vecWen := true.B
      // LMUL
      for (i <- 0 until MAX_VLMUL)
        for (j <- (0 to i).reverse) {
          when(i.U < lmul) {
            val old_vd = if (j == 0) {
              dest + lmul - 1.U - i.U
            } else (VECTOR_TMP_REG_LMUL + j).U
            val vd = if (j == i) {
              dest + lmul - 1.U - i.U
            } else (VECTOR_TMP_REG_LMUL + j + 1).U
            csBundle(numOfUop - (i * (i + 1) / 2 + i - j + 1).U).srcType(0) := SrcType.vp
            csBundle(numOfUop - (i * (i + 1) / 2 + i - j + 1).U).lsrc(0) := VECTOR_TMP_REG_LMUL.U
            csBundle(numOfUop - (i * (i + 1) / 2 + i - j + 1).U).lsrc(1) := src2 + lmul - 1.U - j.U
            csBundle(numOfUop - (i * (i + 1) / 2 + i - j + 1).U).lsrc(2) := old_vd
            csBundle(numOfUop - (i * (i + 1) / 2 + i - j + 1).U).ldest := vd
            csBundle(numOfUop - (i * (i + 1) / 2 + i - j + 1).U).uopIdx := numOfUop - (i * (i + 1) / 2 + i - j + 2).U
          }
        }
    }

    is(UopSplitType.VEC_M0X) {
      // LMUL
      for (i <- 0 until MAX_VLMUL) {
        val srcType0 = if (i == 0) SrcType.DC else SrcType.vp
        val ldest = (VECTOR_TMP_REG_LMUL + i).U
        csBundle(i).srcType(0) := srcType0
        csBundle(i).srcType(1) := SrcType.vp
        csBundle(i).rfWen := false.B
        csBundle(i).fpWen := false.B
        csBundle(i).vecWen := true.B
        csBundle(i).lsrc(0) := (VECTOR_TMP_REG_LMUL + i - 1).U
        csBundle(i).lsrc(1) := src2
        // csBundle(i).lsrc(2) := dest + i.U  DontCare
        csBundle(i).ldest := ldest
        csBundle(i).uopIdx := i.U
      }
      csBundle(lmul - 1.U).rfWen := true.B
      csBundle(lmul - 1.U).fpWen := false.B
      csBundle(lmul - 1.U).vecWen := false.B
      csBundle(lmul - 1.U).ldest := dest
    }

    is(UopSplitType.VEC_MVV) {
      // LMUL
      for (i <- 0 until MAX_VLMUL) {
        val srcType0 = if (i == 0) SrcType.DC else SrcType.vp
        csBundle(i * 2 + 0).srcType(0) := srcType0
        csBundle(i * 2 + 0).srcType(1) := SrcType.vp
        csBundle(i * 2 + 0).lsrc(0) := (VECTOR_TMP_REG_LMUL + i - 1).U
        csBundle(i * 2 + 0).lsrc(1) := src2
        csBundle(i * 2 + 0).lsrc(2) := dest + i.U
        csBundle(i * 2 + 0).ldest := dest + i.U
        csBundle(i * 2 + 0).uopIdx := (i * 2 + 0).U

        csBundle(i * 2 + 1).srcType(0) := srcType0
        csBundle(i * 2 + 1).srcType(1) := SrcType.vp
        csBundle(i * 2 + 1).lsrc(0) := (VECTOR_TMP_REG_LMUL + i - 1).U
        csBundle(i * 2 + 1).lsrc(1) := src2
        // csBundle(i).lsrc(2) := dest + i.U  DontCare
        csBundle(i * 2 + 1).ldest := (VECTOR_TMP_REG_LMUL + i).U
        csBundle(i * 2 + 1).uopIdx := (i * 2 + 1).U
      }
    }

    is(UopSplitType.VEC_M0X_VFIRST) {
      // LMUL
      csBundle(0).rfWen := true.B
      csBundle(0).fpWen := false.B
      csBundle(0).vecWen := false.B
      csBundle(0).ldest := dest
    }
    is(UopSplitType.VEC_VWW) {
      for (i <- 0 until MAX_VLMUL*2) {
        when(i.U < lmul){
          csBundle(i).srcType(2) := SrcType.DC
          csBundle(i).lsrc(0) := src2 + i.U
          csBundle(i).lsrc(1) := src2 + i.U
          // csBundle(i).lsrc(2) := dest + (2 * i).U
          csBundle(i).ldest := (VECTOR_TMP_REG_LMUL + i).U
          csBundle(i).uopIdx :=  i.U
        } otherwise {
          csBundle(i).srcType(2) := SrcType.DC
          csBundle(i).lsrc(0) := VECTOR_TMP_REG_LMUL.U + Cat((i.U-lmul),0.U(1.W)) + 1.U
          csBundle(i).lsrc(1) := VECTOR_TMP_REG_LMUL.U + Cat((i.U-lmul),0.U(1.W))
          // csBundle(i).lsrc(2) := dest + (2 * i).U
          csBundle(i).ldest := (VECTOR_TMP_REG_LMUL + i).U
          csBundle(i).uopIdx := i.U
        }
        csBundle(numOfUop-1.U).srcType(2) := SrcType.vp
        csBundle(numOfUop-1.U).lsrc(0) := src1
        csBundle(numOfUop-1.U).lsrc(2) := dest
        csBundle(numOfUop-1.U).ldest := dest
      }
    }
    is(UopSplitType.VEC_RGATHER) {
      def genCsBundle_VEC_RGATHER(len:Int): Unit ={
        for (i <- 0 until len)
          for (j <- 0 until len) {
            // csBundle(i * len + j).srcType(0) := SrcType.vp // SrcType.imm
            // csBundle(i * len + j).srcType(1) := SrcType.vp
            // csBundle(i * len + j).srcType(2) := SrcType.vp
            csBundle(i * len + j).lsrc(0) := src1 + i.U
            csBundle(i * len + j).lsrc(1) := src2 + j.U
            val vd_old = if(j==0) (dest + i.U) else (VECTOR_TMP_REG_LMUL + j - 1).U
            csBundle(i * len + j).lsrc(2) := vd_old
            val vd = if(j==len-1) (dest + i.U) else (VECTOR_TMP_REG_LMUL + j).U
            csBundle(i * len + j).ldest := vd
            csBundle(i * len + j).uopIdx := (i * len + j).U
          }
      }
      switch(vlmulReg) {
        is("b001".U ){
          genCsBundle_VEC_RGATHER(2)
        }
        is("b010".U ){
          genCsBundle_VEC_RGATHER(4)
        }
        is("b011".U ){
          genCsBundle_VEC_RGATHER(8)
        }
      }
    }
    is(UopSplitType.VEC_RGATHER_VX) {
      def genCsBundle_RGATHER_VX(len:Int): Unit ={
        for (i <- 0 until len)
          for (j <- 0 until len) {
            csBundle(i * len + j + 1).srcType(0) := SrcType.vp
            // csBundle(i * len + j + 1).srcType(1) := SrcType.vp
            // csBundle(i * len + j + 1).srcType(2) := SrcType.vp
            csBundle(i * len + j + 1).lsrc(0) := VECTOR_TMP_REG_LMUL.U
            csBundle(i * len + j + 1).lsrc(1) := src2 + j.U
            val vd_old = if(j==0) (dest + i.U) else (VECTOR_TMP_REG_LMUL + j).U
            csBundle(i * len + j + 1).lsrc(2) := vd_old
            val vd = if(j==len-1) (dest + i.U) else (VECTOR_TMP_REG_LMUL + j + 1).U
            csBundle(i * len + j + 1).ldest := vd
            csBundle(i * len + j + 1).uopIdx := (i * len + j).U
          }
      }
      // i to vector move
      csBundle(0).srcType(0) := SrcType.reg
      csBundle(0).srcType(1) := SrcType.imm
      csBundle(0).lsrc(1) := 0.U
      csBundle(0).ldest := VECTOR_TMP_REG_LMUL.U
      csBundle(0).fuType := FuType.i2v.U
      csBundle(0).fuOpType := Cat(Mux(src1IsImm, IF2VectorType.imm2Vec(2, 0), IF2VectorType.i2Vec(2, 0)), vsewReg)
      csBundle(0).rfWen := false.B
      csBundle(0).fpWen := false.B
      csBundle(0).vecWen := true.B
      genCsBundle_RGATHER_VX(1)
      switch(vlmulReg) {
        is("b001".U ){
          genCsBundle_RGATHER_VX(2)
        }
        is("b010".U ){
          genCsBundle_RGATHER_VX(4)
        }
        is("b011".U ){
          genCsBundle_RGATHER_VX(8)
        }
      }
    }
    is(UopSplitType.VEC_RGATHEREI16) {
      def genCsBundle_VEC_RGATHEREI16_SEW8(len:Int): Unit ={
        for (i <- 0 until len)
          for (j <- 0 until len) {
            val vd_old0 = if(j==0) (dest + i.U) else (VECTOR_TMP_REG_LMUL + j*2-1).U
            val vd0 = (VECTOR_TMP_REG_LMUL + j*2 ).U
            csBundle((i * len + j)*2+0).lsrc(0) := src1 + (i*2+0).U
            csBundle((i * len + j)*2+0).lsrc(1) := src2 + j.U
            csBundle((i * len + j)*2+0).lsrc(2) := vd_old0
            csBundle((i * len + j)*2+0).ldest := vd0
            csBundle((i * len + j)*2+0).uopIdx := ((i * len + j)*2+0).U
            val vd_old1 = (VECTOR_TMP_REG_LMUL + j*2).U
            val vd1 = if(j==len-1) (dest + i.U) else (VECTOR_TMP_REG_LMUL + j*2+1 ).U
            csBundle((i * len + j)*2+1).lsrc(0) := src1 + (i*2+1).U
            csBundle((i * len + j)*2+1).lsrc(1) := src2 + j.U
            csBundle((i * len + j)*2+1).lsrc(2) := vd_old1
            csBundle((i * len + j)*2+1).ldest := vd1
            csBundle((i * len + j)*2+1).uopIdx := ((i * len + j)*2+1).U
          }
      }
      def genCsBundle_VEC_RGATHEREI16(len:Int): Unit ={
        for (i <- 0 until len)
          for (j <- 0 until len) {
            val vd_old = if(j==0) (dest + i.U) else (VECTOR_TMP_REG_LMUL + j-1).U
            val vd = if(j==len-1) (dest + i.U) else (VECTOR_TMP_REG_LMUL + j).U
            csBundle(i * len + j).lsrc(0) := src1 + i.U
            csBundle(i * len + j).lsrc(1) := src2 + j.U
            csBundle(i * len + j).lsrc(2) := vd_old
            csBundle(i * len + j).ldest := vd
            csBundle(i * len + j).uopIdx := (i * len + j).U
          }
      }
      def genCsBundle_VEC_RGATHEREI16_SEW32(len:Int): Unit ={
        for (i <- 0 until len)
          for (j <- 0 until len) {
            val vd_old = if(j==0) (dest + i.U) else (VECTOR_TMP_REG_LMUL + j-1).U
            val vd = if(j==len-1) (dest + i.U) else (VECTOR_TMP_REG_LMUL + j).U
            csBundle(i * len + j).lsrc(0) := src1 + (i / 2).U
            csBundle(i * len + j).lsrc(1) := src2 + j.U
            csBundle(i * len + j).lsrc(2) := vd_old
            csBundle(i * len + j).ldest := vd
            csBundle(i * len + j).uopIdx := (i * len + j).U
          }
      }
      def genCsBundle_VEC_RGATHEREI16_SEW64(len:Int): Unit ={
        for (i <- 0 until len)
          for (j <- 0 until len) {
            val vd_old = if(j==0) (dest + i.U) else (VECTOR_TMP_REG_LMUL + j-1).U
            val vd = if(j==len-1) (dest + i.U) else (VECTOR_TMP_REG_LMUL + j).U
            csBundle(i * len + j).lsrc(0) := src1 + (i / 4).U
            csBundle(i * len + j).lsrc(1) := src2 + j.U
            csBundle(i * len + j).lsrc(2) := vd_old
            csBundle(i * len + j).ldest := vd
            csBundle(i * len + j).uopIdx := (i * len + j).U
          }
      }
      when(!vsewReg.orR){
        genCsBundle_VEC_RGATHEREI16_SEW8(1)
      }.elsewhen(vsewReg === VSew.e32){
        genCsBundle_VEC_RGATHEREI16_SEW32(1)
      }.elsewhen(vsewReg === VSew.e64){
        genCsBundle_VEC_RGATHEREI16_SEW64(1)
      }.otherwise{
        genCsBundle_VEC_RGATHEREI16(1)
      }
      switch(vlmulReg) {
        is("b001".U) {
          when(!vsewReg.orR) {
            genCsBundle_VEC_RGATHEREI16_SEW8(2)
          }.elsewhen(vsewReg === VSew.e32){
            genCsBundle_VEC_RGATHEREI16_SEW32(2)
          }.elsewhen(vsewReg === VSew.e64){
            genCsBundle_VEC_RGATHEREI16_SEW64(2)
          }.otherwise{
            genCsBundle_VEC_RGATHEREI16(2)
          }
        }
        is("b010".U) {
          when(!vsewReg.orR) {
            genCsBundle_VEC_RGATHEREI16_SEW8(4)
          }.elsewhen(vsewReg === VSew.e32){
            genCsBundle_VEC_RGATHEREI16_SEW32(4)
          }.elsewhen(vsewReg === VSew.e64){
            genCsBundle_VEC_RGATHEREI16_SEW64(4)
          }.otherwise{
            genCsBundle_VEC_RGATHEREI16(4)
          }
        }
        is("b011".U) {
          when(vsewReg === VSew.e32){
            genCsBundle_VEC_RGATHEREI16_SEW32(8)
          }.elsewhen(vsewReg === VSew.e64){
            genCsBundle_VEC_RGATHEREI16_SEW64(8)
          }.otherwise{
            genCsBundle_VEC_RGATHEREI16(8)
          }
        }
      }
    }
    is(UopSplitType.VEC_COMPRESS) {
      def genCsBundle_VEC_COMPRESS(len:Int): Unit = {
        for (i <- 0 until len) {
          val jlen = if (i == len-1) i+1 else i+2
          for (j <- 0 until jlen) {
            val vd_old = if(i==j) (dest + i.U) else (VECTOR_TMP_REG_LMUL + j + 1).U
            val vd = if(i==len-1) (dest + j.U) else {
              if (j == i+1) VECTOR_TMP_REG_LMUL.U else (VECTOR_TMP_REG_LMUL + j + 1).U
            }
            val src13Type = if (j == i+1) DontCare else SrcType.vp
            csBundle(i*(i+3)/2 + j).srcType(0) := src13Type
            csBundle(i*(i+3)/2 + j).srcType(1) := SrcType.vp
            csBundle(i*(i+3)/2 + j).srcType(2) := src13Type
            csBundle(i*(i+3)/2 + j).srcType(3) := SrcType.vp
            csBundle(i*(i+3)/2 + j).lsrc(0) := src1
            csBundle(i*(i+3)/2 + j).lsrc(1) := src2 + i.U
            csBundle(i*(i+3)/2 + j).lsrc(2) := vd_old
            csBundle(i*(i+3)/2 + j).lsrc(3) := VECTOR_TMP_REG_LMUL.U
            csBundle(i*(i+3)/2 + j).ldest := vd
            csBundle(i*(i+3)/2 + j).uopIdx := (i*(i+3)/2 + j).U
          }
        }
      }
      switch(vlmulReg) {
        is("b001".U ){
          genCsBundle_VEC_COMPRESS(2)
        }
        is("b010".U ){
          genCsBundle_VEC_COMPRESS(4)
        }
        is("b011".U ){
          genCsBundle_VEC_COMPRESS(8)
        }
      }
    }
    is(UopSplitType.VEC_MVNR) {
      for (i <- 0 until MAX_VLMUL) {
        csBundle(i).lsrc(0) := src1 + i.U
        csBundle(i).lsrc(1) := src2 + i.U
        csBundle(i).lsrc(2) := dest + i.U
        csBundle(i).ldest := dest + i.U
        csBundle(i).uopIdx := i.U
      }
    }
    is(UopSplitType.VEC_US_LDST) {
      /*
      FMV.D.X
       */
      csBundle(0).srcType(0) := SrcType.reg
      csBundle(0).srcType(1) := SrcType.imm
      csBundle(0).lsrc(1) := 0.U
      csBundle(0).ldest := FP_TMP_REG_MV.U
      csBundle(0).fuType := FuType.i2v.U
      csBundle(0).fuOpType := Cat(IF2VectorType.i2Vec(2, 0), e64)
      csBundle(0).rfWen := false.B
      csBundle(0).fpWen := true.B
      csBundle(0).vecWen := false.B
      csBundle(0).vlsInstr := true.B
      //LMUL
      for (i <- 0 until MAX_VLMUL) {
        csBundle(i + 1).srcType(0) := SrcType.fp
        csBundle(i + 1).lsrc(0) := FP_TMP_REG_MV.U
        csBundle(i + 1).lsrc(2) := dest + i.U // old vd
        csBundle(i + 1).ldest := dest + i.U
        csBundle(i + 1).uopIdx := i.U
        csBundle(i + 1).vlsInstr := true.B
      }
      csBundle.head.waitForward := isUsSegment
      csBundle(numOfUop - 1.U).blockBackward := isUsSegment
    }
    is(UopSplitType.VEC_S_LDST) {
      /*
      FMV.D.X
       */
      csBundle(0).srcType(0) := SrcType.reg
      csBundle(0).srcType(1) := SrcType.imm
      csBundle(0).lsrc(1) := 0.U
      csBundle(0).ldest := FP_TMP_REG_MV.U
      csBundle(0).fuType := FuType.i2v.U
      csBundle(0).fuOpType := Cat(IF2VectorType.i2Vec(2, 0), e64)
      csBundle(0).rfWen := false.B
      csBundle(0).fpWen := true.B
      csBundle(0).vecWen := false.B
      csBundle(0).vlsInstr := true.B

      csBundle(1).srcType(0) := SrcType.reg
      csBundle(1).srcType(1) := SrcType.imm
      csBundle(1).lsrc(0) := latchedInst.lsrc(1)
      csBundle(1).lsrc(1) := 0.U
      csBundle(1).ldest := VECTOR_TMP_REG_LMUL.U
      csBundle(1).fuType := FuType.i2v.U
      csBundle(1).fuOpType := Cat(IF2VectorType.i2Vec(2, 0), e64)
      csBundle(1).rfWen := false.B
      csBundle(1).fpWen := true.B
      csBundle(1).vecWen := false.B
      csBundle(1).vlsInstr := true.B

      //LMUL
      for (i <- 0 until MAX_VLMUL) {
        csBundle(i + 2).srcType(0) := SrcType.fp
        csBundle(i + 2).srcType(1) := SrcType.fp
        csBundle(i + 2).lsrc(0) := FP_TMP_REG_MV.U
        csBundle(i + 2).lsrc(1) := VECTOR_TMP_REG_LMUL.U
        csBundle(i + 2).lsrc(2) := dest + i.U // old vd
        csBundle(i + 2).ldest := dest + i.U
        csBundle(i + 2).uopIdx := i.U
        csBundle(i + 2).vlsInstr := true.B
      }
      csBundle.head.waitForward := isSdSegment
      csBundle(numOfUop - 1.U).blockBackward := isSdSegment
    }
    is(UopSplitType.VEC_I_LDST) {
      def genCsBundle_SEGMENT_INDEXED_LOADSTORE(emul:Int): Unit ={
        for (i <- 0 until MAX_VLMUL) {
          val src0Type = SrcType.fp
          val src1Type = if (i < emul) SrcType.vp else SrcType.no
          // lsrc0 is useless after uop 0, but we use it to ensure the correctness of the uop dependency
          val lsrc0 = FP_TMP_REG_MV.U
          val oldVd = dest + i.U
          csBundle(i + 1).srcType(0) := src0Type
          csBundle(i + 1).lsrc(0) := lsrc0
          csBundle(i + 1).srcType(1) := src1Type
          csBundle(i + 1).lsrc(1) := src2 + i.U
          csBundle(i + 1).srcType(2) := SrcType.vp
          csBundle(i + 1).lsrc(2) := oldVd
          csBundle(i + 1).ldest := dest + i.U
          csBundle(i + 1).uopIdx := i.U
          csBundle(i + 1).vlsInstr := true.B
        }
      }

      val vlmul = vlmulReg
      val vsew = Cat(0.U(1.W), vsewReg)
      val veew = Cat(0.U(1.W), width)
      val vemul: UInt = veew.asUInt + 1.U + vlmul.asUInt + ~vsew.asUInt
      val simple_lmul = MuxLookup(vlmul, 0.U(2.W))(Array(
        "b001".U -> 1.U,
        "b010".U -> 2.U,
        "b011".U -> 3.U
      ))
      val simple_emul = MuxLookup(vemul, 0.U(2.W))(Array(
        "b001".U -> 1.U,
        "b010".U -> 2.U,
        "b011".U -> 3.U
      ))
      csBundle(0).srcType(0) := SrcType.reg
      csBundle(0).srcType(1) := SrcType.imm
      csBundle(0).lsrc(1) := 0.U
      csBundle(0).ldest := FP_TMP_REG_MV.U
      csBundle(0).fuType := FuType.i2v.U
      csBundle(0).fuOpType := Cat(IF2VectorType.i2Vec(2, 0), e64)
      csBundle(0).rfWen := false.B
      csBundle(0).fpWen := true.B
      csBundle(0).vecWen := false.B
      csBundle(0).vlsInstr := true.B

      //LMUL
      when(nf === 0.U) {
        for (i <- 0 until MAX_VLMUL) {
          indexedLSRegOffset(i).src := Cat(simple_emul, simple_lmul)
          val offsetVs2 = indexedLSRegOffset(i).outOffsetVs2
          val offsetVd = indexedLSRegOffset(i).outOffsetVd
          csBundle(i + 1).srcType(0) := SrcType.fp
          csBundle(i + 1).lsrc(0) := FP_TMP_REG_MV.U
          csBundle(i + 1).lsrc(1) := Mux1H(UIntToOH(offsetVs2, MAX_VLMUL), (0 until MAX_VLMUL).map(j => src2 + j.U))
          csBundle(i + 1).srcType(2) := SrcType.vp
          // lsrc2 is old vd
          csBundle(i + 1).lsrc(2) := Mux1H(UIntToOH(offsetVd, MAX_VLMUL), (0 until MAX_VLMUL).map(j => dest + j.U))
          csBundle(i + 1).ldest := Mux1H(UIntToOH(offsetVd, MAX_VLMUL), (0 until MAX_VLMUL).map(j => dest + j.U))
          csBundle(i + 1).uopIdx := i.U
          csBundle(i + 1).vlsInstr := true.B
        }
      }.otherwise{
        // nf > 1, is segment indexed load/store
        genCsBundle_SEGMENT_INDEXED_LOADSTORE(1)
        switch(vemul) {
          is("b001".U ){
            genCsBundle_SEGMENT_INDEXED_LOADSTORE(2)
          }
          is("b010".U ){
            genCsBundle_SEGMENT_INDEXED_LOADSTORE(4)
          }
          is("b011".U ){
            genCsBundle_SEGMENT_INDEXED_LOADSTORE(8)
          }
        }
      }
      csBundle.head.waitForward := isIxSegment
      csBundle(numOfUop - 1.U).blockBackward := isIxSegment
    }
  }

  //readyFromRename Counter
  val readyCounter = PriorityMuxDefault(outReadys.map(x => !x).zip((0 until RenameWidth).map(_.U)), RenameWidth.U)

  // The left uops of the complex inst in ComplexDecoder can be send out this cycle
  val thisAllOut = uopRes <= readyCounter

  switch(state) {
    is(s_idle) {
      when (inValid) {
        stateNext := s_active
        uopResNext := inUopInfo.numOfUop
      }
    }
    is(s_active) {
      when (thisAllOut) {
        when (inValid) {
          stateNext := s_active
          uopResNext := inUopInfo.numOfUop
        }.otherwise {
          stateNext := s_idle
          uopResNext := 0.U
        }
      }.otherwise {
        stateNext := s_active
        uopResNext := uopRes - readyCounter
      }
    }
  }

  state := Mux(io.redirect, s_idle, stateNext)
  uopRes := Mux(io.redirect, 0.U, uopResNext)

  val complexNum = Mux(uopRes > readyCounter, readyCounter, uopRes)

  for(i <- 0 until RenameWidth) {
    outValids(i) := complexNum > i.U
    outDecodedInsts(i) := Mux((i.U + numOfUop - uopRes) < maxUopSize.U, csBundle(i.U + numOfUop - uopRes), csBundle(maxUopSize - 1))
  }

  outComplexNum := Mux(state === s_active, complexNum, 0.U)
  inReady := state === s_idle || state === s_active && thisAllOut

//  val validSimple = Wire(Vec(DecodeWidth, Bool()))
//  validSimple.zip(io.validFromIBuf.zip(io.isComplex)).map{ case (dst, (src1, src2)) => dst := src1 && !src2 }
//  val notInf = Wire(Vec(DecodeWidth, Bool()))
//  notInf.drop(1).zip(io.validFromIBuf.drop(1).zip(validSimple.drop(1))).map{ case (dst, (src1, src2)) => dst := !src1 || src2 }
//  notInf(0) := !io.validFromIBuf(0) || validSimple(0) || (io.isComplex(0) && io.in0pc === io.simple.decodedInst.pc)
//  val notInfVec = Wire(Vec(DecodeWidth, Bool()))
//  notInfVec.zipWithIndex.map{ case (dst, i) => dst := Cat(notInf.take(i + 1)).andR}
//
//  complexNum := Mux(io.validFromIBuf(0) && readyCounter.orR ,
//    Mux(uopRes0 > readyCounter, readyCounter, uopRes0),
//    0.U)
//  validToRename.zipWithIndex.foreach{
//    case(dst, i) =>
//      val validFix = Mux(complexNum.orR, validSimple((i+1).U - complexNum), validSimple(i))
//      dst := MuxCase(false.B, Seq(
//        (io.validFromIBuf(0) && readyCounter.orR && uopRes0 > readyCounter) -> Mux(readyCounter > i.U, true.B, false.B),
//        (io.validFromIBuf(0) && readyCounter.orR && !(uopRes0 > readyCounter)) -> Mux(complexNum > i.U, true.B, validFix && notInfVec(i.U - complexNum) && io.readyFromRename(i)),
//      ).toSeq)
//  }
//
//  readyToIBuf.zipWithIndex.foreach {
//    case (dst, i) =>
//      val readyToIBuf0 = Mux(io.isComplex(0), io.in0pc === io.simple.decodedInst.pc, true.B)
//      dst := MuxCase(true.B, Seq(
//        (io.validFromIBuf(0) && uopRes0 > readyCounter || !readyCounter.orR) -> false.B,
//        (io.validFromIBuf(0) && !(uopRes0 > readyCounter) && readyCounter.orR) -> (if (i==0) readyToIBuf0 else Mux(RenameWidth.U - complexNum >= i.U, notInfVec(i) && validSimple(i) && io.readyFromRename(i), false.B))
//      ).toSeq)
//  }
//
//  io.deq.decodedInsts := decodedInsts
//  io.deq.complexNum := complexNum
//  io.deq.validToRename := validToRename
//  io.deq.readyToIBuf := readyToIBuf
}<|MERGE_RESOLUTION|>--- conflicted
+++ resolved
@@ -168,12 +168,9 @@
   val uopRes = RegInit(0.U(log2Up(maxUopSize).W))
   val uopResNext = WireInit(uopRes)
   val e64 = 3.U(2.W)
-<<<<<<< HEAD
   val isUsSegment = instFields.MOP === 0.U && nf =/= 0.U && (instFields.LUMOP === 0.U || instFields.LUMOP === "b10000".U)
   val isIxSegment = instFields.MOP(0) === 1.U && nf =/= 0.U
   val isSdSegment = instFields.MOP === "b10".U && nf =/= 0.U
-=======
->>>>>>> 73900036
 
   //uop div up to maxUopSize
   val csBundle = Wire(Vec(maxUopSize, new DecodedInst))
