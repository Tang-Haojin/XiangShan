--- conflicted
+++ resolved
@@ -83,14 +83,8 @@
   XSPerfAccumulate("stall_cycle", hasValid && !io.out(0).ready)
   XSPerfAccumulate("slots_issued", PopCount(io.out.map(_.fire)))
   XSPerfAccumulate("decode_bubbles", PopCount(io.out.map(x => !x.valid && x.ready))) // Unutilized issue-pipeline slots while there is no backend-stall
-<<<<<<< HEAD
-  XSPerfAccumulate("fetch_bubbles", PopCount((0 until DecodeWidth).map(i => !io.in(i).valid && io.out(i).ready)))
-=======
-  XSPerfAccumulate("fetch_bubbles",     PopCount((0 until DecodeWidth).map(i => !io.in(i).valid && io.in(i).ready))) //slots
-  //my below
+  XSPerfAccumulate("fetch_bubbles", PopCount((0 until DecodeWidth).map(i => !io.in(i).valid && io.in(i).ready))) //slots
   XSPerfAccumulate("ifu2id_allNO_cycle", VecInit((0 until DecodeWidth).map(i => !io.in(i).valid && io.in(i).ready)).asUInt.andR)
-  //my above
->>>>>>> c14c3f61
 
   val perfEvents = Seq(
     ("decoder_fused_instr          ", PopCount(fusionDecoder.io.out.map(_.fire))                                 ),
