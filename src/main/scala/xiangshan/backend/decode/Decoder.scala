--- conflicted
+++ resolved
@@ -26,15 +26,11 @@
   // todo: remove this when fetch stage can decide if an instr is br/jmp
   io.out.cf.isBr := (instrType === InstrB ||
                     (fuOpType === JumpOpType.jal && instrType === InstrJ && fuType === FuType.jmp) ||
-<<<<<<< HEAD
                     (fuOpType === JumpOpType.jalr && instrType === InstrI && fuType === FuType.jmp) ||
                     (fuOpType === CSROpType.jmp && instrType === InstrI && fuType === FuType.csr))
 //  val isRVC = instr(1, 0) =/= "b11".U
 //  val rvcImmType :: rvcSrc1Type :: rvcSrc2Type :: rvcDestType :: Nil =
 //    ListLookup(instr, CInstructions.DecodeDefault, CInstructions.CExtraDecodeTable)
-=======
-                    (fuOpType === JumpOpType.jalr && instrType === InstrI && fuType === FuType.jmp))
->>>>>>> 77e0a183
 
   io.out.ctrl.fuOpType := fuOpType
   io.out.ctrl.fuType := fuType
@@ -90,15 +86,6 @@
   io.out.ctrl.src1Type := Mux(instr(6,0) === "b0110111".U, SrcType.reg, src1Type)
   io.out.ctrl.src2Type := src2Type
 
-<<<<<<< HEAD
-=======
-  //FIXME: move it to ROB
-  val intrVec = WireInit(0.U(12.W))
-  // BoringUtils.addSink(intrVec, "intrVecIDU")
-  io.out.cf.intrVec.zip(intrVec.asBools).map{ case(x, y) => x := y }
-  hasIntr := intrVec.orR
-
->>>>>>> 77e0a183
   val vmEnable = WireInit(false.B)
   BoringUtils.addSink(vmEnable, "DTLBENABLE")
 
