--- conflicted
+++ resolved
@@ -24,7 +24,6 @@
 import utility._
 import utils._
 import xiangshan._
-<<<<<<< HEAD
 import xiangshan.backend.BackendParams
 import xiangshan.backend.Bundles.{DynInst, ExceptionInfo, ExuOutput}
 import xiangshan.backend.fu.FuType
@@ -34,115 +33,6 @@
 
 class RobPtr(entries: Int) extends CircularQueuePtr[RobPtr](
   entries
-=======
-import xiangshan.backend.SnapshotGenerator
-import xiangshan.backend.exu.ExuConfig
-import xiangshan.frontend.FtqPtr
-import xiangshan.mem.{LsqEnqIO, LqPtr}
-
-class DebugMdpInfo(implicit p: Parameters) extends XSBundle{
-  val ssid = UInt(SSIDWidth.W)
-  val waitAllStore = Bool()
-}
-
-class DebugLsInfo(implicit p: Parameters) extends XSBundle {
-  val s1 = new Bundle {
-    val isTlbFirstMiss = Bool() // in s1
-    val isBankConflict = Bool() // in s1
-    val isLoadToLoadForward = Bool()
-    val isReplayFast = Bool()
-  }
-  val s2 = new Bundle{
-    val isDcacheFirstMiss = Bool() // in s2 (predicted result is in s1 when using WPU, real result is in s2)
-    val isForwardFail = Bool() // in s2
-    val isReplaySlow = Bool()
-    val isLoadReplayTLBMiss = Bool()
-    val isLoadReplayCacheMiss = Bool()
-  }
-  val replayCnt = UInt(XLEN.W)
-
-  def s1SignalEnable(ena: DebugLsInfo) = {
-    when(ena.s1.isTlbFirstMiss) { s1.isTlbFirstMiss := true.B }
-    when(ena.s1.isBankConflict) { s1.isBankConflict := true.B }
-    when(ena.s1.isLoadToLoadForward) { s1.isLoadToLoadForward := true.B }
-    when(ena.s1.isReplayFast) {
-      s1.isReplayFast := true.B
-      replayCnt := replayCnt + 1.U
-    }
-  }
-
-  def s2SignalEnable(ena: DebugLsInfo) = {
-    when(ena.s2.isDcacheFirstMiss) { s2.isDcacheFirstMiss := true.B }
-    when(ena.s2.isForwardFail) { s2.isForwardFail := true.B }
-    when(ena.s2.isLoadReplayTLBMiss) { s2.isLoadReplayTLBMiss := true.B }
-    when(ena.s2.isLoadReplayCacheMiss) { s2.isLoadReplayCacheMiss := true.B }
-    when(ena.s2.isReplaySlow) {
-      s2.isReplaySlow := true.B
-      replayCnt := replayCnt + 1.U
-    }
-  }
-
-}
-object DebugLsInfo {
-  def init(implicit p: Parameters): DebugLsInfo = {
-    val lsInfo = Wire(new DebugLsInfo)
-    lsInfo.s1.isTlbFirstMiss := false.B
-    lsInfo.s1.isBankConflict := false.B
-    lsInfo.s1.isLoadToLoadForward := false.B
-    lsInfo.s1.isReplayFast := false.B
-    lsInfo.s2.isDcacheFirstMiss := false.B
-    lsInfo.s2.isForwardFail := false.B
-    lsInfo.s2.isReplaySlow := false.B
-    lsInfo.s2.isLoadReplayTLBMiss := false.B
-    lsInfo.s2.isLoadReplayCacheMiss := false.B
-    lsInfo.replayCnt := 0.U
-    lsInfo
-  }
-
-}
-class DebugLsInfoBundle(implicit p: Parameters) extends DebugLsInfo {
-  // unified processing at the end stage of load/store  ==> s2  ==> bug that will write error robIdx data
-  val s1_robIdx = UInt(log2Ceil(RobSize).W)
-  val s2_robIdx = UInt(log2Ceil(RobSize).W)
-}
-class DebugLSIO(implicit p: Parameters) extends XSBundle {
-  val debugLsInfo = Vec(exuParameters.LduCnt + exuParameters.StuCnt, Output(new DebugLsInfoBundle))
-}
-
-class LsTopdownInfo(implicit p: Parameters) extends XSBundle {
-  val s1 = new Bundle {
-    val robIdx = UInt(log2Ceil(RobSize).W)
-    val vaddr_valid = Bool()
-    val vaddr_bits = UInt(VAddrBits.W)
-  }
-  val s2 = new Bundle {
-    val robIdx = UInt(log2Ceil(RobSize).W)
-    val paddr_valid = Bool()
-    val paddr_bits = UInt(PAddrBits.W)
-  }
-
-  def s1SignalEnable(ena: LsTopdownInfo) = {
-    when(ena.s1.vaddr_valid) {
-      s1.vaddr_valid := true.B
-      s1.vaddr_bits := ena.s1.vaddr_bits
-    }
-  }
-
-  def s2SignalEnable(ena: LsTopdownInfo) = {
-    when(ena.s2.paddr_valid) {
-      s2.paddr_valid := true.B
-      s2.paddr_bits := ena.s2.paddr_bits
-    }
-  }
-}
-
-object LsTopdownInfo {
-  def init(implicit p: Parameters): LsTopdownInfo = 0.U.asTypeOf(new LsTopdownInfo)
-}
-
-class RobPtr(implicit p: Parameters) extends CircularQueuePtr[RobPtr](
-  p => p(XSCoreParamsKey).RobSize
->>>>>>> 1a718038
 ) with HasCircularQueuePtrHelper {
 
   def this()(implicit p: Parameters) = this(p(XSCoreParamsKey).RobSize)
@@ -200,6 +90,8 @@
   val req = Vec(RenameWidth, Flipped(ValidIO(new DynInst)))
   val resp = Vec(RenameWidth, Output(new RobPtr))
 }
+
+class RobDispatchData(implicit p: Parameters) extends RobCommitInfo
 
 class RobDeqPtrWrapper(implicit p: Parameters) extends XSModule with HasCircularQueuePtrHelper {
   val io = IO(new Bundle {
@@ -403,15 +295,6 @@
 class Rob(params: BackendParams)(implicit p: Parameters) extends LazyModule with HasXSParameter {
 
   lazy val module = new RobImp(this)(p, params)
-  //
-  //  override def generateWritebackIO(
-  //    thisMod: Option[HasWritebackSource] = None,
-  //    thisModImp: Option[HasWritebackSourceImp] = None
-  //  ): Unit = {
-  //    val sources = writebackSinksImp(thisMod, thisModImp)
-  //    module.io.writeback.zip(sources).foreach(x => x._1 := x._2)
-  //  }
-  //}
 }
 
 class RobImp(override val wrapper: Rob)(implicit p: Parameters, params: BackendParams) extends LazyModuleImp(wrapper)
@@ -438,14 +321,11 @@
     val headNotReady = Output(Bool())
     val cpu_halt = Output(Bool())
     val wfi_enable = Input(Bool())
-<<<<<<< HEAD
-=======
     val debug_ls = Flipped(new DebugLSIO)
     val debugRobHead = Output(new MicroOp)
     val debugEnqLsq = Input(new LsqEnqIO)
     val debugHeadLsIssue = Input(Bool())
     val lsTopdownInfo = Vec(exuParameters.LduCnt, Input(new LsTopdownInfo))
->>>>>>> 1a718038
   })
 
   val exuWBs: Seq[ValidIO[ExuOutput]] = io.writeback.filter(!_.bits.params.hasStdFu)
@@ -496,13 +376,10 @@
   val debug_microOp = Mem(RobSize, new DynInst)
   val debug_exuData = Reg(Vec(RobSize, UInt(XLEN.W)))//for debug
   val debug_exuDebug = Reg(Vec(RobSize, new DebugBundle))//for debug
-<<<<<<< HEAD
-=======
   val debug_lsInfo = RegInit(VecInit(Seq.fill(RobSize)(DebugLsInfo.init)))
   val debug_lsTopdownInfo = RegInit(VecInit(Seq.fill(RobSize)(LsTopdownInfo.init)))
   val debug_lqIdxValid = RegInit(VecInit.fill(RobSize)(false.B))
   val debug_lsIssued = RegInit(VecInit.fill(RobSize)(false.B))
->>>>>>> 1a718038
 
   // pointers
   // For enqueue ptr, we don't duplicate it since only enqueue needs it.
@@ -619,17 +496,14 @@
       debug_microOp(enqIndex).debugInfo.selectTime := timer
       debug_microOp(enqIndex).debugInfo.issueTime := timer
       debug_microOp(enqIndex).debugInfo.writebackTime := timer
-<<<<<<< HEAD
-      when (enqUop.blockBackward) {
-=======
       debug_microOp(enqIndex).debugInfo.tlbFirstReqTime := timer
       debug_microOp(enqIndex).debugInfo.tlbRespTime := timer
       debug_lsInfo(enqIndex) := DebugLsInfo.init
       debug_lsTopdownInfo(enqIndex) := LsTopdownInfo.init
       debug_lqIdxValid(enqIndex) := false.B
       debug_lsIssued(enqIndex) := false.B
-      when (enqUop.ctrl.blockBackward) {
->>>>>>> 1a718038
+
+      when (enqUop.blockBackward) {
         hasBlockBackward := true.B
       }
       when (enqUop.waitForward) {
@@ -788,18 +662,11 @@
 
   io.flushOut.valid := (state === s_idle) && valid(deqPtr.value) && (intrEnable || exceptionEnable || isFlushPipe) && !lastCycleFlush
   io.flushOut.bits := DontCare
-<<<<<<< HEAD
+  io.flushOut.bits.isRVC := deqDispatchData.isRVC
   io.flushOut.bits.robIdx := Mux(needModifyFtqIdxOffset, firstVInstrRobIdx, deqPtr)
   io.flushOut.bits.ftqIdx := Mux(needModifyFtqIdxOffset, firstVInstrFtqPtr, deqDispatchData.ftqIdx)
   io.flushOut.bits.ftqOffset := Mux(needModifyFtqIdxOffset, firstVInstrFtqOffset, deqDispatchData.ftqOffset)
   io.flushOut.bits.level := Mux(deqHasReplayInst || intrEnable || exceptionEnable || needModifyFtqIdxOffset, RedirectLevel.flush, RedirectLevel.flushAfter) // TODO use this to implement "exception next"
-=======
-  io.flushOut.bits.isRVC := deqDispatchData.isRVC
-  io.flushOut.bits.robIdx := deqPtr
-  io.flushOut.bits.ftqIdx := deqDispatchData.ftqIdx
-  io.flushOut.bits.ftqOffset := deqDispatchData.ftqOffset
-  io.flushOut.bits.level := Mux(deqHasReplayInst || intrEnable || exceptionEnable, RedirectLevel.flush, RedirectLevel.flushAfter) // TODO use this to implement "exception next"
->>>>>>> 1a718038
   io.flushOut.bits.interrupt := true.B
   XSPerfAccumulate("interrupt_num", io.flushOut.valid && intrEnable)
   XSPerfAccumulate("exception_num", io.flushOut.valid && exceptionEnable)
@@ -827,15 +694,9 @@
     * Commits (and walk)
     * They share the same width.
     */
-<<<<<<< HEAD
-  val walkCounter = Reg(UInt(log2Up(RobSize + 1).W))
-  val shouldWalkVec = VecInit((0 until CommitWidth).map(_.U < walkCounter))
-  val walkFinished = walkCounter <= CommitWidth.U
-  rab.io.robWalkEnd := state === s_walk && walkFinished
-=======
   val shouldWalkVec = VecInit(walkPtrVec.map(_ <= lastWalkPtr))
   val walkFinished = VecInit(walkPtrVec.map(_ >= lastWalkPtr)).asUInt.orR
->>>>>>> 1a718038
+  rab.io.robWalkEnd := state === s_walk && walkFinished
 
   require(RenameWidth <= CommitWidth)
 
@@ -869,11 +730,8 @@
     misPredBlockCounter >> 1.U
   )
   val misPredBlock = misPredBlockCounter(0)
-<<<<<<< HEAD
-  val blockCommit = misPredBlock && !io.flushOut.valid || isReplaying || lastCycleFlush || hasWFI
-=======
   val blockCommit = misPredBlock || isReplaying || lastCycleFlush || hasWFI || io.redirect.valid
->>>>>>> 1a718038
+  val blockCommit = misPredBlock && !io.flushOut.valid || isReplaying || lastCycleFlush || hasWFI || io.redirect.valid
 
   io.commits.isWalk := state === s_walk
   io.commits.isCommit := state === s_idle && !blockCommit
@@ -901,13 +759,8 @@
     }
 
     XSInfo(io.commits.isCommit && io.commits.commitValid(i),
-<<<<<<< HEAD
-      "retired pc %x wen %d ldest %d pdest %x old_pdest %x data %x fflags: %b vxsat: %b\n",
+      "retired pc %x wen %d ldest %d pdest %x data %x fflags: %b vxsat: %b\n",
       debug_microOp(deqPtrVec(i).value).pc,
-=======
-      "retired pc %x wen %d ldest %d pdest %x data %x fflags: %b\n",
-      debug_microOp(deqPtrVec(i).value).cf.pc,
->>>>>>> 1a718038
       io.commits.info(i).rfWen,
       io.commits.info(i).ldest,
       io.commits.info(i).pdest,
@@ -1055,7 +908,33 @@
     }
   }
 
-<<<<<<< HEAD
+  // debug_inst update
+  for(i <- 0 until (exuParameters.LduCnt + exuParameters.StuCnt)) {
+    debug_lsInfo(io.debug_ls.debugLsInfo(i).s1_robIdx).s1SignalEnable(io.debug_ls.debugLsInfo(i))
+    debug_lsInfo(io.debug_ls.debugLsInfo(i).s2_robIdx).s2SignalEnable(io.debug_ls.debugLsInfo(i))
+  }
+  for (i <- 0 until exuParameters.LduCnt) {
+    debug_lsTopdownInfo(io.lsTopdownInfo(i).s1.robIdx).s1SignalEnable(io.lsTopdownInfo(i))
+    debug_lsTopdownInfo(io.lsTopdownInfo(i).s2.robIdx).s2SignalEnable(io.lsTopdownInfo(i))
+  }
+
+  // status field: writebacked
+  // enqueue logic set 6 writebacked to false
+  for (i <- 0 until RenameWidth) {
+    when (canEnqueue(i)) {
+      val enqHasException = ExceptionNO.selectFrontend(io.enq.req(i).bits.cf.exceptionVec).asUInt.orR
+      val enqHasTriggerHit = io.enq.req(i).bits.cf.trigger.getHitFrontend
+      val enqIsWritebacked = io.enq.req(i).bits.eliminatedMove
+      writebacked(allocatePtrVec(i).value) := enqIsWritebacked && !enqHasException && !enqHasTriggerHit
+      val isStu = io.enq.req(i).bits.ctrl.fuType === FuType.stu
+      store_data_writebacked(allocatePtrVec(i).value) := !isStu
+    }
+  }
+  when (exceptionGen.io.out.valid) {
+    val wbIdx = exceptionGen.io.out.bits.robIdx.value
+    writebacked(wbIdx) := true.B
+    store_data_writebacked(wbIdx) := true.B
+  }
   // writeback logic set numWbPorts writebacked to true
   val blockWbSeq = Wire(Vec(exuWBs.length, Bool()))
   blockWbSeq.map(_ := false.B)
@@ -1066,28 +945,6 @@
       val wbHasFlushPipe = wb.bits.flushPipe.getOrElse(false.B)
       val wbHasReplayInst = wb.bits.replay.getOrElse(false.B) //Todo: && wb.bits.replayInst
       blockWb := wbHasException || wbHasFlushPipe || wbHasReplayInst || wbHasTriggerHit
-=======
-  // debug_inst update
-  for(i <- 0 until (exuParameters.LduCnt + exuParameters.StuCnt)) {
-    debug_lsInfo(io.debug_ls.debugLsInfo(i).s1_robIdx).s1SignalEnable(io.debug_ls.debugLsInfo(i))
-    debug_lsInfo(io.debug_ls.debugLsInfo(i).s2_robIdx).s2SignalEnable(io.debug_ls.debugLsInfo(i))
-  }
-  for (i <- 0 until exuParameters.LduCnt) {
-    debug_lsTopdownInfo(io.lsTopdownInfo(i).s1.robIdx).s1SignalEnable(io.lsTopdownInfo(i))
-    debug_lsTopdownInfo(io.lsTopdownInfo(i).s2.robIdx).s2SignalEnable(io.lsTopdownInfo(i))
-  }
-
-  // status field: writebacked
-  // enqueue logic set 6 writebacked to false
-  for (i <- 0 until RenameWidth) {
-    when (canEnqueue(i)) {
-      val enqHasException = ExceptionNO.selectFrontend(io.enq.req(i).bits.cf.exceptionVec).asUInt.orR
-      val enqHasTriggerHit = io.enq.req(i).bits.cf.trigger.getHitFrontend
-      val enqIsWritebacked = io.enq.req(i).bits.eliminatedMove
-      writebacked(allocatePtrVec(i).value) := enqIsWritebacked && !enqHasException && !enqHasTriggerHit
-      val isStu = io.enq.req(i).bits.ctrl.fuType === FuType.stu
-      store_data_writebacked(allocatePtrVec(i).value) := !isStu
->>>>>>> 1a718038
     }
   }
 
@@ -1199,21 +1056,13 @@
     wdata.wflags := req.fpu.wflags
     wdata.commitType := req.commitType
     wdata.pdest := req.pdest
-<<<<<<< HEAD
-    wdata.old_pdest := req.oldPdest
     wdata.ftqIdx := req.ftqPtr
     wdata.ftqOffset := req.ftqOffset
     wdata.isMove := req.eliminatedMove
+    wdata.isRVC := req.cf.pd.isRVC
     wdata.pc := req.pc
     wdata.vtype := req.vpu.vtype
     wdata.isVset := req.isVset
-=======
-    wdata.ftqIdx := req.cf.ftqPtr
-    wdata.ftqOffset := req.cf.ftqOffset
-    wdata.isMove := req.eliminatedMove
-    wdata.isRVC := req.cf.pd.isRVC
-    wdata.pc := req.cf.pc
->>>>>>> 1a718038
   }
   dispatchData.io.raddr := commitReadAddr_next
 
@@ -1354,8 +1203,6 @@
     }
   }
 
-<<<<<<< HEAD
-=======
   val sourceVaddr = Wire(Valid(UInt(VAddrBits.W)))
   sourceVaddr.valid := debug_lsTopdownInfo(deqPtr.value).s1.vaddr_valid
   sourceVaddr.bits  := debug_lsTopdownInfo(deqPtr.value).s1.vaddr_bits
@@ -1415,7 +1262,6 @@
   }
 
 
->>>>>>> 1a718038
   //difftest signals
   val firstValidCommit = (deqPtr + PriorityMux(io.commits.commitValid, VecInit(List.tabulate(CommitWidth)(_.U(log2Up(CommitWidth).W))))).value
 
