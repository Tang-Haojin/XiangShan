--- conflicted
+++ resolved
@@ -917,13 +917,6 @@
   val retirePCFix = SignExt(Mux(io.exception.valid, io.exception.bits.uop.cf.pc, debug_microOp(firstValidCommit).cf.pc), XLEN)
   val retireInstFix = Mux(io.exception.valid, io.exception.bits.uop.cf.instr, debug_microOp(firstValidCommit).cf.instr)
 
-<<<<<<< HEAD
-  val hitTrap = trapVec.reduce(_||_)
-  val trapCode = PriorityMux(wdata.zip(trapVec).map(x => x._2 -> x._1))
-  val trapPC = SignExt(PriorityMux(wpc.zip(trapVec).map(x => x._2 ->x._1)), XLEN)
-
-=======
->>>>>>> beebba64
   if (env.EnableDifftest) {
     for (i <- 0 until CommitWidth) {
       val difftest = Module(new DifftestInstrCommit)
@@ -946,15 +939,9 @@
       difftest.io.scFailed := RegNext(!uop.diffTestDebugLrScValid &&
         uop.ctrl.fuType === FuType.mou &&
         (uop.ctrl.fuOpType === LSUOpType.sc_d || uop.ctrl.fuOpType === LSUOpType.sc_w))
-<<<<<<< HEAD
-      difftest.io.wen      := RegNext(io.commits.valid(i) && uop.ctrl.rfWen && uop.ctrl.ldest =/= 0.U)
-      difftest.io.wdata    := RegNext(exuData)
-      difftest.io.wdest    := RegNext(uop.ctrl.ldest)
-=======
       difftest.io.wen      := RegNext(io.commits.valid(i) && io.commits.info(i).rfWen && io.commits.info(i).ldest =/= 0.U)
       difftest.io.wpdest   := RegNext(io.commits.info(i).pdest)
       difftest.io.wdest    := RegNext(io.commits.info(i)ldest)
->>>>>>> beebba64
 
       // runahead commit hint
       val runahead_commit = Module(new DifftestRunaheadCommitEvent)
@@ -1023,9 +1010,6 @@
     }
   }
 
-<<<<<<< HEAD
-  if (env.EnableDifftest) {
-=======
   // Always instantiate basic difftest modules.
   if (env.EnableDifftest) {
     val dt_isXSTrap = Mem(RobSize, Bool())
@@ -1038,7 +1022,6 @@
     val hitTrap = trapVec.reduce(_||_)
     val trapCode = PriorityMux(wdata.zip(trapVec).map(x => x._2 -> x._1))
     val trapPC = SignExt(PriorityMux(wpc.zip(trapVec).map(x => x._2 ->x._1)), XLEN)
->>>>>>> beebba64
     val difftest = Module(new DifftestTrapEvent)
     difftest.io.clock    := clock
     difftest.io.coreid   := hardId.U
@@ -1048,8 +1031,6 @@
     difftest.io.cycleCnt := timer
     difftest.io.instrCnt := instrCnt
   }
-<<<<<<< HEAD
-=======
   else if (env.AlwaysBasicDiff) {
     val dt_isXSTrap = Mem(RobSize, Bool())
     for (i <- 0 until RenameWidth) {
@@ -1066,7 +1047,6 @@
     difftest.io.cycleCnt := timer
     difftest.io.instrCnt := instrCnt
   }
->>>>>>> beebba64
 
   val perfinfo = IO(new Bundle(){
     val perfEvents = Output(new PerfEventsBundle(18))
