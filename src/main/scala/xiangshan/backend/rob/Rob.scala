/***************************************************************************************
* Copyright (c) 2020-2021 Institute of Computing Technology, Chinese Academy of Sciences
* Copyright (c) 2020-2021 Peng Cheng Laboratory
*
* XiangShan is licensed under Mulan PSL v2.
* You can use this software according to the terms and conditions of the Mulan PSL v2.
* You may obtain a copy of Mulan PSL v2 at:
*          http://license.coscl.org.cn/MulanPSL2
*
* THIS SOFTWARE IS PROVIDED ON AN "AS IS" BASIS, WITHOUT WARRANTIES OF ANY KIND,
* EITHER EXPRESS OR IMPLIED, INCLUDING BUT NOT LIMITED TO NON-INFRINGEMENT,
* MERCHANTABILITY OR FIT FOR A PARTICULAR PURPOSE.
*
* See the Mulan PSL v2 for more details.
***************************************************************************************/

package xiangshan.backend.rob

import chipsalliance.rocketchip.config.Parameters
import chisel3.ExcitingUtils._
import chisel3._
import chisel3.util._
import xiangshan._
import utils._
import xiangshan.frontend.FtqPtr
import difftest._

class RobPtr(implicit p: Parameters) extends CircularQueuePtr[RobPtr](
  p => p(XSCoreParamsKey).RobSize
) with HasCircularQueuePtrHelper {

  def needFlush(redirect: Valid[Redirect]): Bool = {
    val flushItself = redirect.bits.flushItself() && this === redirect.bits.robIdx
    redirect.valid && (flushItself || isAfter(this, redirect.bits.robIdx))
  }

  override def cloneType = (new RobPtr).asInstanceOf[this.type]
}

object RobPtr {
  def apply(f: Bool, v: UInt)(implicit p: Parameters): RobPtr = {
    val ptr = Wire(new RobPtr)
    ptr.flag := f
    ptr.value := v
    ptr
  }
}

class RobCSRIO(implicit p: Parameters) extends XSBundle {
  val intrBitSet = Input(Bool())
  val trapTarget = Input(UInt(VAddrBits.W))
  val isXRet = Input(Bool())

  val fflags = Output(Valid(UInt(5.W)))
  val dirty_fs = Output(Bool())
  val perfinfo = new Bundle {
    val retiredInstr = Output(UInt(3.W))
  }
}

class RobLsqIO(implicit p: Parameters) extends XSBundle {
  val lcommit = Output(UInt(log2Up(CommitWidth + 1).W))
  val scommit = Output(UInt(log2Up(CommitWidth + 1).W))
  val pendingld = Output(Bool())
  val pendingst = Output(Bool())
  val commit = Output(Bool())
  val storeDataRobWb = Input(Vec(StorePipelineWidth, Valid(new RobPtr)))
}

class RobEnqIO(implicit p: Parameters) extends XSBundle {
  val canAccept = Output(Bool())
  val isEmpty = Output(Bool())
  // valid vector, for robIdx gen and walk
  val needAlloc = Vec(RenameWidth, Input(Bool()))
  val req = Vec(RenameWidth, Flipped(ValidIO(new MicroOp)))
  val resp = Vec(RenameWidth, Output(new RobPtr))
}

class RobDispatchData(implicit p: Parameters) extends RobCommitInfo

class RobDeqPtrWrapper(implicit p: Parameters) extends XSModule with HasCircularQueuePtrHelper {
  val io = IO(new Bundle {
    // for commits/flush
    val state = Input(UInt(2.W))
    val deq_v = Vec(CommitWidth, Input(Bool()))
    val deq_w = Vec(CommitWidth, Input(Bool()))
    val exception_state = Flipped(ValidIO(new RobExceptionInfo))
    // for flush: when exception occurs, reset deqPtrs to range(0, CommitWidth)
    val intrBitSetReg = Input(Bool())
    val hasNoSpecExec = Input(Bool())
    val interrupt_safe = Input(Bool())
    val misPredBlock = Input(Bool())
    val isReplaying = Input(Bool())
    // output: the CommitWidth deqPtr
    val out = Vec(CommitWidth, Output(new RobPtr))
    val next_out = Vec(CommitWidth, Output(new RobPtr))
  })

  val deqPtrVec = RegInit(VecInit((0 until CommitWidth).map(_.U.asTypeOf(new RobPtr))))

  // for exceptions (flushPipe included) and interrupts:
  // only consider the first instruction
  val intrEnable = io.intrBitSetReg && !io.hasNoSpecExec && io.interrupt_safe
  val exceptionEnable = io.deq_w(0) && io.exception_state.valid && !io.exception_state.bits.flushPipe && io.exception_state.bits.robIdx === deqPtrVec(0)
  val redirectOutValid = io.state === 0.U && io.deq_v(0) && (intrEnable || exceptionEnable)

  // for normal commits: only to consider when there're no exceptions
  // we don't need to consider whether the first instruction has exceptions since it wil trigger exceptions.
  val commit_exception = io.exception_state.valid && !isAfter(io.exception_state.bits.robIdx, deqPtrVec.last)
  val canCommit = VecInit((0 until CommitWidth).map(i => io.deq_v(i) && io.deq_w(i) && !io.misPredBlock && !io.isReplaying))
  val normalCommitCnt = PriorityEncoder(canCommit.map(c => !c) :+ true.B)
  // when io.intrBitSetReg or there're possible exceptions in these instructions,
  // only one instruction is allowed to commit
  val allowOnlyOne = commit_exception || io.intrBitSetReg
  val commitCnt = Mux(allowOnlyOne, canCommit(0), normalCommitCnt)

  val commitDeqPtrVec = VecInit(deqPtrVec.map(_ + commitCnt))
  val deqPtrVec_next = Mux(io.state === 0.U && !redirectOutValid, commitDeqPtrVec, deqPtrVec)

  deqPtrVec := deqPtrVec_next

  io.next_out := deqPtrVec_next
  io.out      := deqPtrVec

  when (io.state === 0.U) {
    XSInfo(io.state === 0.U && commitCnt > 0.U, "retired %d insts\n", commitCnt)
  }

}

class RobEnqPtrWrapper(implicit p: Parameters) extends XSModule with HasCircularQueuePtrHelper {
  val io = IO(new Bundle {
    // for input redirect
    val redirect = Input(Valid(new Redirect))
    // for enqueue
    val allowEnqueue = Input(Bool())
    val hasBlockBackward = Input(Bool())
    val enq = Vec(RenameWidth, Input(Bool()))
    val out = Output(new RobPtr)
  })

  val enqPtr = RegInit(0.U.asTypeOf(new RobPtr))

  // enqueue
  val canAccept = io.allowEnqueue && !io.hasBlockBackward
  val dispatchNum = Mux(canAccept, PopCount(io.enq), 0.U)

  when (io.redirect.valid) {
    enqPtr := io.redirect.bits.robIdx + Mux(io.redirect.bits.flushItself(), 0.U, 1.U)
  }.otherwise {
    enqPtr := enqPtr + dispatchNum
  }

  io.out := enqPtr

}

class RobExceptionInfo(implicit p: Parameters) extends XSBundle {
  // val valid = Bool()
  val robIdx = new RobPtr
  val exceptionVec = ExceptionVec()
  val flushPipe = Bool()
  val replayInst = Bool() // redirect to that inst itself
  val singleStep = Bool()
  val crossPageIPFFix = Bool()
  val trigger = new TriggerCf

  // make sure chains are fired at same timing
  def trigger_vec_fix = VecInit(trigger.triggerHitVec.zipWithIndex.map{ case (hit, i) =>
    def chain = trigger.triggerChainVec(i / 2)
    if (i % 2 == 0)
      Mux(chain, (trigger.triggerHitVec(i ) && trigger.triggerHitVec(i + 1)), trigger.triggerHitVec(i))
    else
      Mux(chain, (trigger.triggerHitVec(i ) && trigger.triggerHitVec(i - 1)), trigger.triggerHitVec(i))
  })

  def trigger_before = trigger_vec_fix.zip(trigger.triggerTiming).map{ case (hit, timing) => hit && !timing}.reduce(_ | _)
  def trigger_after = trigger_vec_fix.zip(trigger.triggerTiming).map{ case (hit, timing) => hit && timing}.reduce(_ | _)

  def has_exception = exceptionVec.asUInt.orR || flushPipe || singleStep || replayInst || trigger_vec_fix.asUInt.orR
  // only exceptions are allowed to writeback when enqueue
  def can_writeback = exceptionVec.asUInt.orR || singleStep || trigger_before
}

class ExceptionGen(implicit p: Parameters) extends XSModule with HasCircularQueuePtrHelper {
  val io = IO(new Bundle {
    val redirect = Input(Valid(new Redirect))
    val flush = Input(Bool())
    val enq = Vec(RenameWidth, Flipped(ValidIO(new RobExceptionInfo)))
    val wb = Vec(5, Flipped(ValidIO(new RobExceptionInfo)))
    val out = ValidIO(new RobExceptionInfo)
    val state = ValidIO(new RobExceptionInfo)
  })

  val current = Reg(Valid(new RobExceptionInfo))

  // orR the exceptionVec
  val lastCycleFlush = RegNext(io.flush)
  val in_enq_valid = VecInit(io.enq.map(e => e.valid && e.bits.has_exception && !lastCycleFlush))
  val in_wb_valid = io.wb.map(w => w.valid && w.bits.has_exception && !lastCycleFlush)

  // s0: compare wb(1),wb(2) and wb(3),wb(4)
  val wb_valid = in_wb_valid.zip(io.wb.map(_.bits)).map{ case (v, bits) => v && !(bits.robIdx.needFlush(io.redirect) || io.flush) }
  val csr_wb_bits = io.wb(0).bits
  val load_wb_bits = Mux(!in_wb_valid(2) || in_wb_valid(1) && isAfter(io.wb(2).bits.robIdx, io.wb(1).bits.robIdx), io.wb(1).bits, io.wb(2).bits)
  val store_wb_bits = Mux(!in_wb_valid(4) || in_wb_valid(3) && isAfter(io.wb(4).bits.robIdx, io.wb(3).bits.robIdx), io.wb(3).bits, io.wb(4).bits)
  val s0_out_valid = RegNext(VecInit(Seq(wb_valid(0), wb_valid(1) || wb_valid(2), wb_valid(3) || wb_valid(4))))
  val s0_out_bits = RegNext(VecInit(Seq(csr_wb_bits, load_wb_bits, store_wb_bits)))

  // s1: compare last four and current flush
  val s1_valid = VecInit(s0_out_valid.zip(s0_out_bits).map{ case (v, b) => v && !(b.robIdx.needFlush(io.redirect) || io.flush) })
  val compare_01_valid = s0_out_valid(0) || s0_out_valid(1)
  val compare_01_bits = Mux(!s0_out_valid(0) || s0_out_valid(1) && isAfter(s0_out_bits(0).robIdx, s0_out_bits(1).robIdx), s0_out_bits(1), s0_out_bits(0))
  val compare_bits = Mux(!s0_out_valid(2) || compare_01_valid && isAfter(s0_out_bits(2).robIdx, compare_01_bits.robIdx), compare_01_bits, s0_out_bits(2))
  val s1_out_bits = RegNext(compare_bits)
  val s1_out_valid = RegNext(s1_valid.asUInt.orR)

  val enq_valid = RegNext(in_enq_valid.asUInt.orR && !io.redirect.valid && !io.flush)
  val enq_bits = RegNext(ParallelPriorityMux(in_enq_valid, io.enq.map(_.bits)))

  // s2: compare the input exception with the current one
  // priorities:
  // (1) system reset
  // (2) current is valid: flush, remain, merge, update
  // (3) current is not valid: s1 or enq
  val current_flush = current.bits.robIdx.needFlush(io.redirect) || io.flush
  val s1_flush = s1_out_bits.robIdx.needFlush(io.redirect) || io.flush
  when (reset.asBool) {
    current.valid := false.B
  }.elsewhen (current.valid) {
    when (current_flush) {
      current.valid := Mux(s1_flush, false.B, s1_out_valid)
    }
    when (s1_out_valid && !s1_flush) {
      when (isAfter(current.bits.robIdx, s1_out_bits.robIdx)) {
        current.bits := s1_out_bits
      }.elsewhen (current.bits.robIdx === s1_out_bits.robIdx) {
        current.bits.exceptionVec := (s1_out_bits.exceptionVec.asUInt | current.bits.exceptionVec.asUInt).asTypeOf(ExceptionVec())
        current.bits.flushPipe := s1_out_bits.flushPipe || current.bits.flushPipe
        current.bits.replayInst := s1_out_bits.replayInst || current.bits.replayInst
        current.bits.singleStep := s1_out_bits.singleStep || current.bits.singleStep
//        current.bits.trigger := (s1_out_bits.trigger.asUInt | current.bits.trigger.asUInt).asTypeOf(new TriggerCf)
      }
    }
  }.elsewhen (s1_out_valid && !s1_flush) {
    current.valid := true.B
    current.bits := s1_out_bits
  }.elsewhen (enq_valid && !(io.redirect.valid || io.flush)) {
    current.valid := true.B
    current.bits := enq_bits
  }

  io.out.valid := s1_out_valid || enq_valid && enq_bits.can_writeback
  io.out.bits := Mux(s1_out_valid, s1_out_bits, enq_bits)
  io.state := current

}

class RobFlushInfo(implicit p: Parameters) extends XSBundle {
  val ftqIdx = new FtqPtr
  val robIdx = new RobPtr
  val ftqOffset = UInt(log2Up(PredictWidth).W)
  val replayInst = Bool()
}

class Rob(numWbPorts: Int)(implicit p: Parameters) extends XSModule with HasCircularQueuePtrHelper {
  val io = IO(new Bundle() {
    val hartId = Input(UInt(8.W))
    val redirect = Input(Valid(new Redirect))
    val enq = new RobEnqIO
    val flushOut = ValidIO(new Redirect)
    val exception = ValidIO(new ExceptionInfo)
    // exu + brq
    val exeWbResults = Vec(numWbPorts, Flipped(ValidIO(new ExuOutput)))
    val commits = new RobCommitIO
    val lsq = new RobLsqIO
    val bcommit = Output(UInt(log2Up(CommitWidth + 1).W))
    val robDeqPtr = Output(new RobPtr)
    val csr = new RobCSRIO
    val robFull = Output(Bool())
  })

  println("Rob: size:" + RobSize + " wbports:" + numWbPorts  + " commitwidth:" + CommitWidth)

  // instvalid field
  val valid = Mem(RobSize, Bool())
  // writeback status
  val writebacked = Mem(RobSize, Bool())
  val store_data_writebacked = Mem(RobSize, Bool())
  // data for redirect, exception, etc.
  val flagBkup = Mem(RobSize, Bool())
  // some instructions are not allowed to trigger interrupts
  // They have side effects on the states of the processor before they write back
  val interrupt_safe = Mem(RobSize, Bool())

  // data for debug
  // Warn: debug_* prefix should not exist in generated verilog.
  val debug_microOp = Mem(RobSize, new MicroOp)
  val debug_exuData = Reg(Vec(RobSize, UInt(XLEN.W)))//for debug
  val debug_exuDebug = Reg(Vec(RobSize, new DebugBundle))//for debug

  // pointers
  // For enqueue ptr, we don't duplicate it since only enqueue needs it.
  val enqPtr = Wire(new RobPtr)
  val deqPtrVec = Wire(Vec(CommitWidth, new RobPtr))

  val walkPtrVec = Reg(Vec(CommitWidth, new RobPtr))
  val validCounter = RegInit(0.U(log2Ceil(RobSize + 1).W))
  val allowEnqueue = RegInit(true.B)

  val enqPtrVec = VecInit((0 until RenameWidth).map(i => enqPtr + PopCount(io.enq.needAlloc.take(i))))
  val deqPtr = deqPtrVec(0)
  val walkPtr = walkPtrVec(0)

  val isEmpty = enqPtr === deqPtr
  val isReplaying = io.redirect.valid && RedirectLevel.flushItself(io.redirect.bits.level)

  /**
    * states of Rob
    */
  val s_idle :: s_walk :: s_extrawalk :: Nil = Enum(3)
  val state = RegInit(s_idle)

  /**
    * Data Modules
    *
    * CommitDataModule: data from dispatch
    * (1) read: commits/walk/exception
    * (2) write: enqueue
    *
    * WritebackData: data from writeback
    * (1) read: commits/walk/exception
    * (2) write: write back from exe units
    */
  val dispatchData = Module(new SyncDataModuleTemplate(new RobDispatchData, RobSize, CommitWidth, RenameWidth))
  val dispatchDataRead = dispatchData.io.rdata

  val exceptionGen = Module(new ExceptionGen)
  val exceptionDataRead = exceptionGen.io.state
  val fflagsDataRead = Wire(Vec(CommitWidth, UInt(5.W)))

  io.robDeqPtr := deqPtr

  /**
    * Enqueue (from dispatch)
    */
  // special cases
  val hasBlockBackward = RegInit(false.B)
  val hasNoSpecExec = RegInit(false.B)
  val doingSvinval = RegInit(false.B)
  // When blockBackward instruction leaves Rob (commit or walk), hasBlockBackward should be set to false.B
  // To reduce registers usage, for hasBlockBackward cases, we allow enqueue after ROB is empty.
  when (isEmpty) { hasBlockBackward:= false.B }
  // When any instruction commits, hasNoSpecExec should be set to false.B
  when (io.commits.valid.asUInt.orR  && state =/= s_extrawalk) { hasNoSpecExec:= false.B }

  io.enq.canAccept := allowEnqueue && !hasBlockBackward
  io.enq.resp      := enqPtrVec
  val canEnqueue = VecInit(io.enq.req.map(_.valid && io.enq.canAccept))
  val timer = GTimer()
  for (i <- 0 until RenameWidth) {
    // we don't check whether io.redirect is valid here since redirect has higher priority
    when (canEnqueue(i)) {
      // store uop in data module and debug_microOp Vec
      debug_microOp(enqPtrVec(i).value) := io.enq.req(i).bits
      debug_microOp(enqPtrVec(i).value).debugInfo.dispatchTime := timer
      debug_microOp(enqPtrVec(i).value).debugInfo.enqRsTime := timer
      debug_microOp(enqPtrVec(i).value).debugInfo.selectTime := timer
      debug_microOp(enqPtrVec(i).value).debugInfo.issueTime := timer
      debug_microOp(enqPtrVec(i).value).debugInfo.writebackTime := timer
      when (io.enq.req(i).bits.ctrl.blockBackward) {
        hasBlockBackward := true.B
      }
      when (io.enq.req(i).bits.ctrl.noSpecExec) {
        hasNoSpecExec := true.B
      }
      // the begin instruction of Svinval enqs so mark doingSvinval as true to indicate this process
      when(!Cat(io.enq.req(i).bits.cf.exceptionVec).orR && FuType.isSvinvalBegin(io.enq.req(i).bits.ctrl.fuType,io.enq.req(i).bits.ctrl.fuOpType,io.enq.req(i).bits.ctrl.flushPipe))
      {
        doingSvinval := true.B
      }
      // the end instruction of Svinval enqs so clear doingSvinval 
      when(!Cat(io.enq.req(i).bits.cf.exceptionVec).orR && FuType.isSvinvalEnd(io.enq.req(i).bits.ctrl.fuType,io.enq.req(i).bits.ctrl.fuOpType,io.enq.req(i).bits.ctrl.flushPipe))
      {
        doingSvinval := false.B
      }
      // when we are in the process of Svinval software code area , only Svinval.vma and end instruction of Svinval can appear
      assert( !doingSvinval || (FuType.isSvinval(io.enq.req(i).bits.ctrl.fuType,io.enq.req(i).bits.ctrl.fuOpType,io.enq.req(i).bits.ctrl.flushPipe) || FuType.isSvinvalEnd(io.enq.req(i).bits.ctrl.fuType,io.enq.req(i).bits.ctrl.fuOpType,io.enq.req(i).bits.ctrl.flushPipe)))
    }
  }
  val dispatchNum = Mux(io.enq.canAccept, PopCount(Cat(io.enq.req.map(_.valid))), 0.U)
  io.enq.isEmpty   := RegNext(isEmpty && dispatchNum === 0.U)

  // debug info for enqueue (dispatch)
  XSDebug(p"(ready, valid): ${io.enq.canAccept}, ${Binary(Cat(io.enq.req.map(_.valid)))}\n")
  XSInfo(dispatchNum =/= 0.U, p"dispatched $dispatchNum insts\n")


  /**
    * Writeback (from execution units)
    */
  for (i <- 0 until numWbPorts) {
    when (io.exeWbResults(i).valid) {
      val wbIdx = io.exeWbResults(i).bits.uop.robIdx.value
      debug_microOp(wbIdx).cf.exceptionVec := io.exeWbResults(i).bits.uop.cf.exceptionVec
      debug_microOp(wbIdx).ctrl.flushPipe := io.exeWbResults(i).bits.uop.ctrl.flushPipe
      debug_microOp(wbIdx).ctrl.replayInst := io.exeWbResults(i).bits.uop.ctrl.replayInst
      debug_microOp(wbIdx).diffTestDebugLrScValid := io.exeWbResults(i).bits.uop.diffTestDebugLrScValid
      debug_exuData(wbIdx) := io.exeWbResults(i).bits.data
      debug_exuDebug(wbIdx) := io.exeWbResults(i).bits.debug
      debug_microOp(wbIdx).debugInfo.enqRsTime := io.exeWbResults(i).bits.uop.debugInfo.enqRsTime
      debug_microOp(wbIdx).debugInfo.selectTime := io.exeWbResults(i).bits.uop.debugInfo.selectTime
      debug_microOp(wbIdx).debugInfo.issueTime := io.exeWbResults(i).bits.uop.debugInfo.issueTime
      debug_microOp(wbIdx).debugInfo.writebackTime := io.exeWbResults(i).bits.uop.debugInfo.writebackTime

      val debug_Uop = debug_microOp(wbIdx)
      XSInfo(true.B,
        p"writebacked pc 0x${Hexadecimal(debug_Uop.cf.pc)} wen ${debug_Uop.ctrl.rfWen} " +
        p"data 0x${Hexadecimal(io.exeWbResults(i).bits.data)} ldst ${debug_Uop.ctrl.ldest} pdst ${debug_Uop.pdest} " +
        p"skip ${io.exeWbResults(i).bits.debug.isMMIO} robIdx: ${io.exeWbResults(i).bits.uop.robIdx}\n"
      )
    }
  }
  val writebackNum = PopCount(io.exeWbResults.map(_.valid))
  XSInfo(writebackNum =/= 0.U, "writebacked %d insts\n", writebackNum)


  /**
    * RedirectOut: Interrupt and Exceptions
    */
  val deqDispatchData = dispatchDataRead(0)
  val debug_deqUop = debug_microOp(deqPtr.value)

  val intrBitSetReg = RegNext(io.csr.intrBitSet)
  val intrEnable = intrBitSetReg && !hasNoSpecExec && interrupt_safe(deqPtr.value)
  val deqHasExceptionOrFlush = exceptionDataRead.valid && exceptionDataRead.bits.robIdx === deqPtr
  val triggerBefore = deqHasExceptionOrFlush && exceptionDataRead.bits.trigger_before
  val triggerAfter = deqHasExceptionOrFlush && exceptionDataRead.bits.trigger_after && !exceptionDataRead.bits.trigger_before
  val deqHasException = deqHasExceptionOrFlush && exceptionDataRead.bits.exceptionVec.asUInt.orR
  val deqHasFlushPipe = deqHasExceptionOrFlush && exceptionDataRead.bits.flushPipe
  val deqHasReplayInst = deqHasExceptionOrFlush && exceptionDataRead.bits.replayInst
  val exceptionEnable = writebacked(deqPtr.value) && deqHasException// && triggerBefore

  val isFlushPipe = writebacked(deqPtr.value) && (deqHasFlushPipe || deqHasReplayInst || triggerAfter)

  // io.flushOut will trigger redirect at the next cycle.
  // Block any redirect or commit at the next cycle.
  val lastCycleFlush = RegNext(io.flushOut.valid)

  io.flushOut.valid := (state === s_idle) && valid(deqPtr.value) && (intrEnable || exceptionEnable || isFlushPipe) && !lastCycleFlush
  io.flushOut.bits := DontCare
  io.flushOut.bits.robIdx := deqPtr
  io.flushOut.bits.ftqIdx := deqDispatchData.ftqIdx
  io.flushOut.bits.ftqOffset := deqDispatchData.ftqOffset
  io.flushOut.bits.level := Mux(deqHasReplayInst || intrEnable || exceptionEnable, RedirectLevel.flush, RedirectLevel.flushAfter)
  io.flushOut.bits.interrupt := true.B
  XSPerfAccumulate("interrupt_num", io.flushOut.valid && intrEnable)
  XSPerfAccumulate("exception_num", io.flushOut.valid && exceptionEnable)
  XSPerfAccumulate("flush_pipe_num", io.flushOut.valid && isFlushPipe)
  XSPerfAccumulate("replay_inst_num", io.flushOut.valid && isFlushPipe && deqHasReplayInst)

  val exceptionHappen = (state === s_idle) && valid(deqPtr.value) && (intrEnable || exceptionEnable) && !lastCycleFlush
  io.exception.valid := RegNext(exceptionHappen)
  io.exception.bits.uop := RegEnable(debug_deqUop, exceptionHappen)
  io.exception.bits.uop.ctrl.commitType := RegEnable(deqDispatchData.commitType, exceptionHappen)
  io.exception.bits.uop.cf.exceptionVec := RegEnable(exceptionDataRead.bits.exceptionVec, exceptionHappen)
  io.exception.bits.uop.ctrl.singleStep := RegEnable(exceptionDataRead.bits.singleStep, exceptionHappen)
  io.exception.bits.uop.cf.crossPageIPFFix := RegEnable(exceptionDataRead.bits.crossPageIPFFix, exceptionHappen)
  io.exception.bits.isInterrupt := RegEnable(intrEnable, exceptionHappen)
  io.exception.bits.uop.cf.trigger.triggerHitVec := RegEnable(exceptionDataRead.bits.trigger_vec_fix, exceptionHappen)

  XSDebug(io.flushOut.valid,
    p"generate redirect: pc 0x${Hexadecimal(io.exception.bits.uop.cf.pc)} intr $intrEnable " +
    p"excp $exceptionEnable flushPipe $isFlushPipe " +
    p"Trap_target 0x${Hexadecimal(io.csr.trapTarget)} exceptionVec ${Binary(exceptionDataRead.bits.exceptionVec.asUInt)}\n")


  /**
    * Commits (and walk)
    * They share the same width.
    */
  val walkCounter = Reg(UInt(log2Up(RobSize + 1).W))
  val shouldWalkVec = VecInit((0 until CommitWidth).map(_.U < walkCounter))
  val walkFinished = walkCounter <= CommitWidth.U

  // extra space is used when rob has no enough space, but mispredict recovery needs such info to walk regmap
  require(RenameWidth <= CommitWidth)
  val extraSpaceForMPR = Reg(Vec(RenameWidth, new RobDispatchData))
  val usedSpaceForMPR = Reg(Vec(RenameWidth, Bool()))
  when (io.enq.needAlloc.asUInt.orR && io.redirect.valid) {
    usedSpaceForMPR := io.enq.needAlloc
    extraSpaceForMPR := dispatchData.io.wdata
    XSDebug("rob full, switched to s_extrawalk. needExtraSpaceForMPR: %b\n", io.enq.needAlloc.asUInt)
  }

  // wiring to csr
  val (wflags, fpWen) = (0 until CommitWidth).map(i => {
    val v = io.commits.valid(i)
    val info = io.commits.info(i)
    (v & info.wflags, v & info.fpWen)
  }).unzip
  val fflags = Wire(Valid(UInt(5.W)))
  fflags.valid := Mux(io.commits.isWalk, false.B, Cat(wflags).orR())
  fflags.bits := wflags.zip(fflagsDataRead).map({
    case (w, f) => Mux(w, f, 0.U)
  }).reduce(_|_)
  val dirty_fs = Mux(io.commits.isWalk, false.B, Cat(fpWen).orR())

  // when mispredict branches writeback, stop commit in the next 2 cycles
  // TODO: don't check all exu write back
  val misPredWb = Cat(VecInit((0 until numWbPorts).map(i =>
    io.exeWbResults(i).bits.redirect.cfiUpdate.isMisPred && io.exeWbResults(i).bits.redirectValid
  ))).orR()
  val misPredBlockCounter = Reg(UInt(3.W))
  misPredBlockCounter := Mux(misPredWb,
    "b111".U,
    misPredBlockCounter >> 1.U
  )
  val misPredBlock = misPredBlockCounter(0)

  io.commits.isWalk := state =/= s_idle
  val commit_v = Mux(state === s_idle, VecInit(deqPtrVec.map(ptr => valid(ptr.value))), VecInit(walkPtrVec.map(ptr => valid(ptr.value))))
  // store will be commited iff both sta & std have been writebacked
  val commit_w = VecInit(deqPtrVec.map(ptr => writebacked(ptr.value) && store_data_writebacked(ptr.value)))
  val commit_exception = exceptionDataRead.valid && !isAfter(exceptionDataRead.bits.robIdx, deqPtrVec.last)
  val commit_block = VecInit((0 until CommitWidth).map(i => !commit_w(i)))
  val allowOnlyOneCommit = commit_exception || intrBitSetReg
  // for instructions that may block others, we don't allow them to commit
  for (i <- 0 until CommitWidth) {
    // defaults: state === s_idle and instructions commit
    // when intrBitSetReg, allow only one instruction to commit at each clock cycle
    val isBlocked = if (i != 0) Cat(commit_block.take(i)).orR || allowOnlyOneCommit else intrEnable || deqHasException || deqHasReplayInst
    io.commits.valid(i) := commit_v(i) && commit_w(i) && !isBlocked && !misPredBlock && !isReplaying && !lastCycleFlush
    io.commits.info(i)  := dispatchDataRead(i)

    when (state === s_walk) {
      io.commits.valid(i) := commit_v(i) && shouldWalkVec(i)
    }.elsewhen(state === s_extrawalk) {
      io.commits.valid(i) := (if (i < RenameWidth) usedSpaceForMPR(RenameWidth-i-1) else false.B)
      io.commits.info(i)  := (if (i < RenameWidth) extraSpaceForMPR(RenameWidth-i-1) else DontCare)
    }

    XSInfo(state === s_idle && io.commits.valid(i),
      "retired pc %x wen %d ldest %d pdest %x old_pdest %x data %x fflags: %b\n",
      debug_microOp(deqPtrVec(i).value).cf.pc,
      io.commits.info(i).rfWen,
      io.commits.info(i).ldest,
      io.commits.info(i).pdest,
      io.commits.info(i).old_pdest,
      debug_exuData(deqPtrVec(i).value),
      fflagsDataRead(i)
    )
    XSInfo(state === s_walk && io.commits.valid(i), "walked pc %x wen %d ldst %d data %x\n",
      debug_microOp(walkPtrVec(i).value).cf.pc,
      io.commits.info(i).rfWen,
      io.commits.info(i).ldest,
      debug_exuData(walkPtrVec(i).value)
    )
    XSInfo(state === s_extrawalk && io.commits.valid(i), "use extra space walked wen %d ldst %d\n",
      io.commits.info(i).rfWen,
      io.commits.info(i).ldest
    )
  }
  if (env.EnableDifftest) {
    io.commits.info.map(info => dontTouch(info.pc))
  }

  // sync fflags/dirty_fs to csr
  io.csr.fflags := fflags
  io.csr.dirty_fs := dirty_fs

  // commit branch to brq
  val cfiCommitVec = VecInit(io.commits.valid.zip(io.commits.info.map(_.commitType)).map{case(v, t) => v && CommitType.isBranch(t)})
  io.bcommit := Mux(io.commits.isWalk, 0.U, PopCount(cfiCommitVec))

  // commit load/store to lsq
  val ldCommitVec = VecInit((0 until CommitWidth).map(i => io.commits.valid(i) && io.commits.info(i).commitType === CommitType.LOAD))
  val stCommitVec = VecInit((0 until CommitWidth).map(i => io.commits.valid(i) && io.commits.info(i).commitType === CommitType.STORE))
  io.lsq.lcommit := RegNext(Mux(io.commits.isWalk, 0.U, PopCount(ldCommitVec)))
  io.lsq.scommit := RegNext(Mux(io.commits.isWalk, 0.U, PopCount(stCommitVec)))
  io.lsq.pendingld := RegNext(!io.commits.isWalk && io.commits.info(0).commitType === CommitType.LOAD && valid(deqPtr.value))
  io.lsq.pendingst := RegNext(!io.commits.isWalk && io.commits.info(0).commitType === CommitType.STORE && valid(deqPtr.value))
  io.lsq.commit := RegNext(!io.commits.isWalk && io.commits.valid(0))

  /**
    * state changes
    * (1) exceptions: when exception occurs, cancels all and switch to s_idle
    * (2) redirect: switch to s_walk or s_extrawalk (depends on whether there're pending instructions in dispatch1)
    * (3) walk: when walking comes to the end, switch to s_walk
    * (4) s_extrawalk to s_walk
    */
  val state_next = Mux(io.redirect.valid,
    Mux(io.enq.needAlloc.asUInt.orR, s_extrawalk, s_walk),
    Mux(state === s_walk && walkFinished,
      s_idle,
      Mux(state === s_extrawalk, s_walk, state)
    )
  )
  state := state_next

  /**
    * pointers and counters
    */
  val deqPtrGenModule = Module(new RobDeqPtrWrapper)
  deqPtrGenModule.io.state := state
  deqPtrGenModule.io.deq_v := commit_v
  deqPtrGenModule.io.deq_w := commit_w
  deqPtrGenModule.io.exception_state := exceptionDataRead
  deqPtrGenModule.io.intrBitSetReg := intrBitSetReg
  deqPtrGenModule.io.hasNoSpecExec := hasNoSpecExec
  deqPtrGenModule.io.interrupt_safe := interrupt_safe(deqPtr.value)

  deqPtrGenModule.io.misPredBlock := misPredBlock
  deqPtrGenModule.io.isReplaying := isReplaying
  deqPtrVec := deqPtrGenModule.io.out
  val deqPtrVec_next = deqPtrGenModule.io.next_out

  val enqPtrGenModule = Module(new RobEnqPtrWrapper)
  enqPtrGenModule.io.redirect := io.redirect
  enqPtrGenModule.io.allowEnqueue := allowEnqueue
  enqPtrGenModule.io.hasBlockBackward := hasBlockBackward
  enqPtrGenModule.io.enq := VecInit(io.enq.req.map(_.valid))
  enqPtr := enqPtrGenModule.io.out

  val thisCycleWalkCount = Mux(walkFinished, walkCounter, CommitWidth.U)
  // next walkPtrVec:
  // (1) redirect occurs: update according to state
  // (2) walk: move backwards
  val walkPtrVec_next = Mux(io.redirect.valid && state =/= s_extrawalk,
    Mux(state === s_walk,
      VecInit(walkPtrVec.map(_ - thisCycleWalkCount)),
      VecInit((0 until CommitWidth).map(i => enqPtr - (i+1).U))
    ),
    Mux(state === s_walk, VecInit(walkPtrVec.map(_ - CommitWidth.U)), walkPtrVec)
  )
  walkPtrVec := walkPtrVec_next

  val lastCycleRedirect = RegNext(io.redirect.valid)
  val trueValidCounter = Mux(lastCycleRedirect, distanceBetween(enqPtr, deqPtr), validCounter)
  val commitCnt = PopCount(io.commits.valid)
  validCounter := Mux(state === s_idle,
    (validCounter - commitCnt) + dispatchNum,
    trueValidCounter
  )

  allowEnqueue := Mux(state === s_idle,
    validCounter + dispatchNum <= (RobSize - RenameWidth).U,
    trueValidCounter <= (RobSize - RenameWidth).U
  )

  val currentWalkPtr = Mux(state === s_walk || state === s_extrawalk, walkPtr, enqPtr - 1.U)
  val redirectWalkDistance = distanceBetween(currentWalkPtr, io.redirect.bits.robIdx)
  when (io.redirect.valid) {
    walkCounter := Mux(state === s_walk,
      // NOTE: +& is used here because:
      // When rob is full and the head instruction causes an exception,
      // the redirect robIdx is the deqPtr. In this case, currentWalkPtr is
      // enqPtr - 1.U and redirectWalkDistance is RobSize - 1.
      // Since exceptions flush the instruction itself, flushItSelf is true.B.
      // Previously we use `+` to count the walk distance and it causes overflows
      // when RobSize is power of 2. We change it to `+&` to allow walkCounter to be RobSize.
      // The width of walkCounter also needs to be changed.
      redirectWalkDistance +& io.redirect.bits.flushItself() - commitCnt,
      redirectWalkDistance +& io.redirect.bits.flushItself()
    )
  }.elsewhen (state === s_walk) {
    walkCounter := walkCounter - commitCnt
    XSInfo(p"rolling back: $enqPtr $deqPtr walk $walkPtr walkcnt $walkCounter\n")
  }


  /**
    * States
    * We put all the stage bits changes here.

    * All events: (1) enqueue (dispatch); (2) writeback; (3) cancel; (4) dequeue (commit);
    * All states: (1) valid; (2) writebacked; (3) flagBkup
    */
  val commitReadAddr = Mux(state === s_idle, VecInit(deqPtrVec.map(_.value)), VecInit(walkPtrVec.map(_.value)))

  // enqueue logic writes 6 valid
  for (i <- 0 until RenameWidth) {
    when (canEnqueue(i) && !io.redirect.valid) {
      valid(enqPtrVec(i).value) := true.B
    }
  }
  // dequeue/walk logic writes 6 valid, dequeue and walk will not happen at the same time
  for (i <- 0 until CommitWidth) {
    when (io.commits.valid(i) && state =/= s_extrawalk) {
      valid(commitReadAddr(i)) := false.B
    }
  }
  // reset: when exception, reset all valid to false
  when (reset.asBool) {
    for (i <- 0 until RobSize) {
      valid(i) := false.B
    }
  }

  // status field: writebacked
  // enqueue logic set 6 writebacked to false
  for (i <- 0 until RenameWidth) {
    when (canEnqueue(i)) {
      writebacked(enqPtrVec(i).value) := io.enq.req(i).bits.eliminatedMove && !io.enq.req(i).bits.cf.exceptionVec.asUInt.orR
      val isStu = io.enq.req(i).bits.ctrl.fuType === FuType.stu
      store_data_writebacked(enqPtrVec(i).value) := !isStu
    }
  }
  when (exceptionGen.io.out.valid) {
    val wbIdx = exceptionGen.io.out.bits.robIdx.value
    writebacked(wbIdx) := true.B
    store_data_writebacked(wbIdx) := true.B
  }
  // writeback logic set numWbPorts writebacked to true
  for (i <- 0 until numWbPorts) {
    when (io.exeWbResults(i).valid) {
      val wbIdx = io.exeWbResults(i).bits.uop.robIdx.value
      val block_wb =
        selectAll(io.exeWbResults(i).bits.uop.cf.exceptionVec, false, true).asUInt.orR ||
        io.exeWbResults(i).bits.uop.ctrl.flushPipe ||
        io.exeWbResults(i).bits.uop.ctrl.replayInst
      writebacked(wbIdx) := !block_wb
    }
  }
  // store data writeback logic mark store as data_writebacked
  for (i <- 0 until StorePipelineWidth) {
    when(RegNext(io.lsq.storeDataRobWb(i).valid)) {
      store_data_writebacked(RegNext(io.lsq.storeDataRobWb(i).bits.value)) := true.B
    }
  }

  // flagBkup
  // enqueue logic set 6 flagBkup at most
  for (i <- 0 until RenameWidth) {
    when (canEnqueue(i)) {
      flagBkup(enqPtrVec(i).value) := enqPtrVec(i).flag
    }
  }

  // interrupt_safe
  for (i <- 0 until RenameWidth) {
    // We RegNext the updates for better timing.
    // Note that instructions won't change the system's states in this cycle.
    when (RegNext(canEnqueue(i))) {
      // For now, we allow non-load-store instructions to trigger interrupts
      // For MMIO instructions, they should not trigger interrupts since they may
      // be sent to lower level before it writes back.
      // However, we cannot determine whether a load/store instruction is MMIO.
      // Thus, we don't allow load/store instructions to trigger an interrupt.
      // TODO: support non-MMIO load-store instructions to trigger interrupts
      val allow_interrupts = !CommitType.isLoadStore(io.enq.req(i).bits.ctrl.commitType)
      interrupt_safe(RegNext(enqPtrVec(i).value)) := RegNext(allow_interrupts)
    }
  }

  /**
    * read and write of data modules
    */
  val commitReadAddr_next = Mux(state_next === s_idle,
    VecInit(deqPtrVec_next.map(_.value)),
    VecInit(walkPtrVec_next.map(_.value))
  )
  dispatchData.io.wen := canEnqueue
  dispatchData.io.waddr := enqPtrVec.map(_.value)
  dispatchData.io.wdata.zip(io.enq.req.map(_.bits)).foreach{ case (wdata, req) =>
    wdata.ldest := req.ctrl.ldest
    wdata.rfWen := req.ctrl.rfWen
    wdata.fpWen := req.ctrl.fpWen
    wdata.wflags := req.ctrl.fpu.wflags
    wdata.commitType := req.ctrl.commitType
    wdata.pdest := req.pdest
    wdata.old_pdest := req.old_pdest
    wdata.ftqIdx := req.cf.ftqPtr
    wdata.ftqOffset := req.cf.ftqOffset
    wdata.pc := req.cf.pc
  }
  dispatchData.io.raddr := commitReadAddr_next

  exceptionGen.io.redirect <> io.redirect
  exceptionGen.io.flush := io.flushOut.valid
  for (i <- 0 until RenameWidth) {
    exceptionGen.io.enq(i).valid := canEnqueue(i)
    exceptionGen.io.enq(i).bits.robIdx := io.enq.req(i).bits.robIdx
    exceptionGen.io.enq(i).bits.exceptionVec := selectFrontend(io.enq.req(i).bits.cf.exceptionVec, false, true)
    exceptionGen.io.enq(i).bits.flushPipe := io.enq.req(i).bits.ctrl.flushPipe
    exceptionGen.io.enq(i).bits.replayInst := io.enq.req(i).bits.ctrl.replayInst
    assert(exceptionGen.io.enq(i).bits.replayInst === false.B)
    exceptionGen.io.enq(i).bits.singleStep := io.enq.req(i).bits.ctrl.singleStep
    exceptionGen.io.enq(i).bits.crossPageIPFFix := io.enq.req(i).bits.cf.crossPageIPFFix
    exceptionGen.io.enq(i).bits.trigger := io.enq.req(i).bits.cf.trigger
  }

  // TODO: don't hard code these idxes
  val numIntWbPorts = exuParameters.AluCnt + exuParameters.LduCnt + exuParameters.MduCnt
  // CSR is after Alu and Load
  def csr_wb_idx = exuParameters.AluCnt + exuParameters.LduCnt
  def atomic_wb_idx = exuParameters.AluCnt // first port for load
  def load_wb_idxes = Seq(exuParameters.AluCnt + 1) // second port for load
  def store_wb_idxes = io.exeWbResults.indices.takeRight(2)
  val all_exception_possibilities = Seq(csr_wb_idx, atomic_wb_idx) ++ load_wb_idxes ++ store_wb_idxes
  all_exception_possibilities.zipWithIndex.foreach{ case (p, i) => connect_exception(i, p) }
  def connect_exception(index: Int, wb_index: Int) = {
    exceptionGen.io.wb(index).valid             := io.exeWbResults(wb_index).valid
    exceptionGen.io.wb(index).bits.robIdx       := io.exeWbResults(wb_index).bits.uop.robIdx
    val selectFunc = if (wb_index == csr_wb_idx) selectCSR _
    else if (wb_index == atomic_wb_idx) selectAtomics _
    else if (load_wb_idxes.contains(wb_index)) selectLoad _
    else {
      assert(store_wb_idxes.contains(wb_index))
      selectStore _
    }
    exceptionGen.io.wb(index).bits.exceptionVec    := selectFunc(io.exeWbResults(wb_index).bits.uop.cf.exceptionVec, false, true)
    exceptionGen.io.wb(index).bits.flushPipe       := io.exeWbResults(wb_index).bits.uop.ctrl.flushPipe
    exceptionGen.io.wb(index).bits.replayInst      := io.exeWbResults(wb_index).bits.uop.ctrl.replayInst
    exceptionGen.io.wb(index).bits.singleStep      := false.B
    exceptionGen.io.wb(index).bits.crossPageIPFFix := false.B
    exceptionGen.io.wb(index).bits.trigger := io.exeWbResults(wb_index).bits.uop.cf.trigger
  }

<<<<<<< HEAD
  // 4 fmac + 2 fmisc + 1 i2f
  val fmacWb = (0 until exuParameters.FmacCnt).map(_ + numIntWbPorts)
  val fmiscWb = (0 until exuParameters.FmiscCnt).map(_ + numIntWbPorts + exuParameters.FmacCnt)
  val i2fWb = Seq(numIntWbPorts - 1) // last port in int
  val fflags_wb = io.exeWbResults.zipWithIndex.filter(w => {
    (fmacWb ++ fmiscWb ++ i2fWb).contains(w._2)
  }).map(_._1)
=======
  // f2i + wb from fp arbiter (no load)
  val fmiscIntWbPorts = Seq(exuParameters.FmiscCnt, exuParameters.MduCnt).min
  // Drop alu + load + stu
  val fflags_wb = io.exeWbResults.drop(NRIntWritePorts - fmiscIntWbPorts).dropRight(exuParameters.StuCnt)
>>>>>>> 705cbec3
  val fflagsDataModule = Module(new SyncDataModuleTemplate(
    UInt(5.W), RobSize, CommitWidth, fflags_wb.size)
  )
  for(i <- fflags_wb.indices){
    fflagsDataModule.io.wen  (i) := fflags_wb(i).valid
    fflagsDataModule.io.waddr(i) := fflags_wb(i).bits.uop.robIdx.value
    fflagsDataModule.io.wdata(i) := fflags_wb(i).bits.fflags
  }
  fflagsDataModule.io.raddr := VecInit(deqPtrVec_next.map(_.value))
  fflagsDataRead := fflagsDataModule.io.rdata


  val instrCnt = RegInit(0.U(64.W))
  val fuseCommitCnt = PopCount(io.commits.valid.zip(io.commits.info).map{ case (v, i) => v && CommitType.isFused(i.commitType) })
  val trueCommitCnt = commitCnt +& fuseCommitCnt
  val retireCounter = Mux(state === s_idle, trueCommitCnt, 0.U)
  instrCnt := instrCnt + retireCounter
  io.csr.perfinfo.retiredInstr := RegNext(retireCounter)
  io.robFull := !allowEnqueue

  /**
    * debug info
    */
  XSDebug(p"enqPtr ${enqPtr} deqPtr ${deqPtr}\n")
  XSDebug("")
  for(i <- 0 until RobSize){
    XSDebug(false, !valid(i), "-")
    XSDebug(false, valid(i) && writebacked(i), "w")
    XSDebug(false, valid(i) && !writebacked(i), "v")
  }
  XSDebug(false, true.B, "\n")

  for(i <- 0 until RobSize) {
    if(i % 4 == 0) XSDebug("")
    XSDebug(false, true.B, "%x ", debug_microOp(i).cf.pc)
    XSDebug(false, !valid(i), "- ")
    XSDebug(false, valid(i) && writebacked(i), "w ")
    XSDebug(false, valid(i) && !writebacked(i), "v ")
    if(i % 4 == 3) XSDebug(false, true.B, "\n")
  }

  def ifCommit(counter: UInt): UInt = Mux(io.commits.isWalk, 0.U, counter)

  val commitDebugUop = deqPtrVec.map(_.value).map(debug_microOp(_))
  XSPerfAccumulate("clock_cycle", 1.U)
  QueuePerf(RobSize, PopCount((0 until RobSize).map(valid(_))), !allowEnqueue)
  XSPerfAccumulate("commitUop", ifCommit(commitCnt))
  XSPerfAccumulate("commitInstr", ifCommit(trueCommitCnt))
  val commitIsMove = commitDebugUop.map(_.ctrl.isMove)
  XSPerfAccumulate("commitInstrMove", ifCommit(PopCount(io.commits.valid.zip(commitIsMove).map{ case (v, m) => v && m })))
  val commitMoveElim = commitDebugUop.map(_.debugInfo.eliminatedMove)
  XSPerfAccumulate("commitInstrMoveElim", ifCommit(PopCount(io.commits.valid zip commitMoveElim map { case (v, e) => v && e })))
  XSPerfAccumulate("commitInstrFused", ifCommit(fuseCommitCnt))
  val commitIsLoad = io.commits.info.map(_.commitType).map(_ === CommitType.LOAD)
  val commitLoadValid = io.commits.valid.zip(commitIsLoad).map{ case (v, t) => v && t }
  XSPerfAccumulate("commitInstrLoad", ifCommit(PopCount(commitLoadValid)))
  val commitIsBranch = io.commits.info.map(_.commitType).map(_ === CommitType.BRANCH)
  val commitBranchValid = io.commits.valid.zip(commitIsBranch).map{ case (v, t) => v && t }
  XSPerfAccumulate("commitInstrBranch", ifCommit(PopCount(commitBranchValid)))
  val commitLoadWaitBit = commitDebugUop.map(_.cf.loadWaitBit)
  XSPerfAccumulate("commitInstrLoadWait", ifCommit(PopCount(commitLoadValid.zip(commitLoadWaitBit).map{ case (v, w) => v && w })))
  val commitIsStore = io.commits.info.map(_.commitType).map(_ === CommitType.STORE)
  XSPerfAccumulate("commitInstrStore", ifCommit(PopCount(io.commits.valid.zip(commitIsStore).map{ case (v, t) => v && t })))
  XSPerfAccumulate("writeback", PopCount((0 until RobSize).map(i => valid(i) && writebacked(i))))
  // XSPerfAccumulate("enqInstr", PopCount(io.dp1Req.map(_.fire())))
  // XSPerfAccumulate("d2rVnR", PopCount(io.dp1Req.map(p => p.valid && !p.ready)))
  XSPerfAccumulate("walkInstr", Mux(io.commits.isWalk, PopCount(io.commits.valid), 0.U))
  XSPerfAccumulate("walkCycle", state === s_walk || state === s_extrawalk)
  val deqNotWritebacked = valid(deqPtr.value) && !writebacked(deqPtr.value)
  val deqUopCommitType = io.commits.info(0).commitType
  XSPerfAccumulate("waitNormalCycle", deqNotWritebacked && deqUopCommitType === CommitType.NORMAL)
  XSPerfAccumulate("waitBranchCycle", deqNotWritebacked && deqUopCommitType === CommitType.BRANCH)
  XSPerfAccumulate("waitLoadCycle", deqNotWritebacked && deqUopCommitType === CommitType.LOAD)
  XSPerfAccumulate("waitStoreCycle", deqNotWritebacked && deqUopCommitType === CommitType.STORE)
  XSPerfAccumulate("robHeadPC", io.commits.info(0).pc)
  val dispatchLatency = commitDebugUop.map(uop => uop.debugInfo.dispatchTime - uop.debugInfo.renameTime)
  val enqRsLatency = commitDebugUop.map(uop => uop.debugInfo.enqRsTime - uop.debugInfo.dispatchTime)
  val selectLatency = commitDebugUop.map(uop => uop.debugInfo.selectTime - uop.debugInfo.enqRsTime)
  val issueLatency = commitDebugUop.map(uop => uop.debugInfo.issueTime - uop.debugInfo.selectTime)
  val executeLatency = commitDebugUop.map(uop => uop.debugInfo.writebackTime - uop.debugInfo.issueTime)
  val rsFuLatency = commitDebugUop.map(uop => uop.debugInfo.writebackTime - uop.debugInfo.enqRsTime)
  val commitLatency = commitDebugUop.map(uop => timer - uop.debugInfo.writebackTime)
  def latencySum(cond: Seq[Bool], latency: Seq[UInt]): UInt = {
    cond.zip(latency).map(x => Mux(x._1, x._2, 0.U)).reduce(_ +& _)
  }
  for (fuType <- FuType.functionNameMap.keys) {
    val fuName = FuType.functionNameMap(fuType)
    val commitIsFuType = io.commits.valid.zip(commitDebugUop).map(x => x._1 && x._2.ctrl.fuType === fuType.U )
    XSPerfAccumulate(s"${fuName}_instr_cnt", ifCommit(PopCount(commitIsFuType)))
    XSPerfAccumulate(s"${fuName}_latency_dispatch", ifCommit(latencySum(commitIsFuType, dispatchLatency)))
    XSPerfAccumulate(s"${fuName}_latency_enq_rs", ifCommit(latencySum(commitIsFuType, enqRsLatency)))
    XSPerfAccumulate(s"${fuName}_latency_select", ifCommit(latencySum(commitIsFuType, selectLatency)))
    XSPerfAccumulate(s"${fuName}_latency_issue", ifCommit(latencySum(commitIsFuType, issueLatency)))
    XSPerfAccumulate(s"${fuName}_latency_execute", ifCommit(latencySum(commitIsFuType, executeLatency)))
    XSPerfAccumulate(s"${fuName}_latency_enq_rs_execute", ifCommit(latencySum(commitIsFuType, rsFuLatency)))
    XSPerfAccumulate(s"${fuName}_latency_commit", ifCommit(latencySum(commitIsFuType, commitLatency)))
    if (fuType == FuType.fmac.litValue()) {
      val commitIsFma = commitIsFuType.zip(commitDebugUop).map(x => x._1 && x._2.ctrl.fpu.ren3 )
      XSPerfAccumulate(s"${fuName}_instr_cnt_fma", ifCommit(PopCount(commitIsFma)))
      XSPerfAccumulate(s"${fuName}_latency_enq_rs_execute_fma", ifCommit(latencySum(commitIsFma, rsFuLatency)))
      XSPerfAccumulate(s"${fuName}_latency_execute_fma", ifCommit(latencySum(commitIsFma, executeLatency)))
    }
  }

  //difftest signals
  val firstValidCommit = (deqPtr + PriorityMux(io.commits.valid, VecInit(List.tabulate(CommitWidth)(_.U)))).value

  val wdata = Wire(Vec(CommitWidth, UInt(XLEN.W)))
  val wpc = Wire(Vec(CommitWidth, UInt(XLEN.W)))

  for(i <- 0 until CommitWidth) {
    val idx = deqPtrVec(i).value
    wdata(i) := debug_exuData(idx)
    wpc(i) := SignExt(commitDebugUop(i).cf.pc, XLEN)
  }
  val retireCounterFix = Mux(io.exception.valid, 1.U, retireCounter)
  val retirePCFix = SignExt(Mux(io.exception.valid, io.exception.bits.uop.cf.pc, debug_microOp(firstValidCommit).cf.pc), XLEN)
  val retireInstFix = Mux(io.exception.valid, io.exception.bits.uop.cf.instr, debug_microOp(firstValidCommit).cf.instr)

  if (env.EnableDifftest) {
    for (i <- 0 until CommitWidth) {
      val difftest = Module(new DifftestInstrCommit)
      difftest.io.clock    := clock
      difftest.io.coreid   := io.hartId
      difftest.io.index    := i.U

      val ptr = deqPtrVec(i).value
      val uop = commitDebugUop(i)
      val exuOut = debug_exuDebug(ptr)
      val exuData = debug_exuData(ptr)
      difftest.io.valid    := RegNext(io.commits.valid(i) && !io.commits.isWalk)
      difftest.io.pc       := RegNext(SignExt(uop.cf.pc, XLEN))
      difftest.io.instr    := RegNext(uop.cf.instr)
      difftest.io.special  := RegNext(CommitType.isFused(io.commits.info(i).commitType))
      // when committing an eliminated move instruction,
      // we must make sure that skip is properly set to false (output from EXU is random value)
      difftest.io.skip     := RegNext(Mux(uop.eliminatedMove, false.B, exuOut.isMMIO || exuOut.isPerfCnt))
      difftest.io.isRVC    := RegNext(uop.cf.pd.isRVC)
      difftest.io.scFailed := RegNext(!uop.diffTestDebugLrScValid &&
        uop.ctrl.fuType === FuType.mou &&
        (uop.ctrl.fuOpType === LSUOpType.sc_d || uop.ctrl.fuOpType === LSUOpType.sc_w))
      difftest.io.wen      := RegNext(io.commits.valid(i) && io.commits.info(i).rfWen && io.commits.info(i).ldest =/= 0.U)
      difftest.io.wpdest   := RegNext(io.commits.info(i).pdest)
      difftest.io.wdest    := RegNext(io.commits.info(i).ldest)

      // runahead commit hint
      val runahead_commit = Module(new DifftestRunaheadCommitEvent)
      runahead_commit.io.clock := clock
      runahead_commit.io.coreid := io.hartId
      runahead_commit.io.index := i.U
      runahead_commit.io.valid := difftest.io.valid && 
        (commitBranchValid(i) || commitIsStore(i))
      // TODO: is branch or store
      runahead_commit.io.pc    := difftest.io.pc
    }
  }
  else if (env.AlwaysBasicDiff) {
    // These are the structures used by difftest only and should be optimized after synthesis.
    val dt_eliminatedMove = Mem(RobSize, Bool())
    val dt_isRVC = Mem(RobSize, Bool())
    val dt_exuDebug = Reg(Vec(RobSize, new DebugBundle))
    for (i <- 0 until RenameWidth) {
      when (canEnqueue(i)) {
        dt_eliminatedMove(enqPtrVec(i).value) := io.enq.req(i).bits.eliminatedMove
        dt_isRVC(enqPtrVec(i).value) := io.enq.req(i).bits.cf.pd.isRVC
      }
    }
    for (i <- 0 until numWbPorts) {
      when (io.exeWbResults(i).valid) {
        val wbIdx = io.exeWbResults(i).bits.uop.robIdx.value
        dt_exuDebug(wbIdx) := io.exeWbResults(i).bits.debug
      }
    }
    // Always instantiate basic difftest modules.
    for (i <- 0 until CommitWidth) {
      val commitInfo = io.commits.info(i)
      val ptr = deqPtrVec(i).value
      val exuOut = dt_exuDebug(ptr)
      val eliminatedMove = dt_eliminatedMove(ptr)
      val isRVC = dt_isRVC(ptr)

      val difftest = Module(new DifftestBasicInstrCommit)
      difftest.io.clock   := clock
      difftest.io.coreid  := io.hartId
      difftest.io.index   := i.U
      difftest.io.valid   := RegNext(io.commits.valid(i) && !io.commits.isWalk)
      difftest.io.special := RegNext(CommitType.isFused(commitInfo.commitType))
      difftest.io.skip    := RegNext(Mux(eliminatedMove, false.B, exuOut.isMMIO || exuOut.isPerfCnt))
      difftest.io.isRVC   := RegNext(isRVC)
      difftest.io.wen     := RegNext(io.commits.valid(i) && commitInfo.rfWen && commitInfo.ldest =/= 0.U)
      difftest.io.wpdest  := RegNext(commitInfo.pdest)
      difftest.io.wdest   := RegNext(commitInfo.ldest)
    }
  }

  if (env.EnableDifftest) {
    for (i <- 0 until CommitWidth) {
      val difftest = Module(new DifftestLoadEvent)
      difftest.io.clock  := clock
      difftest.io.coreid := io.hartId
      difftest.io.index  := i.U

      val ptr = deqPtrVec(i).value
      val uop = commitDebugUop(i)
      val exuOut = debug_exuDebug(ptr)
      difftest.io.valid  := RegNext(io.commits.valid(i) && !io.commits.isWalk)
      difftest.io.paddr  := RegNext(exuOut.paddr)
      difftest.io.opType := RegNext(uop.ctrl.fuOpType)
      difftest.io.fuType := RegNext(uop.ctrl.fuType)
    }
  }

  // Always instantiate basic difftest modules.
  if (env.EnableDifftest) {
    val dt_isXSTrap = Mem(RobSize, Bool())
    for (i <- 0 until RenameWidth) {
      when (canEnqueue(i)) {
        dt_isXSTrap(enqPtrVec(i).value) := io.enq.req(i).bits.ctrl.isXSTrap
      }
    }
    val trapVec = io.commits.valid.zip(deqPtrVec).map{ case (v, d) => state === s_idle && v && dt_isXSTrap(d.value) }
    val hitTrap = trapVec.reduce(_||_)
    val trapCode = PriorityMux(wdata.zip(trapVec).map(x => x._2 -> x._1))
    val trapPC = SignExt(PriorityMux(wpc.zip(trapVec).map(x => x._2 ->x._1)), XLEN)
    val difftest = Module(new DifftestTrapEvent)
    difftest.io.clock    := clock
    difftest.io.coreid   := io.hartId
    difftest.io.valid    := hitTrap
    difftest.io.code     := trapCode
    difftest.io.pc       := trapPC
    difftest.io.cycleCnt := timer
    difftest.io.instrCnt := instrCnt
  }
  else if (env.AlwaysBasicDiff) {
    val dt_isXSTrap = Mem(RobSize, Bool())
    for (i <- 0 until RenameWidth) {
      when (canEnqueue(i)) {
        dt_isXSTrap(enqPtrVec(i).value) := io.enq.req(i).bits.ctrl.isXSTrap
      }
    }
    val trapVec = io.commits.valid.zip(deqPtrVec).map{ case (v, d) => state === s_idle && v && dt_isXSTrap(d.value) }
    val hitTrap = trapVec.reduce(_||_)
    val difftest = Module(new DifftestBasicTrapEvent)
    difftest.io.clock    := clock
    difftest.io.coreid   := io.hartId
    difftest.io.valid    := hitTrap
    difftest.io.cycleCnt := timer
    difftest.io.instrCnt := instrCnt
  }

  val perfinfo = IO(new Bundle(){
    val perfEvents = Output(new PerfEventsBundle(18))
  })
  val perfEvents = Seq(
    ("rob_interrupt_num       ", io.flushOut.valid && intrEnable                                                                                                   ),
    ("rob_exception_num       ", io.flushOut.valid && exceptionEnable                                                                                              ),
    ("rob_flush_pipe_num      ", io.flushOut.valid && isFlushPipe                                                                                                  ),
    ("rob_replay_inst_num     ", io.flushOut.valid && isFlushPipe && deqHasReplayInst                                                                              ),
    ("rob_commitUop           ", ifCommit(commitCnt)                                                                                                               ),
    ("rob_commitInstr         ", ifCommit(trueCommitCnt)                                                                                                           ),
    ("rob_commitInstrMove     ", ifCommit(PopCount(io.commits.valid.zip(commitIsMove).map{ case (v, m) => v && m }))                                               ),
    ("rob_commitInstrFused    ", ifCommit(fuseCommitCnt)                                                                                                           ),
    ("rob_commitInstrLoad     ", ifCommit(PopCount(commitLoadValid))                                                                                               ),
    ("rob_commitInstrLoad     ", ifCommit(PopCount(commitBranchValid))                                                                                               ),
    ("rob_commitInstrLoadWait ", ifCommit(PopCount(commitLoadValid.zip(commitLoadWaitBit).map{ case (v, w) => v && w }))                                           ),
    ("rob_commitInstrStore    ", ifCommit(PopCount(io.commits.valid.zip(commitIsStore).map{ case (v, t) => v && t }))                                              ),
    ("rob_walkInstr           ", Mux(io.commits.isWalk, PopCount(io.commits.valid), 0.U)                                                                           ),
    ("rob_walkCycle           ", (state === s_walk || state === s_extrawalk)                                                                                       ),
    ("rob_1/4_valid           ", (PopCount((0 until RobSize).map(valid(_))) < (RobSize.U/4.U))                                                                     ),
    ("rob_2/4_valid           ", (PopCount((0 until RobSize).map(valid(_))) > (RobSize.U/4.U)) & (PopCount((0 until RobSize).map(valid(_))) <= (RobSize.U/2.U))    ),
    ("rob_3/4_valid           ", (PopCount((0 until RobSize).map(valid(_))) > (RobSize.U/2.U)) & (PopCount((0 until RobSize).map(valid(_))) <= (RobSize.U*3.U/4.U))),
    ("rob_4/4_valid           ", (PopCount((0 until RobSize).map(valid(_))) > (RobSize.U*3.U/4.U))                                                                 ),
  )

  for (((perf_out,(perf_name,perf)),i) <- perfinfo.perfEvents.perf_events.zip(perfEvents).zipWithIndex) {
    perf_out.incr_step := RegNext(perf)
  }
}<|MERGE_RESOLUTION|>--- conflicted
+++ resolved
@@ -817,20 +817,10 @@
     exceptionGen.io.wb(index).bits.trigger := io.exeWbResults(wb_index).bits.uop.cf.trigger
   }
 
-<<<<<<< HEAD
-  // 4 fmac + 2 fmisc + 1 i2f
-  val fmacWb = (0 until exuParameters.FmacCnt).map(_ + numIntWbPorts)
-  val fmiscWb = (0 until exuParameters.FmiscCnt).map(_ + numIntWbPorts + exuParameters.FmacCnt)
-  val i2fWb = Seq(numIntWbPorts - 1) // last port in int
-  val fflags_wb = io.exeWbResults.zipWithIndex.filter(w => {
-    (fmacWb ++ fmiscWb ++ i2fWb).contains(w._2)
-  }).map(_._1)
-=======
   // f2i + wb from fp arbiter (no load)
   val fmiscIntWbPorts = Seq(exuParameters.FmiscCnt, exuParameters.MduCnt).min
   // Drop alu + load + stu
   val fflags_wb = io.exeWbResults.drop(NRIntWritePorts - fmiscIntWbPorts).dropRight(exuParameters.StuCnt)
->>>>>>> 705cbec3
   val fflagsDataModule = Module(new SyncDataModuleTemplate(
     UInt(5.W), RobSize, CommitWidth, fflags_wb.size)
   )
