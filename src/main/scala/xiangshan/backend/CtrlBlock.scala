/***************************************************************************************
* Copyright (c) 2020-2021 Institute of Computing Technology, Chinese Academy of Sciences
* Copyright (c) 2020-2021 Peng Cheng Laboratory
*
* XiangShan is licensed under Mulan PSL v2.
* You can use this software according to the terms and conditions of the Mulan PSL v2.
* You may obtain a copy of Mulan PSL v2 at:
*          http://license.coscl.org.cn/MulanPSL2
*
* THIS SOFTWARE IS PROVIDED ON AN "AS IS" BASIS, WITHOUT WARRANTIES OF ANY KIND,
* EITHER EXPRESS OR IMPLIED, INCLUDING BUT NOT LIMITED TO NON-INFRINGEMENT,
* MERCHANTABILITY OR FIT FOR A PARTICULAR PURPOSE.
*
* See the Mulan PSL v2 for more details.
***************************************************************************************/

package xiangshan.backend

import org.chipsalliance.cde.config.Parameters
import chisel3._
import chisel3.util._
import freechips.rocketchip.diplomacy.{LazyModule, LazyModuleImp}
import utility._
import utils._
import xiangshan.ExceptionNO._
import xiangshan._
import xiangshan.backend.Bundles.{DecodedInst, DynInst, ExceptionInfo, ExuOutput}
import xiangshan.backend.ctrlblock.{DebugLSIO, DebugLsInfoBundle, LsTopdownInfo, MemCtrl, RedirectGenerator}
import xiangshan.backend.datapath.DataConfig.VAddrData
import xiangshan.backend.decode.{DecodeStage, FusionDecoder}
import xiangshan.backend.dispatch.{CoreDispatchTopDownIO, Dispatch, DispatchQueue}
import xiangshan.backend.fu.PFEvent
import xiangshan.backend.fu.vector.Bundles.VType
import xiangshan.backend.rename.{Rename, RenameTableWrapper, SnapshotGenerator}
import xiangshan.backend.rob.{Rob, RobCSRIO, RobCoreTopDownIO, RobDebugRollingIO, RobLsqIO, RobPtr}
import xiangshan.frontend.{FtqPtr, FtqRead, Ftq_RF_Components}
import xiangshan.mem.{LqPtr, LsqEnqIO}

class CtrlToFtqIO(implicit p: Parameters) extends XSBundle {
  val rob_commits = Vec(CommitWidth, Valid(new RobCommitInfo))
  val redirect = Valid(new Redirect)
  val ftqIdxAhead = Vec(BackendRedirectNum, Valid(new FtqPtr))
  val ftqIdxSelOH = Valid(UInt((BackendRedirectNum).W))
}

<<<<<<< HEAD
class CtrlBlock(params: BackendParams)(implicit p: Parameters) extends LazyModule {
=======
class SnapshotPtr(implicit p: Parameters) extends CircularQueuePtr[SnapshotPtr](
  p => p(XSCoreParamsKey).RenameSnapshotNum
)

object SnapshotGenerator extends HasCircularQueuePtrHelper {
  def apply[T <: Data](enqData: T, enq: Bool, deq: Bool, flush: Bool)(implicit p: Parameters): Vec[T] = {
    val snapshotGen = Module(new SnapshotGenerator(enqData))
    snapshotGen.io.enq := enq
    snapshotGen.io.enqData.head := enqData
    snapshotGen.io.deq := deq
    snapshotGen.io.flush := flush
    snapshotGen.io.snapshots
  }
}

class SnapshotGenerator[T <: Data](dataType: T)(implicit p: Parameters) extends XSModule
  with HasCircularQueuePtrHelper {

  class SnapshotGeneratorIO extends Bundle {
    val enq = Input(Bool())
    val enqData = Input(Vec(1, chiselTypeOf(dataType))) // make chisel happy
    val deq = Input(Bool())
    val flush = Input(Bool())
    val snapshots = Output(Vec(RenameSnapshotNum, chiselTypeOf(dataType)))
    val enqPtr = Output(new SnapshotPtr)
    val deqPtr = Output(new SnapshotPtr)
    val valids = Output(Vec(RenameSnapshotNum, Bool()))
  }

  val io = IO(new SnapshotGeneratorIO)

  val snapshots = Reg(Vec(RenameSnapshotNum, chiselTypeOf(dataType)))
  val snptEnqPtr = RegInit(0.U.asTypeOf(new SnapshotPtr))
  val snptDeqPtr = RegInit(0.U.asTypeOf(new SnapshotPtr))
  val snptValids = RegInit(VecInit.fill(RenameSnapshotNum)(false.B))

  io.snapshots := snapshots
  io.enqPtr := snptEnqPtr
  io.deqPtr := snptDeqPtr
  io.valids := snptValids

  when(!isFull(snptEnqPtr, snptDeqPtr) && io.enq) {
    snapshots(snptEnqPtr.value) := io.enqData.head
    snptValids(snptEnqPtr.value) := true.B
    snptEnqPtr := snptEnqPtr + 1.U
  }
  when(io.deq) {
    snptValids(snptDeqPtr.value) := false.B
    snptDeqPtr := snptDeqPtr + 1.U
    XSError(isEmpty(snptEnqPtr, snptDeqPtr), "snapshots should not be empty when dequeue!\n")
  }
  when(io.flush) {
    snptValids := 0.U.asTypeOf(snptValids)
    snptEnqPtr := 0.U.asTypeOf(new SnapshotPtr)
    snptDeqPtr := 0.U.asTypeOf(new SnapshotPtr)
  }
}

class RedirectGenerator(implicit p: Parameters) extends XSModule
  with HasCircularQueuePtrHelper {

  class RedirectGeneratorIO(implicit p: Parameters) extends XSBundle {
    val hartId = Input(UInt(8.W))
    val exuMispredict = Vec(NumRedirect, Flipped(ValidIO(new ExuOutput)))
    val loadReplay = Flipped(ValidIO(new Redirect))
    val flush = Input(Bool())
    val redirectPcRead = new FtqRead(UInt(VAddrBits.W))
    val stage2Redirect = ValidIO(new Redirect)
    val stage3Redirect = ValidIO(new Redirect)
    val memPredUpdate = Output(new MemPredUpdateReq)
    val memPredPcRead = new FtqRead(UInt(VAddrBits.W)) // read req send form stage 2
    val isMisspreRedirect = Output(Bool())
    val stage2oldestOH = Output(UInt((NumRedirect + 1).W))
  }
  val io = IO(new RedirectGeneratorIO)
  /*
        LoadQueue  Jump  ALU0  ALU1  ALU2  ALU3   exception    Stage1
          |         |      |    |     |     |         |
          |============= reg & compare =====|         |       ========
                            |                         |
                            |                         |
                            |                         |        Stage2
                            |                         |
                    redirect (flush backend)          |
                    |                                 |
               === reg ===                            |       ========
                    |                                 |
                    |----- mux (exception first) -----|        Stage3
                            |
                redirect (send to frontend)
   */
  def selectOldestRedirect(xs: Seq[Valid[Redirect]]): Vec[Bool] = {
    val compareVec = (0 until xs.length).map(i => (0 until i).map(j => isAfter(xs(j).bits.robIdx, xs(i).bits.robIdx)))
    val resultOnehot = VecInit((0 until xs.length).map(i => Cat((0 until xs.length).map(j =>
      (if (j < i) !xs(j).valid || compareVec(i)(j)
      else if (j == i) xs(i).valid
      else !xs(j).valid || !compareVec(j)(i))
    )).andR))
    resultOnehot
  }

  def getRedirect(exuOut: Valid[ExuOutput]): ValidIO[Redirect] = {
    val redirect = Wire(Valid(new Redirect))
    redirect.valid := exuOut.valid && exuOut.bits.redirect.cfiUpdate.isMisPred
    redirect.bits := exuOut.bits.redirect
    redirect.bits.debugIsCtrl := true.B
    redirect.bits.debugIsMemVio := false.B
    redirect
  }

  val jumpOut = io.exuMispredict.head
  val allRedirect = VecInit(io.exuMispredict.map(x => getRedirect(x)) :+ io.loadReplay)
  val oldestOneHot = selectOldestRedirect(allRedirect)
  val needFlushVec = VecInit(allRedirect.map(_.bits.robIdx.needFlush(io.stage2Redirect) || io.flush))
  val oldestValid = VecInit(oldestOneHot.zip(needFlushVec).map{ case (v, f) => v && !f }).asUInt.orR
  val oldestExuOutput = Mux1H(io.exuMispredict.indices.map(oldestOneHot), io.exuMispredict)
  val oldestRedirect = Mux1H(oldestOneHot, allRedirect)
  io.isMisspreRedirect := VecInit(io.exuMispredict.map(x => getRedirect(x).valid)).asUInt.orR
  io.redirectPcRead.ptr := oldestRedirect.bits.ftqIdx
  io.redirectPcRead.offset := oldestRedirect.bits.ftqOffset

  val s1_jumpTarget = RegEnable(jumpOut.bits.redirect.cfiUpdate.target, jumpOut.valid)
  val s1_imm12_reg = RegNext(oldestExuOutput.bits.uop.ctrl.imm(11, 0))
  val s1_pd = RegNext(oldestExuOutput.bits.uop.cf.pd)
  val s1_redirect_bits_reg = RegNext(oldestRedirect.bits)
  val s1_redirect_valid_reg = RegNext(oldestValid)
  val s1_redirect_onehot = RegNext(oldestOneHot)

  // stage1 -> stage2
  io.stage2Redirect.valid := s1_redirect_valid_reg && !io.flush
  io.stage2Redirect.bits := s1_redirect_bits_reg
  io.stage2oldestOH := s1_redirect_onehot.asUInt

  val s1_isReplay = s1_redirect_onehot.last
  val s1_isJump = s1_redirect_onehot.head
  val real_pc = io.redirectPcRead.data
  val brTarget = real_pc + SignExt(ImmUnion.B.toImm32(s1_imm12_reg), XLEN)
  val snpc = real_pc + Mux(s1_pd.isRVC, 2.U, 4.U)
  val target = Mux(s1_isReplay,
    Mux(s1_redirect_bits_reg.flushItself(), real_pc, real_pc + Mux(s1_redirect_bits_reg.isRVC, 2.U, 4.U)),
    Mux(s1_redirect_bits_reg.cfiUpdate.taken,
      Mux(s1_isJump, s1_jumpTarget, brTarget),
      snpc
    )
  )

  val stage2CfiUpdate = io.stage2Redirect.bits.cfiUpdate
  stage2CfiUpdate.pc := real_pc
  stage2CfiUpdate.pd := s1_pd
  // stage2CfiUpdate.predTaken := s1_redirect_bits_reg.cfiUpdate.predTaken
  stage2CfiUpdate.target := target
  // stage2CfiUpdate.taken := s1_redirect_bits_reg.cfiUpdate.taken
  // stage2CfiUpdate.isMisPred := s1_redirect_bits_reg.cfiUpdate.isMisPred

  val s2_target = RegEnable(target, s1_redirect_valid_reg)
  val s2_pc = RegEnable(real_pc, s1_redirect_valid_reg)
  val s2_redirect_bits_reg = RegEnable(s1_redirect_bits_reg, s1_redirect_valid_reg)
  val s2_redirect_valid_reg = RegNext(s1_redirect_valid_reg && !io.flush, init = false.B)

  io.stage3Redirect.valid := s2_redirect_valid_reg
  io.stage3Redirect.bits := s2_redirect_bits_reg

  // get pc from ftq
  // valid only if redirect is caused by load violation
  // store_pc is used to update store set
  val store_pc = io.memPredPcRead(s1_redirect_bits_reg.stFtqIdx, s1_redirect_bits_reg.stFtqOffset)

  // update load violation predictor if load violation redirect triggered
  io.memPredUpdate.valid := RegNext(s1_isReplay && s1_redirect_valid_reg && s2_redirect_bits_reg.flushItself(), init = false.B)
  // update wait table
  io.memPredUpdate.waddr := RegNext(XORFold(real_pc(VAddrBits-1, 1), MemPredPCWidth))
  io.memPredUpdate.wdata := true.B
  // update store set
  io.memPredUpdate.ldpc := RegNext(XORFold(real_pc(VAddrBits-1, 1), MemPredPCWidth))
  // store pc is ready 1 cycle after s1_isReplay is judged
  io.memPredUpdate.stpc := XORFold(store_pc(VAddrBits-1, 1), MemPredPCWidth)
}

class CtrlBlock(dpExuConfigs: Seq[Seq[Seq[ExuConfig]]])(implicit p: Parameters) extends LazyModule
  with HasWritebackSink with HasWritebackSource {
>>>>>>> 67a03ae6
  override def shouldBeInlined: Boolean = false

  val rob = LazyModule(new Rob(params))

  lazy val module = new CtrlBlockImp(this)(p, params)

}

class CtrlBlockImp(
  override val wrapper: CtrlBlock
)(implicit
  p: Parameters,
  params: BackendParams
) extends LazyModuleImp(wrapper)
  with HasXSParameter
  with HasCircularQueuePtrHelper
  with HasPerfEvents
{
  val pcMemRdIndexes = new NamedIndexes(Seq(
    "exu"       -> params.numPcReadPort,
    "redirect"  -> 1,
    "memPred"   -> 1,
    "robFlush"  -> 1,
    "load"      -> params.LduCnt,
    "hybrid"    -> params.HyuCnt,
    "store"     -> (if(EnableStorePrefetchSMS) params.StaCnt else 0)
  ))

  private val numPcMemReadForExu = params.numPcReadPort
  private val numPcMemRead = pcMemRdIndexes.maxIdx

  println(s"pcMem read num: $numPcMemRead")
  println(s"pcMem read num for exu: $numPcMemReadForExu")

  val io = IO(new CtrlBlockIO())

  val decode = Module(new DecodeStage)
  val fusionDecoder = Module(new FusionDecoder)
  val rat = Module(new RenameTableWrapper)
  val rename = Module(new Rename)
  val dispatch = Module(new Dispatch)
  val intDq = Module(new DispatchQueue(dpParams.IntDqSize, RenameWidth, dpParams.IntDqDeqWidth))
  val fpDq = Module(new DispatchQueue(dpParams.FpDqSize, RenameWidth, dpParams.FpDqDeqWidth))
  val lsDq = Module(new DispatchQueue(dpParams.LsDqSize, RenameWidth, dpParams.LsDqDeqWidth))
  val redirectGen = Module(new RedirectGenerator)
  private val pcMem = Module(new SyncDataModuleTemplate(new Ftq_RF_Components, FtqSize, numPcMemRead, 1, "BackendPC"))
  private val rob = wrapper.rob.module
  private val memCtrl = Module(new MemCtrl(params))

  private val disableFusion = decode.io.csrCtrl.singlestep || !decode.io.csrCtrl.fusion_enable

  private val s0_robFlushRedirect = rob.io.flushOut
  private val s1_robFlushRedirect = Wire(Valid(new Redirect))
  s1_robFlushRedirect.valid := RegNext(s0_robFlushRedirect.valid)
  s1_robFlushRedirect.bits := RegEnable(s0_robFlushRedirect.bits, s0_robFlushRedirect.valid)

  pcMem.io.raddr(pcMemRdIndexes("robFlush").head) := s0_robFlushRedirect.bits.ftqIdx.value
  private val s1_robFlushPc = pcMem.io.rdata(pcMemRdIndexes("robFlush").head).getPc(RegEnable(s0_robFlushRedirect.bits.ftqOffset, s0_robFlushRedirect.valid))
  private val s3_redirectGen = redirectGen.io.stage2Redirect
  private val s1_s3_redirect = Mux(s1_robFlushRedirect.valid, s1_robFlushRedirect, s3_redirectGen)
  private val s2_s4_pendingRedirectValid = RegInit(false.B)
  when (s1_s3_redirect.valid) {
    s2_s4_pendingRedirectValid := true.B
  }.elsewhen (RegNext(io.frontend.toFtq.redirect.valid)) {
    s2_s4_pendingRedirectValid := false.B
  }

  // Redirect will be RegNext at ExuBlocks and IssueBlocks
  val s2_s4_redirect = RegNextWithEnable(s1_s3_redirect)
  val s3_s5_redirect = RegNextWithEnable(s2_s4_redirect)

  private val delayedNotFlushedWriteBack = io.fromWB.wbData.map(x => {
    val valid = x.valid
    val killedByOlder = x.bits.robIdx.needFlush(Seq(s1_s3_redirect, s2_s4_redirect, s3_s5_redirect))
    val delayed = Wire(Valid(new ExuOutput(x.bits.params)))
    delayed.valid := RegNext(valid && !killedByOlder)
    delayed.bits := RegEnable(x.bits, x.valid)
    delayed.bits.debugInfo.writebackTime := GTimer()
    delayed
  }).toSeq

  private val exuPredecode = VecInit(
    delayedNotFlushedWriteBack.filter(_.bits.redirect.nonEmpty).map(x => x.bits.predecodeInfo.get).toSeq
  )

  private val exuRedirects: Seq[ValidIO[Redirect]] = delayedNotFlushedWriteBack.filter(_.bits.redirect.nonEmpty).map(x => {
    val out = Wire(Valid(new Redirect()))
    out.valid := x.valid && x.bits.redirect.get.valid && x.bits.redirect.get.bits.cfiUpdate.isMisPred
    out.bits := x.bits.redirect.get.bits
    out.bits.debugIsCtrl := true.B
    out.bits.debugIsMemVio := false.B
    out
  }).toSeq

  private val memViolation = io.fromMem.violation
  val loadReplay = Wire(ValidIO(new Redirect))
  loadReplay.valid := RegNext(memViolation.valid &&
    !memViolation.bits.robIdx.needFlush(Seq(s1_s3_redirect, s2_s4_redirect))
  )
  loadReplay.bits := RegEnable(memViolation.bits, memViolation.valid)
  loadReplay.bits.debugIsCtrl := false.B
  loadReplay.bits.debugIsMemVio := true.B

  val pdestReverse = rob.io.commits.info.map(info => info.pdest).reverse

  pcMem.io.raddr(pcMemRdIndexes("redirect").head) := redirectGen.io.redirectPcRead.ptr.value
  redirectGen.io.redirectPcRead.data := pcMem.io.rdata(pcMemRdIndexes("redirect").head).getPc(RegNext(redirectGen.io.redirectPcRead.offset))
  pcMem.io.raddr(pcMemRdIndexes("memPred").head) := redirectGen.io.memPredPcRead.ptr.value
  redirectGen.io.memPredPcRead.data := pcMem.io.rdata(pcMemRdIndexes("memPred").head).getPc(RegNext(redirectGen.io.memPredPcRead.offset))

  for ((pcMemIdx, i) <- pcMemRdIndexes("load").zipWithIndex) {
    pcMem.io.raddr(pcMemIdx) := io.memLdPcRead(i).ptr.value
    io.memLdPcRead(i).data := pcMem.io.rdata(pcMemIdx).getPc(RegNext(io.memLdPcRead(i).offset))
  }

  for ((pcMemIdx, i) <- pcMemRdIndexes("hybrid").zipWithIndex) {
    pcMem.io.raddr(pcMemIdx) := io.memHyPcRead(i).ptr.value
    io.memHyPcRead(i).data := pcMem.io.rdata(pcMemIdx).getPc(RegNext(io.memHyPcRead(i).offset))
  }

  if (EnableStorePrefetchSMS) {
    for ((pcMemIdx, i) <- pcMemRdIndexes("store").zipWithIndex) {
      pcMem.io.raddr(pcMemIdx) := io.memStPcRead(i).ptr.value
      io.memStPcRead(i).data := pcMem.io.rdata(pcMemIdx).getPc(RegNext(io.memStPcRead(i).offset))
    }
  } else {
    io.memStPcRead.foreach(_.data := 0.U)
  }

  redirectGen.io.hartId := io.fromTop.hartId
  redirectGen.io.exuRedirect := exuRedirects.toSeq
  redirectGen.io.exuOutPredecode := exuPredecode // guarded by exuRedirect.valid
  redirectGen.io.loadReplay <> loadReplay

  redirectGen.io.robFlush := s1_robFlushRedirect.valid

  val s5_flushFromRobValidAhead = DelayN(s1_robFlushRedirect.valid, 4)
  val s6_flushFromRobValid = RegNext(s5_flushFromRobValidAhead)
  val frontendFlushBits = RegEnable(s1_robFlushRedirect.bits, s1_robFlushRedirect.valid) // ??
  // When ROB commits an instruction with a flush, we notify the frontend of the flush without the commit.
  // Flushes to frontend may be delayed by some cycles and commit before flush causes errors.
  // Thus, we make all flush reasons to behave the same as exceptions for frontend.
  for (i <- 0 until CommitWidth) {
    // why flushOut: instructions with flushPipe are not commited to frontend
    // If we commit them to frontend, it will cause flush after commit, which is not acceptable by frontend.
    val s1_isCommit = rob.io.commits.commitValid(i) && rob.io.commits.isCommit && !s0_robFlushRedirect.valid
    io.frontend.toFtq.rob_commits(i).valid := RegNext(s1_isCommit)
    io.frontend.toFtq.rob_commits(i).bits := RegEnable(rob.io.commits.info(i), s1_isCommit)
  }
  io.frontend.toFtq.redirect.valid := s6_flushFromRobValid || s3_redirectGen.valid
  io.frontend.toFtq.redirect.bits := Mux(s6_flushFromRobValid, frontendFlushBits, s3_redirectGen.bits)
  io.frontend.toFtq.ftqIdxSelOH.valid := s6_flushFromRobValid || redirectGen.io.stage2Redirect.valid
  io.frontend.toFtq.ftqIdxSelOH.bits := Cat(s6_flushFromRobValid, redirectGen.io.stage2oldestOH & Fill(NumRedirect + 1, !s6_flushFromRobValid))

  //jmp/brh
  for (i <- 0 until NumRedirect) {
    io.frontend.toFtq.ftqIdxAhead(i).valid := exuRedirects(i).valid && exuRedirects(i).bits.cfiUpdate.isMisPred && !s1_robFlushRedirect.valid && !s5_flushFromRobValidAhead
    io.frontend.toFtq.ftqIdxAhead(i).bits := exuRedirects(i).bits.ftqIdx
  }
  //loadreplay
  io.frontend.toFtq.ftqIdxAhead(NumRedirect).valid := loadReplay.valid && !s1_robFlushRedirect.valid && !s5_flushFromRobValidAhead
  io.frontend.toFtq.ftqIdxAhead(NumRedirect).bits := loadReplay.bits.ftqIdx
  //exception
  io.frontend.toFtq.ftqIdxAhead.last.valid := s5_flushFromRobValidAhead
  io.frontend.toFtq.ftqIdxAhead.last.bits := frontendFlushBits.ftqIdx
  // Be careful here:
  // T0: rob.io.flushOut, s0_robFlushRedirect
  // T1: s1_robFlushRedirect, rob.io.exception.valid
  // T2: csr.redirect.valid
  // T3: csr.exception.valid
  // T4: csr.trapTarget
  // T5: ctrlBlock.trapTarget
  // T6: io.frontend.toFtq.stage2Redirect.valid
  val s2_robFlushPc = RegEnable(Mux(s1_robFlushRedirect.bits.flushItself(),
    s1_robFlushPc, // replay inst
    s1_robFlushPc + Mux(s1_robFlushRedirect.bits.isRVC, 2.U, 4.U) // flush pipe
  ), s1_robFlushRedirect.valid)
  private val s2_csrIsXRet = io.robio.csr.isXRet
  private val s5_csrIsTrap = DelayN(rob.io.exception.valid, 4)
  private val s2_s5_trapTargetFromCsr = io.robio.csr.trapTarget

  val flushTarget = Mux(s2_csrIsXRet || s5_csrIsTrap, s2_s5_trapTargetFromCsr, s2_robFlushPc)
  when (s6_flushFromRobValid) {
    io.frontend.toFtq.redirect.bits.level := RedirectLevel.flush
    io.frontend.toFtq.redirect.bits.cfiUpdate.target := RegNext(flushTarget)
  }

  // vtype commit
  decode.io.commitVType.bits := io.fromDataPath.vtype
  decode.io.commitVType.valid := RegNext(rob.io.isVsetFlushPipe)

  io.toDataPath.vtypeAddr := rob.io.vconfigPdest

  decode.io.walkVType := rob.io.toDecode.vtype

  decode.io.redirect := s1_s3_redirect.valid || s2_s4_pendingRedirectValid

  decode.io.in.zip(io.frontend.cfVec).foreach { case (decodeIn, frontendCf) =>
    decodeIn.valid := frontendCf.valid
    frontendCf.ready := decodeIn.ready
    decodeIn.bits.connectCtrlFlow(frontendCf.bits)
  }
  decode.io.csrCtrl := RegNext(io.csrCtrl)
  decode.io.intRat <> rat.io.intReadPorts
  decode.io.fpRat <> rat.io.fpReadPorts
  decode.io.vecRat <> rat.io.vecReadPorts
  decode.io.fusion := 0.U.asTypeOf(decode.io.fusion) // Todo
  decode.io.stallReason.in <> io.frontend.stallReason

  // snapshot check
  class CFIRobIdx extends Bundle {
    val robIdx = Vec(RenameWidth, new RobPtr)
    val isCFI = Vec(RenameWidth, Bool())
  }
  val genSnapshot = Cat(rename.io.out.map(out => out.fire && out.bits.snapshot)).orR
  val snpt = Module(new SnapshotGenerator(0.U.asTypeOf(new CFIRobIdx)))
  snpt.io.enq := genSnapshot
  snpt.io.enqData.robIdx := rename.io.out.map(_.bits.robIdx)
  snpt.io.enqData.isCFI := rename.io.out.map(_.bits.snapshot)
  snpt.io.deq := snpt.io.valids(snpt.io.deqPtr.value) && rob.io.commits.isCommit &&
    Cat(rob.io.commits.commitValid.zip(rob.io.commits.robIdx).map(x => x._1 && x._2 === snpt.io.snapshots(snpt.io.deqPtr.value).robIdx.head)).orR
  snpt.io.redirect := s1_s3_redirect.valid
  val flushVec = VecInit(snpt.io.snapshots.map { snapshot =>
    val notCFIMask = snapshot.isCFI.map(~_)
    val shouldFlushMask = snapshot.robIdx.map(snptRobIdx => snptRobIdx >= s1_s3_redirect.bits.robIdx || isFull(snptRobIdx, s1_s3_redirect.bits.robIdx))
    val realShouldFlush = (1 to RenameWidth).map(i => Cat(shouldFlushMask.take(i)).orR)
    s1_s3_redirect.valid && Cat(realShouldFlush.zip(notCFIMask).map(x => x._1 | x._2)).andR
  })
  val flushVecNext = RegNext(flushVec, 0.U.asTypeOf(flushVec))
  snpt.io.flushVec := flushVecNext

  val useSnpt = VecInit.tabulate(RenameSnapshotNum)(idx =>
    snpt.io.valids(idx) && s1_s3_redirect.bits.robIdx >= snpt.io.snapshots(idx).robIdx.head
  ).reduceTree(_ || _)
  val snptSelect = MuxCase(
    0.U(log2Ceil(RenameSnapshotNum).W),
    (1 to RenameSnapshotNum).map(i => (snpt.io.enqPtr - i.U).value).map(idx =>
      (snpt.io.valids(idx) && s1_s3_redirect.bits.robIdx >= snpt.io.snapshots(idx).robIdx.head, idx)
    )
  )

  rob.io.snpt.snptEnq := DontCare
  rob.io.snpt.snptDeq := snpt.io.deq
  rob.io.snpt.useSnpt := useSnpt
  rob.io.snpt.snptSelect := snptSelect
  rob.io.snpt.flushVec := flushVecNext
  rat.io.snpt.snptEnq := genSnapshot
  rat.io.snpt.snptDeq := snpt.io.deq
  rat.io.snpt.useSnpt := useSnpt
  rat.io.snpt.snptSelect := snptSelect
  rat.io.snpt.flushVec := flushVec

  val decodeHasException = decode.io.out.map(x => x.bits.exceptionVec(instrPageFault) || x.bits.exceptionVec(instrAccessFault))
  // fusion decoder
  for (i <- 0 until DecodeWidth) {
    fusionDecoder.io.in(i).valid := decode.io.out(i).valid && !(decodeHasException(i) || disableFusion)
    fusionDecoder.io.in(i).bits := decode.io.out(i).bits.instr
    if (i > 0) {
      fusionDecoder.io.inReady(i - 1) := decode.io.out(i).ready
    }
  }

  private val decodePipeRename = Wire(Vec(RenameWidth, DecoupledIO(new DecodedInst)))

  for (i <- 0 until RenameWidth) {
    PipelineConnect(decode.io.out(i), decodePipeRename(i), rename.io.in(i).ready,
      s1_s3_redirect.valid || s2_s4_pendingRedirectValid, moduleName = Some("decodePipeRenameModule"))

    decodePipeRename(i).ready := rename.io.in(i).ready
    rename.io.in(i).valid := decodePipeRename(i).valid && !fusionDecoder.io.clear(i)
    rename.io.in(i).bits := decodePipeRename(i).bits
  }

  for (i <- 0 until RenameWidth - 1) {
    fusionDecoder.io.dec(i) := decodePipeRename(i).bits
    rename.io.fusionInfo(i) := fusionDecoder.io.info(i)

    // update the first RenameWidth - 1 instructions
    decode.io.fusion(i) := fusionDecoder.io.out(i).valid && rename.io.out(i).fire
    when (fusionDecoder.io.out(i).valid) {
      fusionDecoder.io.out(i).bits.update(rename.io.in(i).bits)
      // TODO: remove this dirty code for ftq update
      val sameFtqPtr = rename.io.in(i).bits.ftqPtr.value === rename.io.in(i + 1).bits.ftqPtr.value
      val ftqOffset0 = rename.io.in(i).bits.ftqOffset
      val ftqOffset1 = rename.io.in(i + 1).bits.ftqOffset
      val ftqOffsetDiff = ftqOffset1 - ftqOffset0
      val cond1 = sameFtqPtr && ftqOffsetDiff === 1.U
      val cond2 = sameFtqPtr && ftqOffsetDiff === 2.U
      val cond3 = !sameFtqPtr && ftqOffset1 === 0.U
      val cond4 = !sameFtqPtr && ftqOffset1 === 1.U
      rename.io.in(i).bits.commitType := Mux(cond1, 4.U, Mux(cond2, 5.U, Mux(cond3, 6.U, 7.U)))
      XSError(!cond1 && !cond2 && !cond3 && !cond4, p"new condition $sameFtqPtr $ftqOffset0 $ftqOffset1\n")
    }

  }

  // memory dependency predict
  // when decode, send fold pc to mdp
  private val mdpFlodPcVec = Wire(Vec(DecodeWidth, UInt(MemPredPCWidth.W)))
  for (i <- 0 until DecodeWidth) {
    mdpFlodPcVec(i) := Mux(
      decode.io.out(i).fire,
      decode.io.in(i).bits.foldpc,
      rename.io.in(i).bits.foldpc
    )
  }

  // currently, we only update mdp info when isReplay
  memCtrl.io.redirect := s1_s3_redirect
  memCtrl.io.csrCtrl := io.csrCtrl                          // RegNext in memCtrl
  memCtrl.io.stIn := io.fromMem.stIn                        // RegNext in memCtrl
  memCtrl.io.memPredUpdate := redirectGen.io.memPredUpdate  // RegNext in memCtrl
  memCtrl.io.mdpFlodPcVec := mdpFlodPcVec
  memCtrl.io.dispatchLFSTio <> dispatch.io.lfst

  rat.io.redirect := s1_s3_redirect.valid
  rat.io.robCommits := rob.io.rabCommits
  rat.io.diffCommits := rob.io.diffCommits
  rat.io.intRenamePorts := rename.io.intRenamePorts
  rat.io.fpRenamePorts := rename.io.fpRenamePorts
  rat.io.vecRenamePorts := rename.io.vecRenamePorts

  rename.io.redirect := s1_s3_redirect
  rename.io.robCommits <> rob.io.rabCommits
  rename.io.waittable := (memCtrl.io.waitTable2Rename zip decode.io.out).map{ case(waittable2rename, decodeOut) =>
    RegEnable(waittable2rename, decodeOut.fire)
  }
  rename.io.ssit := memCtrl.io.ssit2Rename
  rename.io.intReadPorts := VecInit(rat.io.intReadPorts.map(x => VecInit(x.map(_.data))))
  rename.io.fpReadPorts := VecInit(rat.io.fpReadPorts.map(x => VecInit(x.map(_.data))))
  rename.io.vecReadPorts := VecInit(rat.io.vecReadPorts.map(x => VecInit(x.map(_.data))))
  rename.io.int_need_free := rat.io.int_need_free
  rename.io.int_old_pdest := rat.io.int_old_pdest
  rename.io.fp_old_pdest := rat.io.fp_old_pdest
  rename.io.vec_old_pdest := rat.io.vec_old_pdest
  rename.io.debug_int_rat.foreach(_ := rat.io.debug_int_rat.get)
  rename.io.debug_fp_rat.foreach(_ := rat.io.debug_fp_rat.get)
  rename.io.debug_vec_rat.foreach(_ := rat.io.debug_vec_rat.get)
  rename.io.debug_vconfig_rat.foreach(_ := rat.io.debug_vconfig_rat.get)
  rename.io.stallReason.in <> decode.io.stallReason.out
  rename.io.snpt.snptEnq := DontCare
  rename.io.snpt.snptDeq := snpt.io.deq
  rename.io.snpt.useSnpt := useSnpt
  rename.io.snpt.snptSelect := snptSelect
  rename.io.robIsEmpty := rob.io.enq.isEmpty
  rename.io.snpt.flushVec := flushVecNext
  rename.io.snptLastEnq.valid := !isEmpty(snpt.io.enqPtr, snpt.io.deqPtr)
  rename.io.snptLastEnq.bits := snpt.io.snapshots((snpt.io.enqPtr - 1.U).value).robIdx.head

  val renameOut = Wire(chiselTypeOf(rename.io.out))
  renameOut <> rename.io.out
  dispatch.io.fromRename <> renameOut
  renameOut.zip(dispatch.io.recv).map{case (rename,recv) => rename.ready := recv}
  dispatch.io.fromRenameIsFp := rename.io.toDispatchIsFp
  dispatch.io.fromRenameIsInt := rename.io.toDispatchIsInt
  dispatch.io.hartId := io.fromTop.hartId
  dispatch.io.redirect := s1_s3_redirect
  dispatch.io.enqRob <> rob.io.enq
  dispatch.io.robHead := rob.io.debugRobHead
  dispatch.io.stallReason <> rename.io.stallReason.out
  dispatch.io.lqCanAccept := io.lqCanAccept
  dispatch.io.sqCanAccept := io.sqCanAccept
  dispatch.io.robHeadNotReady := rob.io.headNotReady
  dispatch.io.robFull := rob.io.robFull
  dispatch.io.singleStep := RegNext(io.csrCtrl.singlestep)

  intDq.io.enq <> dispatch.io.toIntDq
  intDq.io.redirect <> s2_s4_redirect

  fpDq.io.enq <> dispatch.io.toFpDq
  fpDq.io.redirect <> s2_s4_redirect

  lsDq.io.enq <> dispatch.io.toLsDq
  lsDq.io.redirect <> s2_s4_redirect

  io.toIssueBlock.intUops <> intDq.io.deq
  io.toIssueBlock.vfUops  <> fpDq.io.deq
  io.toIssueBlock.memUops <> lsDq.io.deq
  io.toIssueBlock.allocPregs <> dispatch.io.allocPregs
  io.toIssueBlock.flush   <> s2_s4_redirect

<<<<<<< HEAD
  pcMem.io.wen.head   := RegNext(io.frontend.fromFtq.pc_mem_wen)
  pcMem.io.waddr.head := RegEnable(io.frontend.fromFtq.pc_mem_waddr, io.frontend.fromFtq.pc_mem_wen)
  pcMem.io.wdata.head := RegEnable(io.frontend.fromFtq.pc_mem_wdata, io.frontend.fromFtq.pc_mem_wen)

  private val jumpPcVec         : Vec[UInt] = Wire(Vec(params.numPcReadPort, UInt(VAddrData().dataWidth.W)))
  io.toIssueBlock.pcVec := jumpPcVec

  io.toDataPath.flush := s2_s4_redirect
  io.toExuBlock.flush := s2_s4_redirect

  for ((pcMemIdx, i) <- pcMemRdIndexes("exu").zipWithIndex) {
    pcMem.io.raddr(pcMemIdx) := intDq.io.deqNext(i).ftqPtr.value
    jumpPcVec(i) := pcMem.io.rdata(pcMemIdx).getPc(RegNext(intDq.io.deqNext(i).ftqOffset))
  }

  val dqOuts = Seq(io.toIssueBlock.intUops) ++ Seq(io.toIssueBlock.vfUops) ++ Seq(io.toIssueBlock.memUops)
  dqOuts.zipWithIndex.foreach { case (dqOut, dqIdx) =>
    dqOut.map(_.bits.pc).zipWithIndex.map{ case (pc, portIdx) =>
      if(params.allSchdParams(dqIdx).numPcReadPort > 0){
        val realJumpPcVec = jumpPcVec.drop(params.allSchdParams.take(dqIdx).map(_.numPcReadPort).sum).take(params.allSchdParams(dqIdx).numPcReadPort)
        pc := realJumpPcVec(portIdx)
      }
=======
  val pingpong = RegInit(false.B)
  pingpong := !pingpong
  pcMem.io.raddr(0) := intDq.io.deqNext(0).cf.ftqPtr.value
  pcMem.io.raddr(1) := intDq.io.deqNext(2).cf.ftqPtr.value
  val jumpPcRead0 = pcMem.io.rdata(0).getPc(RegNext(intDq.io.deqNext(0).cf.ftqOffset))
  val jumpPcRead1 = pcMem.io.rdata(1).getPc(RegNext(intDq.io.deqNext(2).cf.ftqOffset))
  io.jumpPc := Mux(pingpong && (exuParameters.AluCnt > 2).B, jumpPcRead1, jumpPcRead0)
  val jalrTargetReadPtr = Mux(pingpong && (exuParameters.AluCnt > 2).B,
    io.dispatch(2).bits.cf.ftqPtr,
    io.dispatch(0).bits.cf.ftqPtr)
  pcMem.io.raddr(4) := (jalrTargetReadPtr + 1.U).value
  val jalrTargetRead = pcMem.io.rdata(4).startAddr
  val read_from_newest_entry = RegNext(jalrTargetReadPtr) === RegNext(io.frontend.fromFtq.newest_entry_ptr)
  io.jalr_target := Mux(read_from_newest_entry, RegNext(io.frontend.fromFtq.newest_entry_target), jalrTargetRead)
  for(i <- 0 until exuParameters.LduCnt){
    // load read pcMem (s0) -> get rdata (s1) -> reg next in Memblock (s2) -> reg next in Memblock (s3) -> consumed by pf (s3)
    pcMem.io.raddr(i + PCMEMIDX_LD) := io.ld_pc_read(i).ptr.value
    io.ld_pc_read(i).data := pcMem.io.rdata(i + PCMEMIDX_LD).getPc(RegNext(io.ld_pc_read(i).offset))
  }
  if(EnableStorePrefetchSMS) {
    for(i <- 0 until exuParameters.StuCnt){
      // store read pcMem (s0) -> get rdata (s1) -> reg next in Memblock (s2) -> reg next in Memblock (s3) -> consumed by pf (s3)
      pcMem.io.raddr(i + PCMEMIDX_ST) := io.st_pc_read(i).ptr.value
      io.st_pc_read(i).data := pcMem.io.rdata(i + PCMEMIDX_ST).getPc(RegNext(io.st_pc_read(i).offset))
    }
  }else {
    for(i <- 0 until exuParameters.StuCnt){
      io.st_pc_read(i).data := 0.U
>>>>>>> 67a03ae6
    }
  }

  rob.io.hartId := io.fromTop.hartId
  rob.io.redirect := s1_s3_redirect
  rob.io.writeback := delayedNotFlushedWriteBack

  io.redirect := s1_s3_redirect

  // rob to int block
  io.robio.csr <> rob.io.csr
  // When wfi is disabled, it will not block ROB commit.
  rob.io.csr.wfiEvent := io.robio.csr.wfiEvent
  rob.io.wfi_enable := decode.io.csrCtrl.wfi_enable

  io.toTop.cpuHalt := DelayN(rob.io.cpu_halt, 5)

  io.robio.csr.perfinfo.retiredInstr <> RegNext(rob.io.csr.perfinfo.retiredInstr)
  io.robio.exception := rob.io.exception
  io.robio.exception.bits.pc := s1_robFlushPc

  // rob to mem block
  io.robio.lsq <> rob.io.lsq

  io.debug_int_rat    .foreach(_ := rat.io.diff_int_rat.get)
  io.debug_fp_rat     .foreach(_ := rat.io.diff_fp_rat.get)
  io.debug_vec_rat    .foreach(_ := rat.io.diff_vec_rat.get)
  io.debug_vconfig_rat.foreach(_ := rat.io.diff_vconfig_rat.get)

  rob.io.debug_ls := io.robio.debug_ls
  rob.io.debugHeadLsIssue := io.robio.robHeadLsIssue
  rob.io.lsTopdownInfo := io.robio.lsTopdownInfo
  rob.io.debugEnqLsq := io.debugEnqLsq

  io.robio.robDeqPtr := rob.io.robDeqPtr

  io.debugTopDown.fromRob := rob.io.debugTopDown.toCore
  dispatch.io.debugTopDown.fromRob := rob.io.debugTopDown.toDispatch
  dispatch.io.debugTopDown.fromCore := io.debugTopDown.fromCore
  io.debugRolling := rob.io.debugRolling

  io.perfInfo.ctrlInfo.robFull := RegNext(rob.io.robFull)
  io.perfInfo.ctrlInfo.intdqFull := RegNext(intDq.io.dqFull)
  io.perfInfo.ctrlInfo.fpdqFull := RegNext(fpDq.io.dqFull)
  io.perfInfo.ctrlInfo.lsdqFull := RegNext(lsDq.io.dqFull)

  val pfevent = Module(new PFEvent)
  pfevent.io.distribute_csr := RegNext(io.csrCtrl.distribute_csr)
  val csrevents = pfevent.io.hpmevent.slice(8,16)

  val perfinfo = IO(new Bundle(){
    val perfEventsRs      = Input(Vec(params.IqCnt, new PerfEvent))
    val perfEventsEu0     = Input(Vec(6, new PerfEvent))
    val perfEventsEu1     = Input(Vec(6, new PerfEvent))
  })

  val perfFromUnits = Seq(decode, rename, dispatch, intDq, fpDq, lsDq, rob).flatMap(_.getPerfEvents)
  val perfFromIO    = perfinfo.perfEventsEu0.map(x => ("perfEventsEu0", x.value)) ++
                        perfinfo.perfEventsEu1.map(x => ("perfEventsEu1", x.value)) ++
                        perfinfo.perfEventsRs.map(x => ("perfEventsRs", x.value))
  val perfBlock     = Seq()
  // let index = 0 be no event
  val allPerfEvents = Seq(("noEvent", 0.U)) ++ perfFromUnits ++ perfFromIO ++ perfBlock

  if (printEventCoding) {
    for (((name, inc), i) <- allPerfEvents.zipWithIndex) {
      println("CtrlBlock perfEvents Set", name, inc, i)
    }
  }

  val allPerfInc = allPerfEvents.map(_._2.asTypeOf(new PerfEvent))
  val perfEvents = HPerfMonitor(csrevents, allPerfInc).getPerfEvents
  generatePerfEvent()
}

class CtrlBlockIO()(implicit p: Parameters, params: BackendParams) extends XSBundle {
  val fromTop = new Bundle {
    val hartId = Input(UInt(8.W))
  }
  val toTop = new Bundle {
    val cpuHalt = Output(Bool())
  }
  val frontend = Flipped(new FrontendToCtrlIO())
  val toIssueBlock = new Bundle {
    val flush = ValidIO(new Redirect)
    val allocPregs = Vec(RenameWidth, Output(new ResetPregStateReq))
    val intUops = Vec(dpParams.IntDqDeqWidth, DecoupledIO(new DynInst))
    val vfUops = Vec(dpParams.FpDqDeqWidth, DecoupledIO(new DynInst))
    val memUops = Vec(dpParams.LsDqDeqWidth, DecoupledIO(new DynInst))
    val pcVec = Output(Vec(params.numPcReadPort, UInt(VAddrData().dataWidth.W)))
  }
  val fromDataPath = new Bundle{
    val vtype = Input(new VType)
  }
  val toDataPath = new Bundle {
    val vtypeAddr = Output(UInt(PhyRegIdxWidth.W))
    val flush = ValidIO(new Redirect)
  }
  val toExuBlock = new Bundle {
    val flush = ValidIO(new Redirect)
  }
  val fromWB = new Bundle {
    val wbData = Flipped(MixedVec(params.genWrite2CtrlBundles))
  }
  val redirect = ValidIO(new Redirect)
  val fromMem = new Bundle {
    val stIn = Vec(params.StaCnt, Flipped(ValidIO(new DynInst))) // use storeSetHit, ssid, robIdx
    val violation = Flipped(ValidIO(new Redirect))
  }
  val memLdPcRead = Vec(params.LduCnt, Flipped(new FtqRead(UInt(VAddrBits.W))))
  val memStPcRead = Vec(params.StaCnt, Flipped(new FtqRead(UInt(VAddrBits.W))))
  val memHyPcRead = Vec(params.HyuCnt, Flipped(new FtqRead(UInt(VAddrBits.W))))

  val csrCtrl = Input(new CustomCSRCtrlIO)
  val robio = new Bundle {
    val csr = new RobCSRIO
    val exception = ValidIO(new ExceptionInfo)
    val lsq = new RobLsqIO
    val lsTopdownInfo = Vec(params.LduCnt + params.HyuCnt, Input(new LsTopdownInfo))
    val debug_ls = Input(new DebugLSIO())
    val robHeadLsIssue = Input(Bool())
    val robDeqPtr = Output(new RobPtr)
  }

  val perfInfo = Output(new Bundle{
    val ctrlInfo = new Bundle {
      val robFull   = Bool()
      val intdqFull = Bool()
      val fpdqFull  = Bool()
      val lsdqFull  = Bool()
    }
  })
  val debug_int_rat     = if (params.debugEn) Some(Vec(32, Output(UInt(PhyRegIdxWidth.W)))) else None
  val debug_fp_rat      = if (params.debugEn) Some(Vec(32, Output(UInt(PhyRegIdxWidth.W)))) else None
  val debug_vec_rat     = if (params.debugEn) Some(Vec(32, Output(UInt(PhyRegIdxWidth.W)))) else None
  val debug_vconfig_rat = if (params.debugEn) Some(Output(UInt(PhyRegIdxWidth.W))) else None // TODO: use me

  val sqCanAccept = Input(Bool())
  val lqCanAccept = Input(Bool())

  val debugTopDown = new Bundle {
    val fromRob = new RobCoreTopDownIO
    val fromCore = new CoreDispatchTopDownIO
  }
  val debugRolling = new RobDebugRollingIO
  val debugEnqLsq = Input(new LsqEnqIO)
}

class NamedIndexes(namedCnt: Seq[(String, Int)]) {
  require(namedCnt.map(_._1).distinct.size == namedCnt.size, "namedCnt should not have the same name")

  val maxIdx = namedCnt.map(_._2).sum
  val nameRangeMap: Map[String, (Int, Int)] = namedCnt.indices.map { i =>
    val begin = namedCnt.slice(0, i).map(_._2).sum
    val end = begin + namedCnt(i)._2
    (namedCnt(i)._1, (begin, end))
  }.toMap

  def apply(name: String): Seq[Int] = {
    require(nameRangeMap.contains(name))
    nameRangeMap(name)._1 until nameRangeMap(name)._2
  }
}<|MERGE_RESOLUTION|>--- conflicted
+++ resolved
@@ -43,190 +43,7 @@
   val ftqIdxSelOH = Valid(UInt((BackendRedirectNum).W))
 }
 
-<<<<<<< HEAD
 class CtrlBlock(params: BackendParams)(implicit p: Parameters) extends LazyModule {
-=======
-class SnapshotPtr(implicit p: Parameters) extends CircularQueuePtr[SnapshotPtr](
-  p => p(XSCoreParamsKey).RenameSnapshotNum
-)
-
-object SnapshotGenerator extends HasCircularQueuePtrHelper {
-  def apply[T <: Data](enqData: T, enq: Bool, deq: Bool, flush: Bool)(implicit p: Parameters): Vec[T] = {
-    val snapshotGen = Module(new SnapshotGenerator(enqData))
-    snapshotGen.io.enq := enq
-    snapshotGen.io.enqData.head := enqData
-    snapshotGen.io.deq := deq
-    snapshotGen.io.flush := flush
-    snapshotGen.io.snapshots
-  }
-}
-
-class SnapshotGenerator[T <: Data](dataType: T)(implicit p: Parameters) extends XSModule
-  with HasCircularQueuePtrHelper {
-
-  class SnapshotGeneratorIO extends Bundle {
-    val enq = Input(Bool())
-    val enqData = Input(Vec(1, chiselTypeOf(dataType))) // make chisel happy
-    val deq = Input(Bool())
-    val flush = Input(Bool())
-    val snapshots = Output(Vec(RenameSnapshotNum, chiselTypeOf(dataType)))
-    val enqPtr = Output(new SnapshotPtr)
-    val deqPtr = Output(new SnapshotPtr)
-    val valids = Output(Vec(RenameSnapshotNum, Bool()))
-  }
-
-  val io = IO(new SnapshotGeneratorIO)
-
-  val snapshots = Reg(Vec(RenameSnapshotNum, chiselTypeOf(dataType)))
-  val snptEnqPtr = RegInit(0.U.asTypeOf(new SnapshotPtr))
-  val snptDeqPtr = RegInit(0.U.asTypeOf(new SnapshotPtr))
-  val snptValids = RegInit(VecInit.fill(RenameSnapshotNum)(false.B))
-
-  io.snapshots := snapshots
-  io.enqPtr := snptEnqPtr
-  io.deqPtr := snptDeqPtr
-  io.valids := snptValids
-
-  when(!isFull(snptEnqPtr, snptDeqPtr) && io.enq) {
-    snapshots(snptEnqPtr.value) := io.enqData.head
-    snptValids(snptEnqPtr.value) := true.B
-    snptEnqPtr := snptEnqPtr + 1.U
-  }
-  when(io.deq) {
-    snptValids(snptDeqPtr.value) := false.B
-    snptDeqPtr := snptDeqPtr + 1.U
-    XSError(isEmpty(snptEnqPtr, snptDeqPtr), "snapshots should not be empty when dequeue!\n")
-  }
-  when(io.flush) {
-    snptValids := 0.U.asTypeOf(snptValids)
-    snptEnqPtr := 0.U.asTypeOf(new SnapshotPtr)
-    snptDeqPtr := 0.U.asTypeOf(new SnapshotPtr)
-  }
-}
-
-class RedirectGenerator(implicit p: Parameters) extends XSModule
-  with HasCircularQueuePtrHelper {
-
-  class RedirectGeneratorIO(implicit p: Parameters) extends XSBundle {
-    val hartId = Input(UInt(8.W))
-    val exuMispredict = Vec(NumRedirect, Flipped(ValidIO(new ExuOutput)))
-    val loadReplay = Flipped(ValidIO(new Redirect))
-    val flush = Input(Bool())
-    val redirectPcRead = new FtqRead(UInt(VAddrBits.W))
-    val stage2Redirect = ValidIO(new Redirect)
-    val stage3Redirect = ValidIO(new Redirect)
-    val memPredUpdate = Output(new MemPredUpdateReq)
-    val memPredPcRead = new FtqRead(UInt(VAddrBits.W)) // read req send form stage 2
-    val isMisspreRedirect = Output(Bool())
-    val stage2oldestOH = Output(UInt((NumRedirect + 1).W))
-  }
-  val io = IO(new RedirectGeneratorIO)
-  /*
-        LoadQueue  Jump  ALU0  ALU1  ALU2  ALU3   exception    Stage1
-          |         |      |    |     |     |         |
-          |============= reg & compare =====|         |       ========
-                            |                         |
-                            |                         |
-                            |                         |        Stage2
-                            |                         |
-                    redirect (flush backend)          |
-                    |                                 |
-               === reg ===                            |       ========
-                    |                                 |
-                    |----- mux (exception first) -----|        Stage3
-                            |
-                redirect (send to frontend)
-   */
-  def selectOldestRedirect(xs: Seq[Valid[Redirect]]): Vec[Bool] = {
-    val compareVec = (0 until xs.length).map(i => (0 until i).map(j => isAfter(xs(j).bits.robIdx, xs(i).bits.robIdx)))
-    val resultOnehot = VecInit((0 until xs.length).map(i => Cat((0 until xs.length).map(j =>
-      (if (j < i) !xs(j).valid || compareVec(i)(j)
-      else if (j == i) xs(i).valid
-      else !xs(j).valid || !compareVec(j)(i))
-    )).andR))
-    resultOnehot
-  }
-
-  def getRedirect(exuOut: Valid[ExuOutput]): ValidIO[Redirect] = {
-    val redirect = Wire(Valid(new Redirect))
-    redirect.valid := exuOut.valid && exuOut.bits.redirect.cfiUpdate.isMisPred
-    redirect.bits := exuOut.bits.redirect
-    redirect.bits.debugIsCtrl := true.B
-    redirect.bits.debugIsMemVio := false.B
-    redirect
-  }
-
-  val jumpOut = io.exuMispredict.head
-  val allRedirect = VecInit(io.exuMispredict.map(x => getRedirect(x)) :+ io.loadReplay)
-  val oldestOneHot = selectOldestRedirect(allRedirect)
-  val needFlushVec = VecInit(allRedirect.map(_.bits.robIdx.needFlush(io.stage2Redirect) || io.flush))
-  val oldestValid = VecInit(oldestOneHot.zip(needFlushVec).map{ case (v, f) => v && !f }).asUInt.orR
-  val oldestExuOutput = Mux1H(io.exuMispredict.indices.map(oldestOneHot), io.exuMispredict)
-  val oldestRedirect = Mux1H(oldestOneHot, allRedirect)
-  io.isMisspreRedirect := VecInit(io.exuMispredict.map(x => getRedirect(x).valid)).asUInt.orR
-  io.redirectPcRead.ptr := oldestRedirect.bits.ftqIdx
-  io.redirectPcRead.offset := oldestRedirect.bits.ftqOffset
-
-  val s1_jumpTarget = RegEnable(jumpOut.bits.redirect.cfiUpdate.target, jumpOut.valid)
-  val s1_imm12_reg = RegNext(oldestExuOutput.bits.uop.ctrl.imm(11, 0))
-  val s1_pd = RegNext(oldestExuOutput.bits.uop.cf.pd)
-  val s1_redirect_bits_reg = RegNext(oldestRedirect.bits)
-  val s1_redirect_valid_reg = RegNext(oldestValid)
-  val s1_redirect_onehot = RegNext(oldestOneHot)
-
-  // stage1 -> stage2
-  io.stage2Redirect.valid := s1_redirect_valid_reg && !io.flush
-  io.stage2Redirect.bits := s1_redirect_bits_reg
-  io.stage2oldestOH := s1_redirect_onehot.asUInt
-
-  val s1_isReplay = s1_redirect_onehot.last
-  val s1_isJump = s1_redirect_onehot.head
-  val real_pc = io.redirectPcRead.data
-  val brTarget = real_pc + SignExt(ImmUnion.B.toImm32(s1_imm12_reg), XLEN)
-  val snpc = real_pc + Mux(s1_pd.isRVC, 2.U, 4.U)
-  val target = Mux(s1_isReplay,
-    Mux(s1_redirect_bits_reg.flushItself(), real_pc, real_pc + Mux(s1_redirect_bits_reg.isRVC, 2.U, 4.U)),
-    Mux(s1_redirect_bits_reg.cfiUpdate.taken,
-      Mux(s1_isJump, s1_jumpTarget, brTarget),
-      snpc
-    )
-  )
-
-  val stage2CfiUpdate = io.stage2Redirect.bits.cfiUpdate
-  stage2CfiUpdate.pc := real_pc
-  stage2CfiUpdate.pd := s1_pd
-  // stage2CfiUpdate.predTaken := s1_redirect_bits_reg.cfiUpdate.predTaken
-  stage2CfiUpdate.target := target
-  // stage2CfiUpdate.taken := s1_redirect_bits_reg.cfiUpdate.taken
-  // stage2CfiUpdate.isMisPred := s1_redirect_bits_reg.cfiUpdate.isMisPred
-
-  val s2_target = RegEnable(target, s1_redirect_valid_reg)
-  val s2_pc = RegEnable(real_pc, s1_redirect_valid_reg)
-  val s2_redirect_bits_reg = RegEnable(s1_redirect_bits_reg, s1_redirect_valid_reg)
-  val s2_redirect_valid_reg = RegNext(s1_redirect_valid_reg && !io.flush, init = false.B)
-
-  io.stage3Redirect.valid := s2_redirect_valid_reg
-  io.stage3Redirect.bits := s2_redirect_bits_reg
-
-  // get pc from ftq
-  // valid only if redirect is caused by load violation
-  // store_pc is used to update store set
-  val store_pc = io.memPredPcRead(s1_redirect_bits_reg.stFtqIdx, s1_redirect_bits_reg.stFtqOffset)
-
-  // update load violation predictor if load violation redirect triggered
-  io.memPredUpdate.valid := RegNext(s1_isReplay && s1_redirect_valid_reg && s2_redirect_bits_reg.flushItself(), init = false.B)
-  // update wait table
-  io.memPredUpdate.waddr := RegNext(XORFold(real_pc(VAddrBits-1, 1), MemPredPCWidth))
-  io.memPredUpdate.wdata := true.B
-  // update store set
-  io.memPredUpdate.ldpc := RegNext(XORFold(real_pc(VAddrBits-1, 1), MemPredPCWidth))
-  // store pc is ready 1 cycle after s1_isReplay is judged
-  io.memPredUpdate.stpc := XORFold(store_pc(VAddrBits-1, 1), MemPredPCWidth)
-}
-
-class CtrlBlock(dpExuConfigs: Seq[Seq[Seq[ExuConfig]]])(implicit p: Parameters) extends LazyModule
-  with HasWritebackSink with HasWritebackSource {
->>>>>>> 67a03ae6
   override def shouldBeInlined: Boolean = false
 
   val rob = LazyModule(new Rob(params))
@@ -338,11 +155,13 @@
   redirectGen.io.memPredPcRead.data := pcMem.io.rdata(pcMemRdIndexes("memPred").head).getPc(RegNext(redirectGen.io.memPredPcRead.offset))
 
   for ((pcMemIdx, i) <- pcMemRdIndexes("load").zipWithIndex) {
+    // load read pcMem (s0) -> get rdata (s1) -> reg next in Memblock (s2) -> reg next in Memblock (s3) -> consumed by pf (s3)
     pcMem.io.raddr(pcMemIdx) := io.memLdPcRead(i).ptr.value
     io.memLdPcRead(i).data := pcMem.io.rdata(pcMemIdx).getPc(RegNext(io.memLdPcRead(i).offset))
   }
 
   for ((pcMemIdx, i) <- pcMemRdIndexes("hybrid").zipWithIndex) {
+    // load read pcMem (s0) -> get rdata (s1) -> reg next in Memblock (s2) -> reg next in Memblock (s3) -> consumed by pf (s3)
     pcMem.io.raddr(pcMemIdx) := io.memHyPcRead(i).ptr.value
     io.memHyPcRead(i).data := pcMem.io.rdata(pcMemIdx).getPc(RegNext(io.memHyPcRead(i).offset))
   }
@@ -608,7 +427,6 @@
   io.toIssueBlock.allocPregs <> dispatch.io.allocPregs
   io.toIssueBlock.flush   <> s2_s4_redirect
 
-<<<<<<< HEAD
   pcMem.io.wen.head   := RegNext(io.frontend.fromFtq.pc_mem_wen)
   pcMem.io.waddr.head := RegEnable(io.frontend.fromFtq.pc_mem_waddr, io.frontend.fromFtq.pc_mem_wen)
   pcMem.io.wdata.head := RegEnable(io.frontend.fromFtq.pc_mem_wdata, io.frontend.fromFtq.pc_mem_wen)
@@ -631,36 +449,6 @@
         val realJumpPcVec = jumpPcVec.drop(params.allSchdParams.take(dqIdx).map(_.numPcReadPort).sum).take(params.allSchdParams(dqIdx).numPcReadPort)
         pc := realJumpPcVec(portIdx)
       }
-=======
-  val pingpong = RegInit(false.B)
-  pingpong := !pingpong
-  pcMem.io.raddr(0) := intDq.io.deqNext(0).cf.ftqPtr.value
-  pcMem.io.raddr(1) := intDq.io.deqNext(2).cf.ftqPtr.value
-  val jumpPcRead0 = pcMem.io.rdata(0).getPc(RegNext(intDq.io.deqNext(0).cf.ftqOffset))
-  val jumpPcRead1 = pcMem.io.rdata(1).getPc(RegNext(intDq.io.deqNext(2).cf.ftqOffset))
-  io.jumpPc := Mux(pingpong && (exuParameters.AluCnt > 2).B, jumpPcRead1, jumpPcRead0)
-  val jalrTargetReadPtr = Mux(pingpong && (exuParameters.AluCnt > 2).B,
-    io.dispatch(2).bits.cf.ftqPtr,
-    io.dispatch(0).bits.cf.ftqPtr)
-  pcMem.io.raddr(4) := (jalrTargetReadPtr + 1.U).value
-  val jalrTargetRead = pcMem.io.rdata(4).startAddr
-  val read_from_newest_entry = RegNext(jalrTargetReadPtr) === RegNext(io.frontend.fromFtq.newest_entry_ptr)
-  io.jalr_target := Mux(read_from_newest_entry, RegNext(io.frontend.fromFtq.newest_entry_target), jalrTargetRead)
-  for(i <- 0 until exuParameters.LduCnt){
-    // load read pcMem (s0) -> get rdata (s1) -> reg next in Memblock (s2) -> reg next in Memblock (s3) -> consumed by pf (s3)
-    pcMem.io.raddr(i + PCMEMIDX_LD) := io.ld_pc_read(i).ptr.value
-    io.ld_pc_read(i).data := pcMem.io.rdata(i + PCMEMIDX_LD).getPc(RegNext(io.ld_pc_read(i).offset))
-  }
-  if(EnableStorePrefetchSMS) {
-    for(i <- 0 until exuParameters.StuCnt){
-      // store read pcMem (s0) -> get rdata (s1) -> reg next in Memblock (s2) -> reg next in Memblock (s3) -> consumed by pf (s3)
-      pcMem.io.raddr(i + PCMEMIDX_ST) := io.st_pc_read(i).ptr.value
-      io.st_pc_read(i).data := pcMem.io.rdata(i + PCMEMIDX_ST).getPc(RegNext(io.st_pc_read(i).offset))
-    }
-  }else {
-    for(i <- 0 until exuParameters.StuCnt){
-      io.st_pc_read(i).data := 0.U
->>>>>>> 67a03ae6
     }
   }
 
