package xiangshan.backend.rename

import chisel3._
import chisel3.util._
import xiangshan._
import utils.{ParallelOR, XSDebug}

class BusyTableReadIO extends XSBundle {
  val req = Input(UInt(PhyRegIdxWidth.W))
  val resp = Output(Bool())
}

class BusyTable(numReadPorts: Int, numWritePorts: Int) extends XSModule {
  val io = IO(new Bundle() {
    val flush = Input(Bool())
    // set preg state to busy
    val allocPregs = Vec(RenameWidth, Flipped(ValidIO(UInt(PhyRegIdxWidth.W))))
    // set preg state to ready (write back regfile + roq walk)
    val wbPregs = Vec(numWritePorts, Flipped(ValidIO(UInt(PhyRegIdxWidth.W))))
    // read preg state
    val read = Vec(numReadPorts, new BusyTableReadIO)
  })

  val table = RegInit(0.U(NRPhyRegs.W))

  def reqVecToMask(rVec: Vec[Valid[UInt]]): UInt = {
    ParallelOR(rVec.map(v => Mux(v.valid, UIntToOH(v.bits), 0.U)))
  }

  val wbMask = reqVecToMask(io.wbPregs)
  val allocMask = reqVecToMask(io.allocPregs)

  val tableAfterWb = table & (~wbMask).asUInt
  val tableAfterAlloc = tableAfterWb | allocMask

<<<<<<< HEAD
  io.read.map(r => r.resp := !tableAfterWb(r.req))
=======
  for((raddr, rdy) <- io.rfReadAddr.zip(io.pregRdy)){
    rdy := !table(raddr)
  }
>>>>>>> f0da4f8b

  table := tableAfterAlloc

  when(io.flush){
    table := 0.U(NRPhyRegs.W)
  }

  XSDebug(p"table    : ${Binary(table)}\n")
  XSDebug(p"tableNext: ${Binary(tableAfterAlloc)}\n")
  XSDebug(p"allocMask: ${Binary(allocMask)}\n")
  XSDebug(p"wbMask   : ${Binary(wbMask)}\n")
  for (i <- 0 until NRPhyRegs) {
    XSDebug(table(i), "%d is busy\n", i.U)
  }
}<|MERGE_RESOLUTION|>--- conflicted
+++ resolved
@@ -33,13 +33,7 @@
   val tableAfterWb = table & (~wbMask).asUInt
   val tableAfterAlloc = tableAfterWb | allocMask
 
-<<<<<<< HEAD
-  io.read.map(r => r.resp := !tableAfterWb(r.req))
-=======
-  for((raddr, rdy) <- io.rfReadAddr.zip(io.pregRdy)){
-    rdy := !table(raddr)
-  }
->>>>>>> f0da4f8b
+  io.read.map(r => r.resp := !table(r.req))
 
   table := tableAfterAlloc
 
