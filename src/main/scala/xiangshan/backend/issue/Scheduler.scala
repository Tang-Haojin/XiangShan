--- conflicted
+++ resolved
@@ -278,17 +278,14 @@
         memAddrIssueResp := 0.U.asTypeOf(memAddrIssueResp)
       }
     })
-<<<<<<< HEAD
     iq.io.vecLoadIssueResp.foreach(_.zipWithIndex.foreach { case (resp, deqIdx) =>
       resp := io.vecLoadIssueResp(i)(deqIdx)
     })
-=======
     if(params.isVfSchd) {
       iq.io.og2Resp.get.zipWithIndex.foreach { case (og2Resp, exuIdx) =>
         og2Resp := io.fromOg2.get(i)(exuIdx)
       }
     }
->>>>>>> 73900036
     iq.io.wbBusyTableRead := io.fromWbFuBusyTable.fuBusyTableRead(i)
     io.wbFuBusyTable(i) := iq.io.wbBusyTableWrite
   }
