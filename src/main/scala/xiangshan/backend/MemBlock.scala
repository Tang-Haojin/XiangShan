/***************************************************************************************
* Copyright (c) 2020-2021 Institute of Computing Technology, Chinese Academy of Sciences
* Copyright (c) 2020-2021 Peng Cheng Laboratory
*
* XiangShan is licensed under Mulan PSL v2.
* You can use this software according to the terms and conditions of the Mulan PSL v2.
* You may obtain a copy of Mulan PSL v2 at:
*          http://license.coscl.org.cn/MulanPSL2
*
* THIS SOFTWARE IS PROVIDED ON AN "AS IS" BASIS, WITHOUT WARRANTIES OF ANY KIND,
* EITHER EXPRESS OR IMPLIED, INCLUDING BUT NOT LIMITED TO NON-INFRINGEMENT,
* MERCHANTABILITY OR FIT FOR A PARTICULAR PURPOSE.
*
* See the Mulan PSL v2 for more details.
***************************************************************************************/

package xiangshan.backend

import org.chipsalliance.cde.config.Parameters
import chisel3._
import chisel3.util._
import freechips.rocketchip.diplomacy._
import freechips.rocketchip.diplomacy.{BundleBridgeSource, LazyModule, LazyModuleImp}
import freechips.rocketchip.interrupts.{IntSinkNode, IntSinkPortSimple}
import freechips.rocketchip.tile.HasFPUParameters
import freechips.rocketchip.tilelink._
import coupledL2.PrefetchRecv
import utils._
import utility._
import xiangshan._
import xiangshan.backend.Bundles.{DynInst, MemExuInput, MemExuOutput}
import xiangshan.backend.ctrlblock.{DebugLSIO, LsTopdownInfo}
import xiangshan.backend.exu.MemExeUnit
import xiangshan.backend.fu._
import xiangshan.backend.fu.FuType._
import xiangshan.backend.rob.{RobDebugRollingIO, RobPtr}
import xiangshan.backend.fu.util.SdtrigExt
import xiangshan.cache._
import xiangshan.cache.mmu._
import xiangshan.mem._
import xiangshan.mem.mdp._
import xiangshan.frontend.HasInstrMMIOConst
import xiangshan.mem.prefetch.{BasePrefecher, L1Prefetcher, SMSParams, SMSPrefetcher}

trait HasMemBlockParameters extends HasXSParameter {
  // number of memory units
  val LduCnt  = backendParams.LduCnt
  val StaCnt  = backendParams.StaCnt
  val StdCnt  = backendParams.StdCnt
  val HyuCnt  = backendParams.HyuCnt
  val VlduCnt = backendParams.VlduCnt
  val VstuCnt = backendParams.VstuCnt

  val LdExuCnt  = LduCnt + HyuCnt
  val StAddrCnt = StaCnt + HyuCnt
  val StDataCnt = StdCnt
  val MemExuCnt = LduCnt + HyuCnt + StaCnt + StdCnt
  val MemAddrExtCnt = LdExuCnt + StaCnt
  val MemVExuCnt = VlduCnt + VstuCnt
}

abstract class MemBlockBundle(implicit val p: Parameters) extends Bundle with HasMemBlockParameters

class Std(cfg: FuConfig)(implicit p: Parameters) extends FuncUnit(cfg) {
  io.in.ready := io.out.ready
  io.out.valid := io.in.valid
  io.out.bits := 0.U.asTypeOf(io.out.bits)
  io.out.bits.res.data := io.in.bits.data.src(0)
  io.out.bits.ctrl.robIdx := io.in.bits.ctrl.robIdx
}

class ooo_to_mem(implicit p: Parameters) extends MemBlockBundle {
  val loadFastMatch = Vec(LdExuCnt, Input(UInt(LdExuCnt.W)))
  val loadFastFuOpType = Vec(LdExuCnt, Input(FuOpType()))
  val loadFastImm = Vec(LdExuCnt, Input(UInt(12.W)))
  val sfence = Input(new SfenceBundle)
  val tlbCsr = Input(new TlbCsrBundle)
  val lsqio = new Bundle {
   val lcommit = Input(UInt(log2Up(CommitWidth + 1).W))
   val scommit = Input(UInt(log2Up(CommitWidth + 1).W))
   val pendingld = Input(Bool())
   val pendingst = Input(Bool())
   val commit = Input(Bool())
   val pendingPtr = Input(new RobPtr)
   val pendingPtrNext = Input(new RobPtr)
  }

  val isStoreException = Input(Bool())
  val isVlsException = Input(Bool())
  val csrCtrl = Flipped(new CustomCSRCtrlIO)
  val enqLsq = new LsqEnqIO
  val flushSb = Input(Bool())

  val loadPc = Vec(LduCnt, Input(UInt(VAddrBits.W))) // for hw prefetch
  val storePc = Vec(StaCnt, Input(UInt(VAddrBits.W))) // for hw prefetch
  val hybridPc = Vec(HyuCnt, Input(UInt(VAddrBits.W))) // for hw prefetch

  val issueLda = MixedVec(Seq.fill(LduCnt)(Flipped(DecoupledIO(new MemExuInput))))
  val issueSta = MixedVec(Seq.fill(StaCnt)(Flipped(DecoupledIO(new MemExuInput))))
  val issueStd = MixedVec(Seq.fill(StdCnt)(Flipped(DecoupledIO(new MemExuInput))))
  val issueHya = MixedVec(Seq.fill(HyuCnt)(Flipped(DecoupledIO(new MemExuInput))))
  val issueVldu = MixedVec(Seq.fill(VlduCnt)(Flipped(DecoupledIO(new MemExuInput(isVector=true)))))

  def issueUops = issueLda ++ issueSta ++ issueStd ++ issueHya ++ issueVldu
}

class mem_to_ooo(implicit p: Parameters) extends MemBlockBundle {
  val otherFastWakeup = Vec(LdExuCnt, ValidIO(new DynInst))
  val csrUpdate = new DistributedCSRUpdateReq
  val lqCancelCnt = Output(UInt(log2Up(VirtualLoadQueueSize + 1).W))
  val sqCancelCnt = Output(UInt(log2Up(StoreQueueSize + 1).W))
  val sqDeq = Output(UInt(log2Ceil(EnsbufferWidth + 1).W))
  val lqDeq = Output(UInt(log2Up(CommitWidth + 1).W))
  // used by VLSU issue queue, the vector store would wait all store before it, and the vector load would wait all load
  val sqDeqPtr = Output(new SqPtr)
  val lqDeqPtr = Output(new LqPtr)
  val stIn = Vec(StAddrCnt, ValidIO(new MemExuInput))
  val stIssuePtr = Output(new SqPtr())

  val memoryViolation = ValidIO(new Redirect)
  val sbIsEmpty = Output(Bool())

  val lsTopdownInfo = Vec(LdExuCnt, Output(new LsTopdownInfo))

  val lsqio = new Bundle {
    val vaddr = Output(UInt(VAddrBits.W))
    val mmio = Output(Vec(LoadPipelineWidth, Bool()))
    val uop = Output(Vec(LoadPipelineWidth, new DynInst))
    val lqCanAccept = Output(Bool())
    val sqCanAccept = Output(Bool())
  }
  val writebackLda = Vec(LduCnt, DecoupledIO(new MemExuOutput))
  val writebackSta = Vec(StaCnt, DecoupledIO(new MemExuOutput))
  val writebackStd = Vec(StdCnt, DecoupledIO(new MemExuOutput))
  val writebackHyuLda = Vec(HyuCnt, DecoupledIO(new MemExuOutput))
  val writebackHyuSta = Vec(HyuCnt, DecoupledIO(new MemExuOutput))
  val writebackVldu = Vec(VlduCnt, DecoupledIO(new MemExuOutput(isVector = true)))
  def writeBack: Seq[DecoupledIO[MemExuOutput]] = {
    writebackSta ++
      writebackHyuLda ++ writebackHyuSta ++
      writebackLda ++
      writebackVldu ++
      writebackStd
  }

  val ldaIqFeedback = Vec(LduCnt, new MemRSFeedbackIO)
  val staIqFeedback = Vec(StaCnt, new MemRSFeedbackIO)
  val hyuIqFeedback = Vec(HyuCnt, new MemRSFeedbackIO)
  val ldCancel = Vec(backendParams.LdExuCnt, new LoadCancelIO)
  val wakeup = Vec(backendParams.LdExuCnt, Valid(new DynInst))

  val s3_delayed_load_error = Vec(LdExuCnt, Output(Bool()))
}

class MemCoreTopDownIO extends Bundle {
  val robHeadMissInDCache = Output(Bool())
  val robHeadTlbReplay = Output(Bool())
  val robHeadTlbMiss = Output(Bool())
  val robHeadLoadVio = Output(Bool())
  val robHeadLoadMSHR = Output(Bool())
}

class fetch_to_mem(implicit p: Parameters) extends XSBundle{
  val itlb = Flipped(new TlbPtwIO())
}

// triple buffer applied in i-mmio path (two at MemBlock, one at L2Top)
class InstrUncacheBuffer()(implicit p: Parameters) extends LazyModule with HasInstrMMIOConst {
  val node = new TLBufferNode(BufferParams.default, BufferParams.default, BufferParams.default, BufferParams.default, BufferParams.default)
  lazy val module = new InstrUncacheBufferImpl

  class InstrUncacheBufferImpl extends LazyModuleImp(this) {
    (node.in zip node.out) foreach { case ((in, edgeIn), (out, edgeOut)) =>
      out.a <> BufferParams.default(BufferParams.default(in.a))
      in.d <> BufferParams.default(BufferParams.default(out.d))

      // only a.valid, a.ready, a.address can change
      // hoping that the rest would be optimized to keep MemBlock port unchanged after adding buffer
      out.a.bits.data := 0.U
      out.a.bits.mask := Fill(mmioBusBytes, 1.U(1.W))
      out.a.bits.opcode := 4.U // Get
      out.a.bits.size := log2Ceil(mmioBusBytes).U
      out.a.bits.source := 0.U
    }
  }
}

// triple buffer applied in L1I$-L2 path (two at MemBlock, one at L2Top)
class ICacheBuffer()(implicit p: Parameters) extends LazyModule {
  val node = new TLBufferNode(BufferParams.default, BufferParams.default, BufferParams.default, BufferParams.default, BufferParams.default)
  lazy val module = new ICacheBufferImpl

  class ICacheBufferImpl extends LazyModuleImp(this) {
    (node.in zip node.out) foreach { case ((in, edgeIn), (out, edgeOut)) =>
      out.a <> BufferParams.default(BufferParams.default(in.a))
      in.d <> BufferParams.default(BufferParams.default(out.d))
    }
  }
}

// Frontend bus goes through MemBlock
class FrontendBridge()(implicit p: Parameters) extends LazyModule {
  val icache_node = LazyModule(new ICacheBuffer()).suggestName("icache").node// to keep IO port name
  val instr_uncache_node = LazyModule(new InstrUncacheBuffer()).suggestName("instr_uncache").node
  lazy val module = new LazyModuleImp(this) {
  }
}

class MemBlock()(implicit p: Parameters) extends LazyModule
  with HasXSParameter {
  override def shouldBeInlined: Boolean = false

  val dcache = LazyModule(new DCacheWrapper())
  val uncache = LazyModule(new Uncache())
  val ptw = LazyModule(new L2TLBWrapper())
  val ptw_to_l2_buffer = if (!coreParams.softPTW) LazyModule(new TLBuffer) else null
  val l1d_to_l2_buffer = if (coreParams.dcacheParametersOpt.nonEmpty) LazyModule(new TLBuffer) else null
  val dcache_port = TLNameNode("dcache_client") // to keep dcache-L2 port name
  val l2_pf_sender_opt = coreParams.prefetcher.map(_ =>
    BundleBridgeSource(() => new PrefetchRecv)
  )
  val l3_pf_sender_opt = coreParams.prefetcher.map(_ =>
    BundleBridgeSource(() => new huancun.PrefetchRecv)
  )
  val frontendBridge = LazyModule(new FrontendBridge)
  // interrupt sinks
  val clint_int_sink = IntSinkNode(IntSinkPortSimple(1, 2))
  val debug_int_sink = IntSinkNode(IntSinkPortSimple(1, 1))
  val plic_int_sink = IntSinkNode(IntSinkPortSimple(2, 1))

  if (!coreParams.softPTW) {
    ptw_to_l2_buffer.node := ptw.node
  }

  lazy val module = new MemBlockImp(this)

}

class MemBlockImp(outer: MemBlock) extends LazyModuleImp(outer)
  with HasXSParameter
  with HasFPUParameters
  with HasPerfEvents
  with HasL1PrefetchSourceParameter
  with HasCircularQueuePtrHelper
  with HasMemBlockParameters
  with SdtrigExt
{
  val io = IO(new Bundle {
    val hartId = Input(UInt(8.W))
    val redirect = Flipped(ValidIO(new Redirect))

    val ooo_to_mem = new ooo_to_mem
    val mem_to_ooo = new mem_to_ooo
    val fetch_to_mem = new fetch_to_mem

    // misc
    val error = new L1CacheErrorInfo
    val memInfo = new Bundle {
      val sqFull = Output(Bool())
      val lqFull = Output(Bool())
      val dcacheMSHRFull = Output(Bool())
    }
    val debug_ls = new DebugLSIO
    val l2_hint = Input(Valid(new L2ToL1Hint()))
    val l2PfqBusy = Input(Bool())

    val debugTopDown = new Bundle {
      val robHeadVaddr = Flipped(Valid(UInt(VAddrBits.W)))
      val toCore = new MemCoreTopDownIO
    }
    val debugRolling = Flipped(new RobDebugRollingIO)

    // All the signals from/to frontend/backend to/from bus will go through MemBlock
    val externalInterrupt = Flipped(new ExternalInterruptIO)
    val inner_hartId = Output(UInt(64.W))
    val inner_reset_vector = Output(UInt(PAddrBits.W))
    val outer_reset_vector = Input(UInt(PAddrBits.W))
    val inner_cpu_halt = Input(Bool())
    val outer_cpu_halt = Output(Bool())
    val inner_beu_errors_icache = Input(new L1BusErrorUnitInfo)
    val outer_beu_errors_icache = Output(new L1BusErrorUnitInfo)
    val inner_l2_pf_enable = Input(Bool())
    val outer_l2_pf_enable = Output(Bool())
    // val inner_hc_perfEvents = Output(Vec(numPCntHc * coreParams.L2NBanks, new PerfEvent))
    // val outer_hc_perfEvents = Input(Vec(numPCntHc * coreParams.L2NBanks, new PerfEvent))
  })

  // reset signals of frontend & backend are generated in memblock
  val reset_io_frontend = IO(Output(Reset()))
  val reset_io_backend = IO(Output(Reset()))

  dontTouch(io.externalInterrupt)
  dontTouch(io.inner_hartId)
  dontTouch(io.inner_reset_vector)
  dontTouch(io.outer_reset_vector)
  dontTouch(io.inner_cpu_halt)
  dontTouch(io.outer_cpu_halt)
  dontTouch(io.inner_beu_errors_icache)
  dontTouch(io.outer_beu_errors_icache)
  dontTouch(io.inner_l2_pf_enable)
  dontTouch(io.outer_l2_pf_enable)
  // dontTouch(io.inner_hc_perfEvents)
  // dontTouch(io.outer_hc_perfEvents)

  val redirect = RegNextWithEnable(io.redirect)

  private val dcache = outer.dcache.module
  val uncache = outer.uncache.module

  //val delayedDcacheRefill = RegNext(dcache.io.lsu.lsq)

  val csrCtrl = DelayN(io.ooo_to_mem.csrCtrl, 2)
  dcache.io.csr.distribute_csr <> csrCtrl.distribute_csr
  dcache.io.l2_pf_store_only := RegNext(io.ooo_to_mem.csrCtrl.l2_pf_store_only, false.B)
  io.mem_to_ooo.csrUpdate := RegNext(dcache.io.csr.update)
  io.error <> RegNext(RegNext(dcache.io.error))
  when(!csrCtrl.cache_error_enable){
    io.error.report_to_beu := false.B
    io.error.valid := false.B
  }

  val loadUnits = Seq.fill(LduCnt)(Module(new LoadUnit))
  val storeUnits = Seq.fill(StaCnt)(Module(new StoreUnit))
  val stdExeUnits = Seq.fill(StdCnt)(Module(new MemExeUnit(backendParams.memSchdParams.get.issueBlockParams.find(_.StdCnt != 0).get.exuBlockParams.head)))
  val hybridUnits = Seq.fill(HyuCnt)(Module(new HybridUnit)) // Todo: replace it with HybridUnit
  val stData = stdExeUnits.map(_.io.out)
  val exeUnits = loadUnits ++ storeUnits
  val vlWrapper = Module(new VectorLoadWrapper)
  val vsUopQueue = Module(new VsUopQueue)
  val vsFlowQueue = Module(new VsFlowQueue)

  val l1_pf_req = Wire(Decoupled(new L1PrefetchReq()))
  dcache.io.sms_agt_evict_req.ready := false.B
  val prefetcherOpt: Option[BasePrefecher] = coreParams.prefetcher.map {
    case _: SMSParams =>
      val sms = Module(new SMSPrefetcher())
      sms.io_agt_en := RegNextN(io.ooo_to_mem.csrCtrl.l1D_pf_enable_agt, 2, Some(false.B))
      sms.io_pht_en := RegNextN(io.ooo_to_mem.csrCtrl.l1D_pf_enable_pht, 2, Some(false.B))
      sms.io_act_threshold := RegNextN(io.ooo_to_mem.csrCtrl.l1D_pf_active_threshold, 2, Some(12.U))
      sms.io_act_stride := RegNextN(io.ooo_to_mem.csrCtrl.l1D_pf_active_stride, 2, Some(30.U))
      sms.io_stride_en := false.B
      sms.io_dcache_evict <> dcache.io.sms_agt_evict_req
      sms
  }
  prefetcherOpt.foreach{ pf => pf.io.l1_req.ready := false.B }
  val l1PrefetcherOpt: Option[BasePrefecher] = coreParams.prefetcher.map {
    case _ =>
      val l1Prefetcher = Module(new L1Prefetcher())
      l1Prefetcher.io.enable := WireInit(Constantin.createRecord("enableL1StreamPrefetcher" + p(XSCoreParamsKey).HartId.toString, initValue = 1.U)) === 1.U
      l1Prefetcher.pf_ctrl <> dcache.io.pf_ctrl
      l1Prefetcher.l2PfqBusy := io.l2PfqBusy

      // stride will train on miss or prefetch hit
      for (i <- 0 until LduCnt) {
        val source = loadUnits(i).io.prefetch_train_l1
        l1Prefetcher.stride_train(i).valid := source.valid && source.bits.isFirstIssue && (
          source.bits.miss || isFromStride(source.bits.meta_prefetch)
        )
        l1Prefetcher.stride_train(i).bits := source.bits
        l1Prefetcher.stride_train(i).bits.uop.pc := Mux(
          loadUnits(i).io.s2_ptr_chasing,
          RegNext(io.ooo_to_mem.loadPc(i)),
          RegNext(RegNext(io.ooo_to_mem.loadPc(i)))
        )
      }
      for (i <- 0 until HyuCnt) {
        val source = hybridUnits(i).io.prefetch_train_l1
        l1Prefetcher.stride_train.drop(LduCnt)(i).valid := source.valid && source.bits.isFirstIssue && (
          source.bits.miss || isFromStride(source.bits.meta_prefetch)
        )
        l1Prefetcher.stride_train.drop(LduCnt)(i).bits := source.bits
        l1Prefetcher.stride_train.drop(LduCnt)(i).bits.uop.pc := Mux(
          hybridUnits(i).io.ldu_io.s2_ptr_chasing,
          RegNext(io.ooo_to_mem.hybridPc(i)),
          RegNext(RegNext(io.ooo_to_mem.hybridPc(i)))
        )
      }
      l1Prefetcher
  }
  // load prefetch to l1 Dcache
  l1PrefetcherOpt match {
    case Some(pf) => l1_pf_req <> Pipeline(in = pf.io.l1_req, depth = 1, pipe = true, name = Some("pf_queue_to_ldu_reg"))
    case None =>
      l1_pf_req.valid := false.B
      l1_pf_req.bits := DontCare
  }
  val pf_train_on_hit = RegNextN(io.ooo_to_mem.csrCtrl.l1D_pf_train_on_hit, 2, Some(true.B))

  loadUnits.zipWithIndex.map(x => x._1.suggestName("LoadUnit_"+x._2))
  storeUnits.zipWithIndex.map(x => x._1.suggestName("StoreUnit_"+x._2))
  hybridUnits.zipWithIndex.map(x => x._1.suggestName("HybridUnit_"+x._2))
  val atomicsUnit = Module(new AtomicsUnit)

  val ldaWritebackOverride  = Mux(atomicsUnit.io.out.valid, atomicsUnit.io.out.bits, loadUnits.head.io.ldout.bits)
  val ldaOut = Wire(Decoupled(new MemExuOutput))
  ldaOut.valid := atomicsUnit.io.out.valid || loadUnits.head.io.ldout.valid
  ldaOut.bits  := ldaWritebackOverride
  atomicsUnit.io.out.ready := ldaOut.ready
  loadUnits.head.io.ldout.ready := ldaOut.ready

  val ldaExeWbReqs = ldaOut +: loadUnits.tail.map(_.io.ldout)
  io.mem_to_ooo.writebackLda <> ldaExeWbReqs
  io.mem_to_ooo.writebackSta <> storeUnits.map(_.io.stout)
  io.mem_to_ooo.writebackStd <> stdExeUnits.map(_.io.out)
  io.mem_to_ooo.writebackHyuLda <> hybridUnits.map(_.io.ldout)
  io.mem_to_ooo.writebackHyuSta <> hybridUnits.map(_.io.stout)
  io.mem_to_ooo.otherFastWakeup := DontCare
  io.mem_to_ooo.otherFastWakeup.drop(HyuCnt).take(LduCnt).zip(loadUnits.map(_.io.fast_uop)).foreach{case(a,b)=> a := b}
  io.mem_to_ooo.otherFastWakeup.take(HyuCnt).zip(hybridUnits.map(_.io.ldu_io.fast_uop)).foreach{case(a,b)=> a:=b}
  val stOut = io.mem_to_ooo.writebackSta ++ io.mem_to_ooo.writebackHyuSta

  // prefetch to l1 req
  // Stream's confidence is always 1
  // (LduCnt + HyuCnt) l1_pf_reqs ?
  loadUnits.foreach(load_unit => {
    load_unit.io.prefetch_req.valid <> l1_pf_req.valid
    load_unit.io.prefetch_req.bits <> l1_pf_req.bits
  })
  hybridUnits.foreach(hybrid_unit => {
    hybrid_unit.io.ldu_io.prefetch_req.valid <> l1_pf_req.valid
    hybrid_unit.io.ldu_io.prefetch_req.bits <> l1_pf_req.bits
  })
  // NOTE: loadUnits(0) has higher bank conflict and miss queue arb priority than loadUnits(1)
  // when loadUnits(0) stage 0 is busy, hw prefetch will never use that pipeline
  val LowConfPort = 0
  loadUnits(LowConfPort).io.prefetch_req.bits.confidence := 0.U

  val canAcceptHighConfPrefetch = loadUnits.map(_.io.canAcceptHighConfPrefetch) ++
                                  hybridUnits.map(_.io.canAcceptLowConfPrefetch)
  val canAcceptLowConfPrefetch = loadUnits.map(_.io.canAcceptLowConfPrefetch) ++
                                 hybridUnits.map(_.io.canAcceptLowConfPrefetch)
  l1_pf_req.ready := (0 until LduCnt + HyuCnt).map{
    case i => {
      if(i == LowConfPort) {
        loadUnits(i).io.canAcceptLowConfPrefetch
      }else {
        Mux(l1_pf_req.bits.confidence === 1.U, canAcceptHighConfPrefetch(i), canAcceptLowConfPrefetch(i))
      }
    }
  }.reduce(_ || _)

  // l1 pf fuzzer interface
  val DebugEnableL1PFFuzzer = false
  if (DebugEnableL1PFFuzzer) {
    // l1 pf req fuzzer
    val fuzzer = Module(new L1PrefetchFuzzer())
    fuzzer.io.vaddr := DontCare
    fuzzer.io.paddr := DontCare

    // override load_unit prefetch_req
    loadUnits.foreach(load_unit => {
      load_unit.io.prefetch_req.valid <> fuzzer.io.req.valid
      load_unit.io.prefetch_req.bits <> fuzzer.io.req.bits
    })

    // override hybrid_unit prefetch_req
    hybridUnits.foreach(hybrid_unit => {
      hybrid_unit.io.ldu_io.prefetch_req.valid <> fuzzer.io.req.valid
      hybrid_unit.io.ldu_io.prefetch_req.bits <> fuzzer.io.req.bits
    })

    fuzzer.io.req.ready := l1_pf_req.ready
  }

  // TODO: fast load wakeup
  val lsq     = Module(new LsqWrapper)
  val sbuffer = Module(new Sbuffer)
  // if you wants to stress test dcache store, use FakeSbuffer
  // val sbuffer = Module(new FakeSbuffer) // out of date now
  io.mem_to_ooo.stIssuePtr := lsq.io.issuePtrExt

  dcache.io.hartId := io.hartId
  lsq.io.hartId := io.hartId
  sbuffer.io.hartId := io.hartId
  atomicsUnit.io.hartId := io.hartId

  dcache.io.lqEmpty := lsq.io.lqEmpty

  // load/store prefetch to l2 cache
  prefetcherOpt.foreach(sms_pf => {
    l1PrefetcherOpt.foreach(l1_pf => {
      val sms_pf_to_l2 = ValidIODelay(sms_pf.io.l2_req, 2)
      val l1_pf_to_l2 = ValidIODelay(l1_pf.io.l2_req, 2)

      outer.l2_pf_sender_opt.get.out.head._1.addr_valid := sms_pf_to_l2.valid || l1_pf_to_l2.valid
      outer.l2_pf_sender_opt.get.out.head._1.addr := Mux(l1_pf_to_l2.valid, l1_pf_to_l2.bits.addr, sms_pf_to_l2.bits.addr)
      outer.l2_pf_sender_opt.get.out.head._1.pf_source := Mux(l1_pf_to_l2.valid, l1_pf_to_l2.bits.source, sms_pf_to_l2.bits.source)
      outer.l2_pf_sender_opt.get.out.head._1.l2_pf_en := RegNextN(io.ooo_to_mem.csrCtrl.l2_pf_enable, 2, Some(true.B))

      sms_pf.io.enable := RegNextN(io.ooo_to_mem.csrCtrl.l1D_pf_enable, 2, Some(false.B))

      val l2_trace = Wire(new LoadPfDbBundle)
      l2_trace.paddr := outer.l2_pf_sender_opt.get.out.head._1.addr
      val table = ChiselDB.createTable("L2PrefetchTrace"+ p(XSCoreParamsKey).HartId.toString, new LoadPfDbBundle, basicDB = false)
      table.log(l2_trace, l1_pf_to_l2.valid, "StreamPrefetchTrace", clock, reset)
      table.log(l2_trace, !l1_pf_to_l2.valid && sms_pf_to_l2.valid, "L2PrefetchTrace", clock, reset)

      val l1_pf_to_l3 = ValidIODelay(l1_pf.io.l3_req, 4)
      outer.l3_pf_sender_opt.get.out.head._1.addr_valid := l1_pf_to_l3.valid
      outer.l3_pf_sender_opt.get.out.head._1.addr := l1_pf_to_l3.bits
      outer.l3_pf_sender_opt.get.out.head._1.l2_pf_en := RegNextN(io.ooo_to_mem.csrCtrl.l2_pf_enable, 4, Some(true.B))

      val l3_trace = Wire(new LoadPfDbBundle)
      l3_trace.paddr := outer.l3_pf_sender_opt.get.out.head._1.addr
      val l3_table = ChiselDB.createTable("L3PrefetchTrace"+ p(XSCoreParamsKey).HartId.toString, new LoadPfDbBundle, basicDB = false)
      l3_table.log(l3_trace, l1_pf_to_l3.valid, "StreamPrefetchTrace", clock, reset)

      XSPerfAccumulate("prefetch_fire_l2", outer.l2_pf_sender_opt.get.out.head._1.addr_valid)
      XSPerfAccumulate("prefetch_fire_l3", outer.l3_pf_sender_opt.get.out.head._1.addr_valid)
      XSPerfAccumulate("l1pf_fire_l2", l1_pf_to_l2.valid)
      XSPerfAccumulate("sms_fire_l2", !l1_pf_to_l2.valid && sms_pf_to_l2.valid)
      XSPerfAccumulate("sms_block_by_l1pf", l1_pf_to_l2.valid && sms_pf_to_l2.valid)
    })
  })

  // ptw
  val sfence = RegNext(RegNext(io.ooo_to_mem.sfence))
  val tlbcsr = RegNext(RegNext(io.ooo_to_mem.tlbCsr))
  private val ptw = outer.ptw.module
  private val ptw_to_l2_buffer = outer.ptw_to_l2_buffer.module
  ptw.io.hartId := io.hartId
  ptw.io.sfence <> sfence
  ptw.io.csr.tlb <> tlbcsr
  ptw.io.csr.distribute_csr <> csrCtrl.distribute_csr

  val perfEventsPTW = Wire(Vec(19, new PerfEvent))
  if (!coreParams.softPTW) {
    perfEventsPTW := ptw.getPerf
  } else {
    perfEventsPTW := DontCare
  }

  // dtlb
  val dtlb_ld = VecInit(Seq.fill(1){
    val tlb_ld = Module(new TLBNonBlock(LduCnt + HyuCnt + 1, 2, ldtlbParams))
    tlb_ld.io // let the module have name in waveform
  })
  val dtlb_st = VecInit(Seq.fill(1){
    val tlb_st = Module(new TLBNonBlock(StaCnt, 1, sttlbParams))
    tlb_st.io // let the module have name in waveform
  })
  val dtlb_prefetch = VecInit(Seq.fill(1){
    val tlb_prefetch = Module(new TLBNonBlock(1, 2, pftlbParams))
    tlb_prefetch.io // let the module have name in waveform
  })
  val dtlb = dtlb_ld ++ dtlb_st ++ dtlb_prefetch
  val ptwio = Wire(new VectorTlbPtwIO(LduCnt + HyuCnt + 1 + StaCnt + 1)) // load + stream prefetch + hybrid + store + hw prefetch
  val dtlb_reqs = dtlb.map(_.requestor).flatten
  val dtlb_pmps = dtlb.map(_.pmp).flatten
  dtlb.map(_.hartId := io.hartId)
  dtlb.map(_.sfence := sfence)
  dtlb.map(_.csr := tlbcsr)
  dtlb.map(_.flushPipe.map(a => a := false.B)) // non-block doesn't need
  if (refillBothTlb) {
    require(ldtlbParams.outReplace == sttlbParams.outReplace)
    require(ldtlbParams.outReplace == hytlbParams.outReplace)
    require(ldtlbParams.outReplace == pftlbParams.outReplace)
    require(ldtlbParams.outReplace)

    val replace = Module(new TlbReplace(LduCnt + HyuCnt + 1 + StaCnt + 1, ldtlbParams))
    replace.io.apply_sep(dtlb_ld.map(_.replace) ++ dtlb_st.map(_.replace) ++ dtlb_prefetch.map(_.replace), ptwio.resp.bits.data.entry.tag)
  } else {
    // TODO: there will be bugs in TlbReplace when outReplace enable, since the order of Hyu is not right.
    if (ldtlbParams.outReplace) {
      val replace_ld = Module(new TlbReplace(LduCnt + 1, ldtlbParams))
      replace_ld.io.apply_sep(dtlb_ld.map(_.replace), ptwio.resp.bits.data.entry.tag)
    }
    if (hytlbParams.outReplace) {
      val replace_hy = Module(new TlbReplace(HyuCnt, hytlbParams))
      replace_hy.io.apply_sep(dtlb_ld.map(_.replace), ptwio.resp.bits.data.entry.tag)
    }
    if (sttlbParams.outReplace) {
      val replace_st = Module(new TlbReplace(StaCnt, sttlbParams))
      replace_st.io.apply_sep(dtlb_st.map(_.replace), ptwio.resp.bits.data.entry.tag)
    }
    if (pftlbParams.outReplace) {
      val replace_pf = Module(new TlbReplace(1, pftlbParams))
      replace_pf.io.apply_sep(dtlb_prefetch.map(_.replace), ptwio.resp.bits.data.entry.tag)
    }
  }

  val ptw_resp_next = RegEnable(ptwio.resp.bits, ptwio.resp.valid)
  val ptw_resp_v = RegNext(ptwio.resp.valid && !(sfence.valid && tlbcsr.satp.changed), init = false.B)
  ptwio.resp.ready := true.B

  val tlbreplay = WireInit(VecInit(Seq.fill(LdExuCnt)(false.B)))
  dontTouch(tlbreplay)
  for (i <- 0 until LdExuCnt) {
    tlbreplay(i) := dtlb_ld(0).ptw.req(i).valid && ptw_resp_next.vector(0) && ptw_resp_v &&
      ptw_resp_next.data.hit(dtlb_ld(0).ptw.req(i).bits.vpn, tlbcsr.satp.asid, allType = true, ignoreAsid = true)
  }

  dtlb.flatMap(a => a.ptw.req)
    .zipWithIndex
    .foreach{ case (tlb, i) =>
      tlb.ready := ptwio.req(i).ready
      ptwio.req(i).bits := tlb.bits
    val vector_hit = if (refillBothTlb) Cat(ptw_resp_next.vector).orR
      else if (i < (LduCnt + HyuCnt + 1)) Cat(ptw_resp_next.vector.take(LduCnt + HyuCnt + 1)).orR
      else if (i < (LduCnt + HyuCnt + 1 + StaCnt)) Cat(ptw_resp_next.vector.drop(LduCnt + HyuCnt + 1).take(StaCnt)).orR
      else Cat(ptw_resp_next.vector.drop(LduCnt + HyuCnt + 1 + StaCnt)).orR
    ptwio.req(i).valid := tlb.valid && !(ptw_resp_v && vector_hit &&
      ptw_resp_next.data.hit(tlb.bits.vpn, tlbcsr.satp.asid, allType = true, ignoreAsid = true))
  }
  dtlb.foreach(_.ptw.resp.bits := ptw_resp_next.data)
  if (refillBothTlb) {
    dtlb.foreach(_.ptw.resp.valid := ptw_resp_v && Cat(ptw_resp_next.vector).orR)
  } else {
    dtlb_ld.foreach(_.ptw.resp.valid := ptw_resp_v && Cat(ptw_resp_next.vector.take(LduCnt + HyuCnt + 1)).orR)
    dtlb_st.foreach(_.ptw.resp.valid := ptw_resp_v && Cat(ptw_resp_next.vector.slice(LduCnt + HyuCnt + 1, LduCnt + HyuCnt + 1 + StaCnt)).orR)
    dtlb_prefetch.foreach(_.ptw.resp.valid := ptw_resp_v && Cat(ptw_resp_next.vector.drop(LduCnt + HyuCnt + 1 + StaCnt)).orR)
  }

  val dtlbRepeater  = PTWNewFilter(ldtlbParams.fenceDelay, ptwio, ptw.io.tlb(1), sfence, tlbcsr, l2tlbParams.dfilterSize)
  val itlbRepeater3 = PTWRepeaterNB(passReady = false, itlbParams.fenceDelay, io.fetch_to_mem.itlb, ptw.io.tlb(0), sfence, tlbcsr)

  lsq.io.debugTopDown.robHeadMissInDTlb := dtlbRepeater.io.rob_head_miss_in_tlb

  // pmp
  val pmp = Module(new PMP())
  pmp.io.distribute_csr <> csrCtrl.distribute_csr

  val pmp_check = VecInit(Seq.fill(LduCnt + HyuCnt + 1 + StaCnt + 1)(Module(new PMPChecker(3)).io))
  for ((p,d) <- pmp_check zip dtlb_pmps) {
    p.apply(tlbcsr.priv.dmode, pmp.io.pmp, pmp.io.pma, d)
    require(p.req.bits.size.getWidth == d.bits.size.getWidth)
  }

  for (i <- 0 until LduCnt) {
    io.debug_ls.debugLsInfo(i) := loadUnits(i).io.debug_ls
  }
  for (i <- 0 until HyuCnt) {
    io.debug_ls.debugLsInfo.drop(LduCnt)(i) := hybridUnits(i).io.ldu_io.debug_ls
  }
  for (i <- 0 until StaCnt) {
    io.debug_ls.debugLsInfo.drop(LduCnt + HyuCnt)(i) := storeUnits(i).io.debug_ls
  }
  for (i <- 0 until HyuCnt) {
    io.debug_ls.debugLsInfo.drop(LduCnt + HyuCnt + StaCnt)(i) := hybridUnits(i).io.stu_io.debug_ls
  }

  io.mem_to_ooo.lsTopdownInfo := loadUnits.map(_.io.lsTopdownInfo) ++ hybridUnits.map(_.io.ldu_io.lsTopdownInfo)

  // trigger
  val tdata = RegInit(VecInit(Seq.fill(TriggerNum)(0.U.asTypeOf(new MatchTriggerIO))))
  val tEnable = RegInit(VecInit(Seq.fill(TriggerNum)(false.B)))
  tEnable := csrCtrl.mem_trigger.tEnableVec
  when(csrCtrl.mem_trigger.tUpdate.valid) {
    tdata(csrCtrl.mem_trigger.tUpdate.bits.addr) := csrCtrl.mem_trigger.tUpdate.bits.tdata
  }

  val backendTriggerTimingVec = VecInit(tdata.map(_.timing))
  val backendTriggerChainVec = VecInit(tdata.map(_.chain))

  XSDebug(tEnable.asUInt.orR, "Debug Mode: At least one store trigger is enabled\n")
  for (j <- 0 until TriggerNum)
    PrintTriggerInfo(tEnable(j), tdata(j))

  // LoadUnit
  val correctMissTrain = WireInit(Constantin.createRecord("CorrectMissTrain" + p(XSCoreParamsKey).HartId.toString, initValue = 0.U)) === 1.U

  for (i <- 0 until LduCnt) {
    loadUnits(i).io.redirect <> redirect

    // get input form dispatch
    loadUnits(i).io.ldin <> io.ooo_to_mem.issueLda(i)
    loadUnits(i).io.feedback_slow <> io.mem_to_ooo.ldaIqFeedback(i).feedbackSlow
    io.mem_to_ooo.ldaIqFeedback(i).feedbackFast := DontCare
    loadUnits(i).io.correctMissTrain := correctMissTrain
    io.mem_to_ooo.ldCancel.drop(HyuCnt)(i) := loadUnits(i).io.ldCancel
    io.mem_to_ooo.wakeup.drop(HyuCnt)(i) := loadUnits(i).io.wakeup

    // vector
    if (i < VecLoadPipelineWidth) {
      loadUnits(i).io.vecldin <> vlWrapper.io.pipeIssue(i)
      vlWrapper.io.pipeReplay(i) <> loadUnits(i).io.vecReplay
      vlWrapper.io.pipeResult(i) <> loadUnits(i).io.vecldout
    } else {
      loadUnits(i).io.vecldin.valid := false.B
      loadUnits(i).io.vecldin.bits := DontCare
      loadUnits(i).io.vecReplay.ready := false.B
      loadUnits(i).io.vecldout.ready := false.B
    }
    loadUnits(i).io.vec_forward <> vsFlowQueue.io.forward(i)

    // fast replay
    loadUnits(i).io.fast_rep_in <> loadUnits(i).io.fast_rep_out

    // dcache access
    loadUnits(i).io.dcache <> dcache.io.lsu.load(i)
    // forward
    loadUnits(i).io.lsq.forward <> lsq.io.forward(i)
    loadUnits(i).io.sbuffer <> sbuffer.io.forward(i)
    loadUnits(i).io.tl_d_channel := dcache.io.lsu.forward_D(i)
    loadUnits(i).io.forward_mshr <> dcache.io.lsu.forward_mshr(i)
    // ld-ld violation check
    loadUnits(i).io.lsq.ldld_nuke_query <> lsq.io.ldu.ldld_nuke_query(i)
    loadUnits(i).io.lsq.stld_nuke_query <> lsq.io.ldu.stld_nuke_query(i)
    loadUnits(i).io.csrCtrl       <> csrCtrl
    // dcache refill req
  // loadUnits(i).io.refill           <> delayedDcacheRefill
    // dtlb
    loadUnits(i).io.tlb <> dtlb_reqs.take(LduCnt)(i)
    // pmp
    loadUnits(i).io.pmp <> pmp_check(i).resp
    // st-ld violation query
    val stld_nuke_query = storeUnits.map(_.io.stld_nuke_query) ++ hybridUnits.map(_.io.stu_io.stld_nuke_query)
    for (s <- 0 until StorePipelineWidth) {
      loadUnits(i).io.stld_nuke_query(s) := stld_nuke_query(s)
    }
    loadUnits(i).io.lq_rep_full <> lsq.io.lq_rep_full
    // load prefetch train
    prefetcherOpt.foreach(pf => {
      // sms will train on all miss load sources
      val source = loadUnits(i).io.prefetch_train
      pf.io.ld_in(i).valid := Mux(pf_train_on_hit,
        source.valid,
        source.valid && source.bits.isFirstIssue && source.bits.miss
      )
      pf.io.ld_in(i).bits := source.bits
      pf.io.ld_in(i).bits.uop.pc := Mux(
        loadUnits(i).io.s2_ptr_chasing,
        RegNext(io.ooo_to_mem.loadPc(i)),
        RegNext(RegNext(io.ooo_to_mem.loadPc(i)))
      )
    })
    l1PrefetcherOpt.foreach(pf => {
      // stream will train on all load sources
      val source = loadUnits(i).io.prefetch_train_l1
      pf.io.ld_in(i).valid := source.valid && source.bits.isFirstIssue
      pf.io.ld_in(i).bits := source.bits
    })

    // load to load fast forward: load(i) prefers data(i)
    val l2l_fwd_out = loadUnits.map(_.io.l2l_fwd_out) ++ hybridUnits.map(_.io.ldu_io.l2l_fwd_out)
    val fastPriority = (i until LduCnt + HyuCnt) ++ (0 until i)
    val fastValidVec = fastPriority.map(j => l2l_fwd_out(j).valid)
    val fastDataVec = fastPriority.map(j => l2l_fwd_out(j).data)
    val fastErrorVec = fastPriority.map(j => l2l_fwd_out(j).dly_ld_err)
    val fastMatchVec = fastPriority.map(j => io.ooo_to_mem.loadFastMatch(i)(j))
    loadUnits(i).io.l2l_fwd_in.valid := VecInit(fastValidVec).asUInt.orR
    loadUnits(i).io.l2l_fwd_in.data := ParallelPriorityMux(fastValidVec, fastDataVec)
    loadUnits(i).io.l2l_fwd_in.dly_ld_err := ParallelPriorityMux(fastValidVec, fastErrorVec)
    val fastMatch = ParallelPriorityMux(fastValidVec, fastMatchVec)
    loadUnits(i).io.ld_fast_match := fastMatch
    loadUnits(i).io.ld_fast_imm := io.ooo_to_mem.loadFastImm(i)
    loadUnits(i).io.ld_fast_fuOpType := io.ooo_to_mem.loadFastFuOpType(i)
    loadUnits(i).io.replay <> lsq.io.replay(i)

    val l2_hint = RegNext(io.l2_hint)
    loadUnits(i).io.l2_hint <> l2_hint
    loadUnits(i).io.tlb_hint.id := dtlbRepeater.io.hint.get.req(i).id
    loadUnits(i).io.tlb_hint.full := dtlbRepeater.io.hint.get.req(i).full ||
      RegNext(tlbreplay(i)) || RegNext(dtlb_ld(0).tlbreplay(i))

    // passdown to lsq (load s2)
    lsq.io.ldu.ldin(i) <> loadUnits(i).io.lsq.ldin
    lsq.io.ldout(i) <> loadUnits(i).io.lsq.uncache
    lsq.io.ld_raw_data(i) <> loadUnits(i).io.lsq.ld_raw_data
    lsq.io.l2_hint.valid := l2_hint.valid
    lsq.io.l2_hint.bits.sourceId := l2_hint.bits.sourceId
    lsq.io.l2_hint.bits.isKeyword := l2_hint.bits.isKeyword

    lsq.io.tlb_hint <> dtlbRepeater.io.hint.get

    // alter writeback exception info
    io.mem_to_ooo.s3_delayed_load_error(i) := loadUnits(i).io.s3_dly_ld_err

    // update mem dependency predictor
    // io.memPredUpdate(i) := DontCare

    // --------------------------------
    // Load Triggers
    // --------------------------------
    val loadTriggerHitVec = Wire(Vec(TriggerNum, Bool()))
    val loadTriggerCanFireVec = Wire(Vec(TriggerNum, Bool()))

    for (j <- 0 until TriggerNum) {
      loadUnits(i).io.trigger(j).tdata2 := tdata(j).tdata2
      loadUnits(i).io.trigger(j).matchType := tdata(j).matchType
      loadUnits(i).io.trigger(j).tEnable := tEnable(j) && tdata(j).load
      // Just let load triggers that match data unavailable
      loadTriggerHitVec(j) := loadUnits(i).io.trigger(j).addrHit && !tdata(j).select
    }
    TriggerCheckCanFire(TriggerNum, loadTriggerCanFireVec, loadTriggerHitVec, backendTriggerTimingVec, backendTriggerChainVec)
    lsq.io.trigger(i) <> loadUnits(i).io.lsq.trigger

    io.mem_to_ooo.writebackLda(i).bits.uop.trigger.backendHit := loadTriggerHitVec
    io.mem_to_ooo.writebackLda(i).bits.uop.trigger.backendCanFire := loadTriggerCanFireVec
    XSDebug(io.mem_to_ooo.writebackLda(i).bits.uop.trigger.getBackendCanFire && io.mem_to_ooo.writebackLda(i).valid, p"Debug Mode: Load Inst No.${i}" +
      p"has trigger fire vec ${io.mem_to_ooo.writebackLda(i).bits.uop.trigger.backendCanFire}\n")
  }

  for (i <- 0 until HyuCnt) {
    hybridUnits(i).io.redirect <> redirect

    // get input from dispatch
    hybridUnits(i).io.lsin <> io.ooo_to_mem.issueHya(i)
    hybridUnits(i).io.feedback_slow <> io.mem_to_ooo.hyuIqFeedback(i).feedbackSlow
    hybridUnits(i).io.feedback_fast <> io.mem_to_ooo.hyuIqFeedback(i).feedbackFast
    hybridUnits(i).io.correctMissTrain := correctMissTrain
    io.mem_to_ooo.ldCancel.take(HyuCnt)(i) := hybridUnits(i).io.ldu_io.ldCancel
    io.mem_to_ooo.wakeup.take(HyuCnt)(i) := hybridUnits(i).io.ldu_io.wakeup

    // ------------------------------------
    //  Load Port
    // ------------------------------------
    // fast replay
    hybridUnits(i).io.ldu_io.fast_rep_in <> hybridUnits(i).io.ldu_io.fast_rep_out

    // get input from dispatch
    hybridUnits(i).io.ldu_io.dcache <> dcache.io.lsu.load(LduCnt + i)
    hybridUnits(i).io.stu_io.dcache <> dcache.io.lsu.sta(StaCnt + i)

    // dcache access
    hybridUnits(i).io.ldu_io.lsq.forward <> lsq.io.forward(LduCnt + i)
    // forward
    hybridUnits(i).io.ldu_io.sbuffer <> sbuffer.io.forward(LduCnt + i)
    hybridUnits(i).io.ldu_io.vec_forward <> vsFlowQueue.io.forward(LduCnt + i)
    hybridUnits(i).io.ldu_io.tl_d_channel := dcache.io.lsu.forward_D(LduCnt + i)
    hybridUnits(i).io.ldu_io.forward_mshr <> dcache.io.lsu.forward_mshr(LduCnt + i)
    // ld-ld violation check
    hybridUnits(i).io.ldu_io.lsq.ldld_nuke_query <> lsq.io.ldu.ldld_nuke_query(LduCnt + i)
    hybridUnits(i).io.ldu_io.lsq.stld_nuke_query <> lsq.io.ldu.stld_nuke_query(LduCnt + i)
    hybridUnits(i).io.csrCtrl <> csrCtrl
    // dcache refill req
    hybridUnits(i).io.ldu_io.refill <> delayedDcacheRefill
    hybridUnits(i).io.ldu_io.tlb_hint.id := dtlbRepeater.io.hint.get.req(LduCnt + i).id
    hybridUnits(i).io.ldu_io.tlb_hint.full := dtlbRepeater.io.hint.get.req(LduCnt + i).full ||
      RegNext(tlbreplay(LduCnt + i)) || RegNext(dtlb_ld(0).tlbreplay(LduCnt + i))

    // dtlb
    hybridUnits(i).io.tlb <> dtlb_ld.head.requestor(LduCnt + i)
    // pmp
    hybridUnits(i).io.pmp <> pmp_check.drop(LduCnt)(i).resp
    // st-ld violation query
    val stld_nuke_query = VecInit(storeUnits.map(_.io.stld_nuke_query) ++ hybridUnits.map(_.io.stu_io.stld_nuke_query))
    hybridUnits(i).io.ldu_io.stld_nuke_query := stld_nuke_query
    hybridUnits(i).io.ldu_io.lq_rep_full <> lsq.io.lq_rep_full
    // load prefetch train
    prefetcherOpt.foreach(pf => {
      val source = hybridUnits(i).io.prefetch_train
      pf.io.ld_in(LduCnt + i).valid := Mux(pf_train_on_hit,
        source.valid,
        source.valid && source.bits.isFirstIssue && source.bits.miss
      )
      pf.io.ld_in(LduCnt + i).bits := source.bits
      pf.io.ld_in(LduCnt + i).bits.uop.pc := Mux(hybridUnits(i).io.ldu_io.s2_ptr_chasing, io.ooo_to_mem.hybridPc(i), RegNext(io.ooo_to_mem.hybridPc(i)))
    })
    l1PrefetcherOpt.foreach(pf => {
      // stream will train on all load sources
      val source = hybridUnits(i).io.prefetch_train_l1
      pf.io.ld_in(LduCnt + i).valid := source.valid && source.bits.isFirstIssue &&
                                       FuType.isLoad(source.bits.uop.fuType)
      pf.io.ld_in(LduCnt + i).bits := source.bits
      pf.io.st_in(StaCnt + i).valid := false.B
      pf.io.st_in(StaCnt + i).bits := DontCare
    })
    prefetcherOpt.foreach(pf => {
      val source = hybridUnits(i).io.prefetch_train
      pf.io.st_in(StaCnt + i).valid := Mux(pf_train_on_hit,
        source.valid,
        source.valid && source.bits.isFirstIssue && source.bits.miss
      ) && FuType.isStore(source.bits.uop.fuType)
      pf.io.st_in(StaCnt + i).bits := source.bits
      pf.io.st_in(StaCnt + i).bits.uop.pc := RegNext(io.ooo_to_mem.hybridPc(i))
    })

    // load to load fast forward: load(i) prefers data(i)
    val l2l_fwd_out = loadUnits.map(_.io.l2l_fwd_out) ++ hybridUnits.map(_.io.ldu_io.l2l_fwd_out)
    val fastPriority = (LduCnt + i until LduCnt + HyuCnt) ++ (0 until LduCnt + i)
    val fastValidVec = fastPriority.map(j => l2l_fwd_out(j).valid)
    val fastDataVec = fastPriority.map(j => l2l_fwd_out(j).data)
    val fastErrorVec = fastPriority.map(j => l2l_fwd_out(j).dly_ld_err)
    val fastMatchVec = fastPriority.map(j => io.ooo_to_mem.loadFastMatch(LduCnt + i)(j))
    hybridUnits(i).io.ldu_io.l2l_fwd_in.valid := VecInit(fastValidVec).asUInt.orR
    hybridUnits(i).io.ldu_io.l2l_fwd_in.data := ParallelPriorityMux(fastValidVec, fastDataVec)
    hybridUnits(i).io.ldu_io.l2l_fwd_in.dly_ld_err := ParallelPriorityMux(fastValidVec, fastErrorVec)
    val fastMatch = ParallelPriorityMux(fastValidVec, fastMatchVec)
    hybridUnits(i).io.ldu_io.ld_fast_match := fastMatch
    hybridUnits(i).io.ldu_io.ld_fast_imm := io.ooo_to_mem.loadFastImm(LduCnt + i)
    hybridUnits(i).io.ldu_io.ld_fast_fuOpType := io.ooo_to_mem.loadFastFuOpType(LduCnt + i)
    hybridUnits(i).io.ldu_io.replay <> lsq.io.replay(LduCnt + i)
    hybridUnits(i).io.ldu_io.l2_hint <> io.l2_hint

    // uncache
    lsq.io.ldout.drop(LduCnt)(i) <> hybridUnits(i).io.ldu_io.lsq.uncache
    lsq.io.ld_raw_data.drop(LduCnt)(i) <> hybridUnits(i).io.ldu_io.lsq.ld_raw_data


    // passdown to lsq (load s2)
    lsq.io.ldu.ldin(LduCnt + i) <> hybridUnits(i).io.ldu_io.lsq.ldin
    lsq.io.trigger(LduCnt + i) <> hybridUnits(i).io.ldu_io.lsq.trigger
    // Lsq to sta unit
    lsq.io.sta.storeMaskIn(StaCnt + i) <> hybridUnits(i).io.stu_io.st_mask_out

    // Lsq to std unit's rs
    lsq.io.std.storeDataIn(StaCnt + i) := stData(StaCnt + i)
    // prefetch
    hybridUnits(i).io.stu_io.prefetch_req <> sbuffer.io.store_prefetch(StaCnt + i)

    io.mem_to_ooo.s3_delayed_load_error(LduCnt + i) := hybridUnits(i).io.ldu_io.s3_dly_ld_err

    // --------------------------------
    // Load Triggers
    // --------------------------------
    val loadTriggerHitVec = Wire(Vec(TriggerNum, Bool()))
    val loadTriggerCanFireVec = Wire(Vec(TriggerNum, Bool()))

    for (j <- 0 until TriggerNum) {
      hybridUnits(i).io.ldu_io.trigger(j).tdata2 := tdata(j).tdata2
      hybridUnits(i).io.ldu_io.trigger(j).matchType := tdata(j).matchType
      hybridUnits(i).io.ldu_io.trigger(j).tEnable := tEnable(j) && tdata(j).load
      // Just let load triggers that match data unavailable
      loadTriggerHitVec(j) := hybridUnits(i).io.ldu_io.trigger(j).addrHit && !tdata(j).select
    }
    TriggerCheckCanFire(TriggerNum, loadTriggerCanFireVec, loadTriggerHitVec, backendTriggerTimingVec, backendTriggerChainVec)

    io.mem_to_ooo.writebackHyuLda(i).bits.uop.trigger.backendHit := loadTriggerHitVec
    io.mem_to_ooo.writebackHyuLda(i).bits.uop.trigger.backendCanFire := loadTriggerCanFireVec
    XSDebug(io.mem_to_ooo.writebackHyuLda(i).bits.uop.trigger.getBackendCanFire && io.mem_to_ooo.writebackHyuLda(i).valid, p"Debug Mode: Hybrid Inst No.${i}" +
      p"has trigger fire vec ${io.mem_to_ooo.writebackHyuLda(i).bits.uop.trigger.backendCanFire}\n")

    // ------------------------------------
    //  Store Port
    // ------------------------------------
    hybridUnits(i).io.stu_io.lsq <> lsq.io.sta.storeAddrIn.takeRight(HyuCnt)(i)
    hybridUnits(i).io.stu_io.lsq_replenish <> lsq.io.sta.storeAddrInRe.takeRight(HyuCnt)(i)

    lsq.io.sta.storeMaskIn.takeRight(HyuCnt)(i) <> hybridUnits(i).io.stu_io.st_mask_out
    io.mem_to_ooo.stIn.takeRight(HyuCnt)(i).valid := hybridUnits(i).io.stu_io.issue.valid
    io.mem_to_ooo.stIn.takeRight(HyuCnt)(i).bits := hybridUnits(i).io.stu_io.issue.bits

    // ------------------------------------
    //  Vector Store Port
    // ------------------------------------
    hybridUnits(i).io.vec_stu_io.isFirstIssue := true.B
    lsq.io.sta.vecStoreAddrIn(i + StaCnt) <> hybridUnits(i).io.vec_stu_io.lsq

    // -------------------------
    // Store Triggers
    // -------------------------
    val hyuOut = io.mem_to_ooo.writebackHyuSta(i)
    val storeTriggerHitVec = WireInit(VecInit(Seq.fill(TriggerNum)(false.B)))
    val storeTriggerCanFireVec = WireInit(VecInit(Seq.fill(TriggerNum)(false.B)))

    when(hybridUnits(i).io.stout.fire &&
      FuType.isStore(hybridUnits(i).io.stout.bits.uop.fuType)) {
      for (j <- 0 until TriggerNum) {
        storeTriggerHitVec(j) := !tdata(j).select && TriggerCmp(
          hyuOut.bits.debug.vaddr,
          tdata(j).tdata2,
          tdata(j).matchType,
          tEnable(j) && tdata(j).store
        )
      }
      TriggerCheckCanFire(TriggerNum, storeTriggerCanFireVec, storeTriggerHitVec, backendTriggerTimingVec, backendTriggerChainVec)

      hyuOut.bits.uop.trigger.backendHit := storeTriggerHitVec
      hyuOut.bits.uop.trigger.backendCanFire := storeTriggerCanFireVec
    }

  }

  // Prefetcher
  val StreamDTLBPortIndex = LduCnt + HyuCnt // should be 3
  val PrefetcherDTLBPortIndex = LduCnt + HyuCnt + 1 + StaCnt // should be 5
  prefetcherOpt match {
  case Some(pf) => dtlb_reqs(PrefetcherDTLBPortIndex) <> pf.io.tlb_req
  case None =>
    dtlb_reqs(PrefetcherDTLBPortIndex) := DontCare
    dtlb_reqs(PrefetcherDTLBPortIndex).req.valid := false.B
    dtlb_reqs(PrefetcherDTLBPortIndex).resp.ready := true.B
  }
  l1PrefetcherOpt match {
    case Some(pf) => dtlb_reqs(StreamDTLBPortIndex) <> pf.io.tlb_req
    case None =>
        dtlb_reqs(StreamDTLBPortIndex) := DontCare
        dtlb_reqs(StreamDTLBPortIndex).req.valid := false.B
        dtlb_reqs(StreamDTLBPortIndex).resp.ready := true.B
  }

  // StoreUnit
  for (i <- 0 until StdCnt) {
    stdExeUnits(i).io.flush <> redirect
    stdExeUnits(i).io.in.valid := io.ooo_to_mem.issueStd(i).valid
    io.ooo_to_mem.issueStd(i).ready := stdExeUnits(i).io.in.ready
    stdExeUnits(i).io.in.bits := io.ooo_to_mem.issueStd(i).bits
  }

  for (i <- 0 until StaCnt) {
    val stu = storeUnits(i)

    stu.io.redirect      <> redirect
    stu.io.dcache        <> dcache.io.lsu.sta(i)
    stu.io.feedback_slow <> io.mem_to_ooo.staIqFeedback(i).feedbackSlow
    stu.io.stin         <> io.ooo_to_mem.issueSta(i)
    stu.io.lsq          <> lsq.io.sta.storeAddrIn(i)
    stu.io.lsq_replenish <> lsq.io.sta.storeAddrInRe(i)
    stu.io.lsq_vec       <> lsq.io.sta.vecStoreAddrIn(i)
    // dtlb
    stu.io.tlb          <> dtlb_st.head.requestor(i)
    stu.io.pmp          <> pmp_check(LduCnt + HyuCnt + 1 + i).resp

    // prefetch
    stu.io.prefetch_req <> sbuffer.io.store_prefetch(i)

    // store unit does not need fast feedback
    io.mem_to_ooo.staIqFeedback(i).feedbackFast := DontCare

    // Lsq to sta unit
    lsq.io.sta.storeMaskIn(i) <> stu.io.st_mask_out

    // Lsq to std unit's rs
    lsq.io.std.storeDataIn(i) := stData(i)

    // store prefetch train
    l1PrefetcherOpt.foreach(pf => {
      // stream will train on all load sources
      pf.io.st_in(i).valid := false.B
      pf.io.st_in(i).bits := DontCare
    })

    prefetcherOpt.foreach(pf => {
      pf.io.st_in(i).valid := Mux(pf_train_on_hit,
        stu.io.prefetch_train.valid,
        stu.io.prefetch_train.valid && stu.io.prefetch_train.bits.isFirstIssue && (
          stu.io.prefetch_train.bits.miss
          )
      )
      pf.io.st_in(i).bits := stu.io.prefetch_train.bits
      pf.io.st_in(i).bits.uop.pc := RegNext(RegNext(io.ooo_to_mem.storePc(i)))
    })

    // 1. sync issue info to store set LFST
    // 2. when store issue, broadcast issued sqPtr to wake up the following insts
    // io.stIn(i).valid := io.issue(exuParameters.LduCnt + i).valid
    // io.stIn(i).bits := io.issue(exuParameters.LduCnt + i).bits
    io.mem_to_ooo.stIn(i).valid := stu.io.issue.valid
    io.mem_to_ooo.stIn(i).bits := stu.io.issue.bits

    stu.io.stout.ready := true.B

    // vector
    if (i < VecStorePipelineWidth) {
      stu.io.vecstin <> vsFlowQueue.io.pipeIssue(i)
      vsFlowQueue.io.pipeFeedback(i) <> stu.io.vec_feedback_slow
    } else {
      stu.io.vecstin.valid := false.B
      stu.io.vecstin.bits := DontCare
    }
    stu.io.vec_isFirstIssue := true.B // TODO
    // -------------------------
    // Store Triggers
    // -------------------------
    val storeTriggerHitVec = WireInit(VecInit(Seq.fill(TriggerNum)(false.B)))
    val storeTriggerCanFireVec = WireInit(VecInit(Seq.fill(TriggerNum)(false.B)))

    when(stOut(i).fire) {
      for (j <- 0 until TriggerNum) {
        storeTriggerHitVec(j) := !tdata(j).select && TriggerCmp(
          stOut(i).bits.debug.vaddr,
          tdata(j).tdata2,
          tdata(j).matchType,
          tEnable(j) && tdata(j).store
        )
      }
      TriggerCheckCanFire(TriggerNum, storeTriggerCanFireVec, storeTriggerHitVec, backendTriggerTimingVec, backendTriggerChainVec)

      stOut(i).bits.uop.trigger.backendHit := storeTriggerHitVec
      stOut(i).bits.uop.trigger.backendCanFire := storeTriggerCanFireVec
    }
  }

  // mmio store writeback will use store writeback port 0
  lsq.io.mmioStout.ready := false.B
  when (lsq.io.mmioStout.valid && !storeUnits(0).io.stout.valid) {
    stOut(0).valid := true.B
    stOut(0).bits  := lsq.io.mmioStout.bits
    lsq.io.mmioStout.ready := true.B
  }

  when (atomicsUnit.io.out.valid) {
    // when atom inst writeback, surpress normal load trigger
    (0 until LduCnt).map(i => {
      io.mem_to_ooo.writebackLda(i).bits.uop.trigger.backendHit := VecInit(Seq.fill(TriggerNum)(false.B))
    })
    (0 until HyuCnt).map(i => {
      io.mem_to_ooo.writebackHyuLda(i).bits.uop.trigger.backendHit := VecInit(Seq.fill(TriggerNum)(false.B))
    })
  }

  // Uncahce
  uncache.io.enableOutstanding := io.ooo_to_mem.csrCtrl.uncache_write_outstanding_enable
  uncache.io.hartId := io.hartId
  lsq.io.uncacheOutstanding := io.ooo_to_mem.csrCtrl.uncache_write_outstanding_enable
  vsFlowQueue.io.uncacheOutstanding := io.ooo_to_mem.csrCtrl.uncache_write_outstanding_enable

  // Lsq
  io.mem_to_ooo.lsqio.mmio       := lsq.io.rob.mmio
  io.mem_to_ooo.lsqio.uop        := lsq.io.rob.uop
  lsq.io.rob.lcommit             := io.ooo_to_mem.lsqio.lcommit
  lsq.io.rob.scommit             := io.ooo_to_mem.lsqio.scommit
  lsq.io.rob.pendingld           := io.ooo_to_mem.lsqio.pendingld
  lsq.io.rob.pendingst           := io.ooo_to_mem.lsqio.pendingst
  lsq.io.rob.commit              := io.ooo_to_mem.lsqio.commit
  lsq.io.rob.pendingPtr          := io.ooo_to_mem.lsqio.pendingPtr
  lsq.io.rob.pendingPtrNext      := io.ooo_to_mem.lsqio.pendingPtrNext

  //  lsq.io.rob            <> io.lsqio.rob
  lsq.io.enq            <> io.ooo_to_mem.enqLsq
  lsq.io.brqRedirect    <> redirect

  //  violation rollback
  def selectOldestRedirect(xs: Seq[Valid[Redirect]]): Vec[Bool] = {
    val compareVec = (0 until xs.length).map(i => (0 until i).map(j => isAfter(xs(j).bits.robIdx, xs(i).bits.robIdx)))
    val resultOnehot = VecInit((0 until xs.length).map(i => Cat((0 until xs.length).map(j =>
      (if (j < i) !xs(j).valid || compareVec(i)(j)
      else if (j == i) xs(i).valid
      else !xs(j).valid || !compareVec(j)(i))
    )).andR))
    resultOnehot
  }
  val allRedirect = Seq(lsq.io.nuke_rollback, lsq.io.nack_rollback) ++ loadUnits.map(_.io.rollback) ++ hybridUnits.map(_.io.ldu_io.rollback)
  val oldestOneHot = selectOldestRedirect(allRedirect)
  val oldestRedirect = Mux1H(oldestOneHot, allRedirect)
  io.mem_to_ooo.memoryViolation := oldestRedirect
  io.mem_to_ooo.lsqio.lqCanAccept  := lsq.io.lqCanAccept
  io.mem_to_ooo.lsqio.sqCanAccept  := lsq.io.sqCanAccept

  // lsq.io.uncache        <> uncache.io.lsq
  val s_idle :: s_scalar_uncache :: s_vector_uncache :: Nil = Enum(3)
  val uncacheState = RegInit(s_idle)
  val uncacheReq = Wire(Decoupled(new UncacheWordReq))
  val uncacheResp = Wire(Decoupled(new UncacheWordResp))

  uncacheReq.bits := DontCare
  uncacheReq.valid := false.B
  uncacheReq.ready := false.B
  uncacheResp.bits := DontCare
  uncacheResp.valid := false.B
  uncacheResp.ready := false.B
  lsq.io.uncache.req.ready := false.B
  lsq.io.uncache.resp.valid := false.B
  lsq.io.uncache.resp.bits := DontCare
  vsFlowQueue.io.uncache.req.ready := false.B
  vsFlowQueue.io.uncache.resp.valid := false.B
  vsFlowQueue.io.uncache.resp.bits := DontCare

  switch (uncacheState) {
    is (s_idle) {
      when (uncacheReq.fire) {
        when (lsq.io.uncache.req.valid) {
          val isStore = lsq.io.uncache.req.bits.cmd === MemoryOpConstants.M_XWR
          when (!isStore || !io.ooo_to_mem.csrCtrl.uncache_write_outstanding_enable) {
            uncacheState := s_scalar_uncache
          }
        }.otherwise {
          // val isStore = vsFlowQueue.io.uncache.req.bits.cmd === MemoryOpConstants.M_XWR
          when (!io.ooo_to_mem.csrCtrl.uncache_write_outstanding_enable) {
            uncacheState := s_vector_uncache
          }
        }
      }
    }

    is (s_scalar_uncache) {
      when (uncacheResp.fire) {
        uncacheState := s_idle
      }
    }

    is (s_vector_uncache) {
      when (uncacheResp.fire) {
        uncacheState := s_idle
      }
    }
  }

  when (lsq.io.uncache.req.valid) {
    uncacheReq <> lsq.io.uncache.req
  }.elsewhen (vsFlowQueue.io.uncache.req.valid) {
    uncacheReq <> vsFlowQueue.io.uncache.req
  }
  when (io.ooo_to_mem.csrCtrl.uncache_write_outstanding_enable) {
    uncacheResp <> lsq.io.uncache.resp
  }.otherwise {
    when (uncacheState === s_scalar_uncache) {
      uncacheResp <> lsq.io.uncache.resp
    }.elsewhen (uncacheState === s_vector_uncache) {
      uncacheResp <> vsFlowQueue.io.uncache.resp
    }
  }
  // delay dcache refill for 1 cycle for better timing
<<<<<<< HEAD
  AddPipelineReg(uncacheReq, uncache.io.lsq.req, false.B)
  AddPipelineReg(uncache.io.lsq.resp, uncacheResp, false.B)

  lsq.io.refill         := delayedDcacheRefill
=======
  //lsq.io.refill         := delayedDcacheRefill

>>>>>>> f541b46c
  lsq.io.release        := dcache.io.lsu.release
  lsq.io.lqCancelCnt <> io.mem_to_ooo.lqCancelCnt
  lsq.io.sqCancelCnt <> io.mem_to_ooo.sqCancelCnt
  lsq.io.lqDeq <> io.mem_to_ooo.lqDeq
  lsq.io.sqDeq <> io.mem_to_ooo.sqDeq
  // Todo: assign these
  io.mem_to_ooo.sqDeqPtr := lsq.io.sqDeqPtr
  io.mem_to_ooo.lqDeqPtr := lsq.io.lqDeqPtr
  lsq.io.tl_d_channel <> dcache.io.lsu.tl_d_channel

  // LSQ to store buffer
  // lsq.io.sbuffer        <> sbuffer.io.in
  val sbReq = Seq(vsFlowQueue.io.sbuffer, lsq.io.sbuffer)
  val sbReqValid = sbReq.map(_.head.valid)
  sbuffer.io.in.zipWithIndex.foreach { case (in, i) =>
    in.valid := ParallelPriorityMux(sbReqValid, sbReq.map(_(i).valid))
    in.bits := ParallelPriorityMux(sbReqValid, sbReq.map(_(i).bits))
  }
  for (i <- 0 until sbuffer.io.in.length) {
    for (j <- 0 until sbReq.length) {
        sbReq(j)(i).ready := sbuffer.io.in(i).ready && (if (j == 0) true.B else !sbReqValid.take(j).reduce(_||_))
    }
  }
  lsq.io.sqEmpty        <> sbuffer.io.sqempty
  dcache.io.force_write := lsq.io.force_write
  lsq.io.vecStoreRetire <> vsFlowQueue.io.sqRelease
  lsq.io.vecWriteback.valid := vlWrapper.io.uopWriteback.fire &&
    vlWrapper.io.uopWriteback.bits.uop.vpu.lastUop
  lsq.io.vecWriteback.bits := vlWrapper.io.uopWriteback.bits

  // vector
  vlWrapper.io.redirect <> redirect
  vsUopQueue.io.redirect <> redirect
  vsFlowQueue.io.redirect <> redirect
  // Vector loads/stores are only issued from port 0, and port 1 is idle.
  // However, we still need two ports because loads and stores must writeback
  // via different ports.
  val vecIssuePort = io.ooo_to_mem.issueVldu.head
  vlWrapper.io.loadRegIn.valid := vecIssuePort.valid && FuType.isVLoad(vecIssuePort.bits.uop.fuType)
  vlWrapper.io.loadRegIn.bits := vecIssuePort.bits
  vlWrapper.io.mmioReplay <> lsq.io.vecMMIOReplay
  vsUopQueue.io.storeIn.valid := vecIssuePort.valid && FuType.isVStore(vecIssuePort.bits.uop.fuType)
  vsUopQueue.io.storeIn.bits := vecIssuePort.bits
  vecIssuePort.ready := vlWrapper.io.loadRegIn.ready && vsUopQueue.io.storeIn.ready
  vsFlowQueue.io.flowIn <> vsUopQueue.io.flowIssue
  vsUopQueue.io.flowWriteback <> vsFlowQueue.io.flowWriteback
  vsFlowQueue.io.pipeIssue.drop(StaCnt).zip(hybridUnits.map(_.io.vec_stu_io.in)).foreach { case (a, b) => a <> b }
  vsFlowQueue.io.pipeFeedback.drop(StaCnt).zip(hybridUnits.map(_.io.vec_stu_io.feedbackSlow)).foreach { case (a, b) => a <> b }
  vsFlowQueue.io.rob.lcommit := io.ooo_to_mem.lsqio.lcommit
  vsFlowQueue.io.rob.scommit := io.ooo_to_mem.lsqio.scommit
  vsFlowQueue.io.rob.pendingld := io.ooo_to_mem.lsqio.pendingld
  vsFlowQueue.io.rob.pendingst := io.ooo_to_mem.lsqio.pendingst
  vsFlowQueue.io.rob.commit := io.ooo_to_mem.lsqio.commit
  vsFlowQueue.io.rob.pendingPtr := io.ooo_to_mem.lsqio.pendingPtr
  vsFlowQueue.io.rob.pendingPtrNext := io.ooo_to_mem.lsqio.pendingPtrNext
  (0 until VecStorePipelineWidth).foreach(i => vsFlowQueue.io.lsq(i) <> lsq.io.sta.vecStoreFlowAddrIn(i))
  lsq.io.sta.vecStoreFlowAddrIn.drop(VecStorePipelineWidth).foreach { x => x.valid := false.B; x.bits := DontCare }
  io.mem_to_ooo.writebackVldu.head.valid := vlWrapper.io.uopWriteback.valid || vsUopQueue.io.uopWriteback.valid
  io.mem_to_ooo.writebackVldu.head.bits := Mux1H(Seq(
    vlWrapper.io.uopWriteback.valid -> vlWrapper.io.uopWriteback.bits,
    vsUopQueue.io.uopWriteback.valid -> vsUopQueue.io.uopWriteback.bits,
  ))
  vlWrapper.io.uopWriteback.ready := io.mem_to_ooo.writebackVldu.head.ready
  vsUopQueue.io.uopWriteback.ready := io.mem_to_ooo.writebackVldu.head.ready

  // Sbuffer
  sbuffer.io.csrCtrl    <> csrCtrl
  sbuffer.io.dcache     <> dcache.io.lsu.store
  sbuffer.io.memSetPattenDetected := dcache.io.memSetPattenDetected
  sbuffer.io.force_write <> lsq.io.force_write
  // flush sbuffer
  val fenceFlush = io.ooo_to_mem.flushSb
  val atomicsFlush = atomicsUnit.io.flush_sbuffer.valid
  val stIsEmpty = sbuffer.io.flush.empty && uncache.io.flush.empty
  io.mem_to_ooo.sbIsEmpty := RegNext(stIsEmpty)

  // if both of them tries to flush sbuffer at the same time
  // something must have gone wrong
  assert(!(fenceFlush && atomicsFlush))
  sbuffer.io.flush.valid := RegNext(fenceFlush || atomicsFlush)
  uncache.io.flush.valid := sbuffer.io.flush.valid

  // AtomicsUnit: AtomicsUnit will override other control signials,
  // as atomics insts (LR/SC/AMO) will block the pipeline
  val s_normal +: s_atomics = Enum(StaCnt + HyuCnt + 1)
  val state = RegInit(s_normal)

  val st_atomics = Seq.tabulate(StaCnt)(i =>
    io.ooo_to_mem.issueSta(i).valid && FuType.storeIsAMO((io.ooo_to_mem.issueSta(i).bits.uop.fuType))
  ) ++ Seq.tabulate(HyuCnt)(i =>
    io.ooo_to_mem.issueHya(i).valid && FuType.storeIsAMO((io.ooo_to_mem.issueHya(i).bits.uop.fuType))
  )

  val st_data_atomics = Seq.tabulate(StdCnt)(i =>
    stData(i).valid && FuType.storeIsAMO(stData(i).bits.uop.fuType)
  )

  for (i <- 0 until StaCnt) when(st_atomics(i)) {
    io.ooo_to_mem.issueSta(i).ready := atomicsUnit.io.in.ready
    storeUnits(i).io.stin.valid := false.B

    state := s_atomics(i)
    assert(!st_atomics.zipWithIndex.filterNot(_._2 == i).unzip._1.reduce(_ || _))
  }
  for (i <- 0 until HyuCnt) when(st_atomics(StaCnt + i)) {
    io.ooo_to_mem.issueHya(i).ready := atomicsUnit.io.in.ready
    hybridUnits(i).io.lsin.valid := false.B

    state := s_atomics(StaCnt + i)
    assert(!st_atomics.zipWithIndex.filterNot(_._2 == StaCnt + i).unzip._1.reduce(_ || _))
  }
  when (atomicsUnit.io.out.valid) {
    assert((0 until StaCnt + HyuCnt).map(state === s_atomics(_)).reduce(_ || _))
    state := s_normal
  }

  atomicsUnit.io.in.valid := st_atomics.reduce(_ || _)
  atomicsUnit.io.in.bits  := Mux1H(Seq.tabulate(StaCnt)(i =>
    st_atomics(i) -> io.ooo_to_mem.issueSta(i).bits) ++
    Seq.tabulate(HyuCnt)(i => st_atomics(StaCnt+i) -> io.ooo_to_mem.issueHya(i).bits))
  atomicsUnit.io.storeDataIn.valid := st_data_atomics.reduce(_ || _)
  atomicsUnit.io.storeDataIn.bits  := Mux1H(Seq.tabulate(StdCnt)(i =>
    st_data_atomics(i) -> stData(i).bits))
  atomicsUnit.io.redirect <> redirect

  // TODO: complete amo's pmp support
  val amoTlb = dtlb_ld(0).requestor(0)
  atomicsUnit.io.dtlb.resp.valid := false.B
  atomicsUnit.io.dtlb.resp.bits  := DontCare
  atomicsUnit.io.dtlb.req.ready  := amoTlb.req.ready
  atomicsUnit.io.pmpResp := pmp_check(0).resp

  atomicsUnit.io.dcache <> dcache.io.lsu.atomics
  atomicsUnit.io.flush_sbuffer.empty := stIsEmpty

  atomicsUnit.io.csrCtrl := csrCtrl

  // for atomicsUnit, it uses loadUnit(0)'s TLB port

  when (state =/= s_normal) {
    // use store wb port instead of load
    loadUnits(0).io.ldout.ready := false.B
    // use load_0's TLB
    atomicsUnit.io.dtlb <> amoTlb

    // hw prefetch should be disabled while executing atomic insts
    loadUnits.map(i => i.io.prefetch_req.valid := false.B)

    // make sure there's no in-flight uops in load unit
    assert(!loadUnits(0).io.ldout.valid)
  }

  for (i <- 0 until StaCnt) {
    when (state === s_atomics(i)) {
      io.mem_to_ooo.staIqFeedback(i).feedbackSlow := atomicsUnit.io.feedbackSlow
      assert(!storeUnits(i).io.feedback_slow.valid)
    }
  }
  for (i <- 0 until HyuCnt) {
    when (state === s_atomics(StaCnt + i)) {
      io.mem_to_ooo.hyuIqFeedback(i).feedbackSlow := atomicsUnit.io.feedbackSlow
      assert(!hybridUnits(i).io.feedback_slow.valid)
    }
  }

  lsq.io.exceptionAddr.isStore := io.ooo_to_mem.isStoreException
  vsFlowQueue.io.exceptionAddr.isStore := io.ooo_to_mem.isStoreException
  // Exception address is used several cycles after flush.
  // We delay it by 10 cycles to ensure its flush safety.
  val atomicsException = RegInit(false.B)
  when (DelayN(redirect.valid, 10) && atomicsException) {
    atomicsException := false.B
  }.elsewhen (atomicsUnit.io.exceptionAddr.valid) {
    atomicsException := true.B
  }
  val atomicsExceptionAddress = RegEnable(atomicsUnit.io.exceptionAddr.bits, atomicsUnit.io.exceptionAddr.valid)
  io.mem_to_ooo.lsqio.vaddr := RegNext(Mux(
    atomicsException,
    atomicsExceptionAddress,
    Mux(
      io.ooo_to_mem.isVlsException && io.ooo_to_mem.isStoreException,
      vsFlowQueue.io.exceptionAddr.vaddr,
      lsq.io.exceptionAddr.vaddr
    )
  ))

  io.mem_to_ooo.writeBack.map(wb => {
    wb.bits.uop.trigger.frontendHit := 0.U(TriggerNum.W).asBools
    wb.bits.uop.trigger.frontendCanFire := 0.U(TriggerNum.W).asBools
  })

  XSError(atomicsException && atomicsUnit.io.in.valid, "new instruction before exception triggers\n")

  io.memInfo.sqFull := RegNext(lsq.io.sqFull)
  io.memInfo.lqFull := RegNext(lsq.io.lqFull)
  io.memInfo.dcacheMSHRFull := RegNext(dcache.io.mshrFull)

  io.externalInterrupt.msip := outer.clint_int_sink.in.head._1(0)
  io.externalInterrupt.mtip := outer.clint_int_sink.in.head._1(1)
  io.externalInterrupt.meip := outer.plic_int_sink.in.head._1(0)
  io.externalInterrupt.seip := outer.plic_int_sink.in.last._1(0)
  io.externalInterrupt.debug := outer.debug_int_sink.in.head._1(0)
  io.inner_hartId := io.hartId
  io.inner_reset_vector := RegNext(io.outer_reset_vector)
  io.outer_cpu_halt := io.inner_cpu_halt
  io.outer_beu_errors_icache := RegNext(io.inner_beu_errors_icache)
  io.outer_l2_pf_enable := io.inner_l2_pf_enable
  // io.inner_hc_perfEvents <> io.outer_hc_perfEvents

  if (p(DebugOptionsKey).FPGAPlatform) {
    val resetTree = ResetGenNode(
      Seq(
        ResetGenNode(Seq(ResetGenNode(Seq(CellNode(reset_io_frontend))))),
        CellNode(reset_io_backend),
        ModuleNode(itlbRepeater3),
        ModuleNode(dtlbRepeater),
        ModuleNode(ptw),
        ModuleNode(ptw_to_l2_buffer)
      )
    )
    ResetGen(resetTree, reset, !p(DebugOptionsKey).FPGAPlatform)
  } else {
    reset_io_frontend := DontCare
    reset_io_backend := DontCare
  }

  // top-down info
  dcache.io.debugTopDown.robHeadVaddr := io.debugTopDown.robHeadVaddr
  dtlbRepeater.io.debugTopDown.robHeadVaddr := io.debugTopDown.robHeadVaddr
  lsq.io.debugTopDown.robHeadVaddr := io.debugTopDown.robHeadVaddr
  io.debugTopDown.toCore.robHeadMissInDCache := dcache.io.debugTopDown.robHeadMissInDCache
  io.debugTopDown.toCore.robHeadTlbReplay := lsq.io.debugTopDown.robHeadTlbReplay
  io.debugTopDown.toCore.robHeadTlbMiss := lsq.io.debugTopDown.robHeadTlbMiss
  io.debugTopDown.toCore.robHeadLoadVio := lsq.io.debugTopDown.robHeadLoadVio
  io.debugTopDown.toCore.robHeadLoadMSHR := lsq.io.debugTopDown.robHeadLoadMSHR
  dcache.io.debugTopDown.robHeadOtherReplay := lsq.io.debugTopDown.robHeadOtherReplay
  dcache.io.debugRolling := io.debugRolling

  val hyLdDeqCount = PopCount(io.ooo_to_mem.issueHya.map(x => x.valid && FuType.isLoad(x.bits.uop.fuType)))
  val hyStDeqCount = PopCount(io.ooo_to_mem.issueHya.map(x => x.valid && FuType.isStore(x.bits.uop.fuType)))
  val ldDeqCount = PopCount(io.ooo_to_mem.issueLda.map(_.valid)) +& hyLdDeqCount
  val stDeqCount = PopCount(io.ooo_to_mem.issueSta.take(StaCnt).map(_.valid)) +& hyStDeqCount
  val iqDeqCount = ldDeqCount +& stDeqCount
  XSPerfAccumulate("load_iq_deq_count", ldDeqCount)
  XSPerfHistogram("load_iq_deq_count", ldDeqCount, true.B, 0, LdExuCnt + 1)
  XSPerfAccumulate("store_iq_deq_count", stDeqCount)
  XSPerfHistogram("store_iq_deq_count", stDeqCount, true.B, 0, StAddrCnt + 1)
  XSPerfAccumulate("ls_iq_deq_count", iqDeqCount)

  val pfevent = Module(new PFEvent)
  pfevent.io.distribute_csr := csrCtrl.distribute_csr
  val csrevents = pfevent.io.hpmevent.slice(16,24)

  val memBlockPerfEvents = Seq(
    ("ldDeqCount", ldDeqCount),
    ("stDeqCount", stDeqCount),
  )

  val perfFromUnits = (loadUnits ++ Seq(sbuffer, lsq, dcache)).flatMap(_.getPerfEvents)
  val perfFromPTW    = perfEventsPTW.map(x => ("perfEventsPTW", x.value))
  val perfBlock     = Seq(("ldDeqCount", ldDeqCount),
                          ("stDeqCount", stDeqCount))
  // let index = 0 be no event
  val allPerfEvents = Seq(("noEvent", 0.U)) ++ perfFromUnits ++ perfFromPTW ++ perfBlock

  if (printEventCoding) {
    for (((name, inc), i) <- allPerfEvents.zipWithIndex) {
      println("MemBlock perfEvents Set", name, inc, i)
    }
  }

  val allPerfInc = allPerfEvents.map(_._2.asTypeOf(new PerfEvent))
  val perfEvents = HPerfMonitor(csrevents, allPerfInc).getPerfEvents
  generatePerfEvent()
}<|MERGE_RESOLUTION|>--- conflicted
+++ resolved
@@ -824,7 +824,6 @@
     hybridUnits(i).io.ldu_io.lsq.stld_nuke_query <> lsq.io.ldu.stld_nuke_query(LduCnt + i)
     hybridUnits(i).io.csrCtrl <> csrCtrl
     // dcache refill req
-    hybridUnits(i).io.ldu_io.refill <> delayedDcacheRefill
     hybridUnits(i).io.ldu_io.tlb_hint.id := dtlbRepeater.io.hint.get.req(LduCnt + i).id
     hybridUnits(i).io.ldu_io.tlb_hint.full := dtlbRepeater.io.hint.get.req(LduCnt + i).full ||
       RegNext(tlbreplay(LduCnt + i)) || RegNext(dtlb_ld(0).tlbreplay(LduCnt + i))
@@ -1192,15 +1191,10 @@
     }
   }
   // delay dcache refill for 1 cycle for better timing
-<<<<<<< HEAD
   AddPipelineReg(uncacheReq, uncache.io.lsq.req, false.B)
   AddPipelineReg(uncache.io.lsq.resp, uncacheResp, false.B)
 
-  lsq.io.refill         := delayedDcacheRefill
-=======
   //lsq.io.refill         := delayedDcacheRefill
-
->>>>>>> f541b46c
   lsq.io.release        := dcache.io.lsu.release
   lsq.io.lqCancelCnt <> io.mem_to_ooo.lqCancelCnt
   lsq.io.sqCancelCnt <> io.mem_to_ooo.sqCancelCnt
