package xiangshan.backend

import chisel3._
import chisel3.util._
import chipsalliance.rocketchip.config.Parameters
import freechips.rocketchip.diplomacy.{LazyModule, LazyModuleImp}
import freechips.rocketchip.tile.HasFPUParameters
import xiangshan._
import xiangshan.backend.exu.Exu.{loadExuConfigs, storeExuConfigs}
import xiangshan.backend.roq.RoqPtr
import xiangshan.backend.exu._
import xiangshan.cache._
import xiangshan.mem._
import xiangshan.backend.fu.{HasExceptionNO, FenceToSbuffer}
import xiangshan.backend.issue.{ReservationStationCtrl, ReservationStationData}
import xiangshan.backend.regfile.RfReadPort

class LsBlockToCtrlIO extends XSBundle {
  val stOut = Vec(exuParameters.StuCnt, ValidIO(new ExuOutput)) // write to roq
  val numExist = Vec(exuParameters.LsExuCnt, Output(UInt(log2Ceil(IssQueSize).W)))
  val replay = ValidIO(new Redirect)
}

<<<<<<< HEAD
class MemBlock(
  fastWakeUpIn: Seq[ExuConfig],
  slowWakeUpIn: Seq[ExuConfig],
  fastFpOut: Seq[ExuConfig],
  slowFpOut: Seq[ExuConfig],
  fastIntOut: Seq[ExuConfig],
  slowIntOut: Seq[ExuConfig]
)(implicit p: Parameters) extends LazyModule {

  val dcache = LazyModule(new DCache())
  val uncache = LazyModule(new Uncache())

  lazy val module = new MemBlockImp(fastWakeUpIn, slowWakeUpIn, fastFpOut, slowFpOut, fastIntOut, slowIntOut)(this)
}



class MemBlockImp
=======
class IntBlockToMemBlockIO extends XSBundle {
  val readIntRf = Vec(NRMemReadPorts, new RfReadPort(XLEN))
}

class FpBlockToMemBlockIO extends XSBundle {
  val readFpRf = Vec(exuParameters.StuCnt, new RfReadPort(XLEN + 1))
}

class MemBlock
>>>>>>> 2d936b39
(
  fastWakeUpIn: Seq[ExuConfig],
  slowWakeUpIn: Seq[ExuConfig],
  fastFpOut: Seq[ExuConfig],
  slowFpOut: Seq[ExuConfig],
  fastIntOut: Seq[ExuConfig],
  slowIntOut: Seq[ExuConfig]
) (outer: MemBlock) extends LazyModuleImp(outer)
  with HasXSParameter
  with HasExceptionNO
  with HasXSLog
  with HasFPUParameters
  with HasExeBlockHelper
{

  val io = IO(new Bundle {
    val fromCtrlBlock = Flipped(new CtrlToLsBlockIO)
    val fromIntBlock = Flipped(new IntBlockToMemBlockIO)
    val fromFpBlock = Flipped(new FpBlockToMemBlockIO)
    val toCtrlBlock = new LsBlockToCtrlIO

    val wakeUpIn = new WakeUpBundle(fastWakeUpIn.size, slowWakeUpIn.size)
    val wakeUpFpOut = Flipped(new WakeUpBundle(fastFpOut.size, slowFpOut.size))
    val wakeUpIntOut = Flipped(new WakeUpBundle(fastIntOut.size, slowIntOut.size))

    val ptw = new TlbPtwIO
    val sfence = Input(new SfenceBundle)
    val tlbCsr = Input(new TlbCsrBundle)
    val fenceToSbuffer = Flipped(new FenceToSbuffer)

    val lsqio = new Bundle {
      val exceptionAddr = new ExceptionAddrIO // to csr
      val commits = Flipped(new RoqCommitIO) // to lsq
      val roqDeqPtr = Input(new RoqPtr) // to lsq
    }
  })

  val dcache = outer.dcache.module
  val uncache = outer.uncache.module

  val redirect = io.fromCtrlBlock.redirect

  val loadUnits = Seq.fill(exuParameters.LduCnt)(Module(new LoadUnit))
  val storeUnits = Seq.fill(exuParameters.StuCnt)(Module(new StoreUnit))
  val exeUnits = loadUnits ++ storeUnits

  val atomicsUnit = Module(new AtomicsUnit)

  val loadWritebackOverride  = Mux(atomicsUnit.io.out.valid, atomicsUnit.io.out.bits, loadUnits.head.io.ldout.bits)
  val ldOut0 = Wire(Decoupled(new ExuOutput))
  ldOut0.valid := atomicsUnit.io.out.valid || loadUnits.head.io.ldout.valid
  ldOut0.bits  := loadWritebackOverride
  atomicsUnit.io.out.ready := ldOut0.ready
  loadUnits.head.io.ldout.ready := ldOut0.ready

  val intExeWbReqs = ldOut0 +: loadUnits.tail.map(_.io.ldout)
  val fpExeWbReqs = loadUnits.map(_.io.fpout)

  val readPortIndex = Seq(0, 1, 2, 4)
  io.fromIntBlock.readIntRf.foreach(_.addr := DontCare)
  io.fromFpBlock.readFpRf.foreach(_.addr := DontCare)
  val reservationStations = (loadExuConfigs ++ storeExuConfigs).zipWithIndex.map({ case (cfg, i) =>
    var certainLatency = -1
    if (cfg.hasCertainLatency) {
      certainLatency = cfg.latency.latencyVal.get
    }

    val readIntRf = cfg.readIntRf
    val readFpRf = cfg.readFpRf

    // load has uncertain latency, so only use external wake up data
    val writeBackData = fastWakeUpIn.zip(io.wakeUpIn.fast)
      .filter(x => (x._1.writeIntRf && readIntRf) || (x._1.writeFpRf && readFpRf))
      .map(_._2.bits.data)
    val wakeupCnt = writeBackData.length

    val inBlockListenPorts = intExeWbReqs ++ fpExeWbReqs
    val extraListenPorts = inBlockListenPorts ++
      slowWakeUpIn.zip(io.wakeUpIn.slow)
        .filter(x => (x._1.writeIntRf && readIntRf) || (x._1.writeFpRf && readFpRf))
        .map(_._2)

    val extraListenPortsCnt = extraListenPorts.length

    // if tlb miss, replay
    val feedback = true

    println(s"${i}: exu:${cfg.name} wakeupCnt: ${wakeupCnt} extraListenPorts: ${extraListenPortsCnt} delay:${certainLatency} feedback:${feedback}")

    val rsCtrl = Module(new ReservationStationCtrl(cfg, wakeupCnt, extraListenPortsCnt, fixedDelay = certainLatency, feedback = feedback))
    val rsData = Module(new ReservationStationData(cfg, wakeupCnt, extraListenPortsCnt, fixedDelay = certainLatency, feedback = feedback))

    rsCtrl.io.data     <> rsData.io.ctrl
    rsCtrl.io.redirect <> redirect // TODO: remove it
    rsCtrl.io.numExist <> io.toCtrlBlock.numExist(i)
<<<<<<< HEAD
    rsCtrl.io.enqCtrl  <> io.fromCtrlBlock.enqIqCtrl(i)
    rsData.io.enqData  <> io.fromCtrlBlock.enqIqData(i)
=======
    rsCtrl.io.enqCtrl <> io.fromCtrlBlock.enqIqCtrl(i)

    val src2IsFp = RegNext(io.fromCtrlBlock.enqIqCtrl(i).bits.ctrl.src2Type === SrcType.fp)
    rsData.io.srcRegValue := DontCare
    rsData.io.srcRegValue(0) := io.fromIntBlock.readIntRf(readPortIndex(i)).data
    if (i >= exuParameters.LduCnt) {
      rsData.io.srcRegValue(1) := Mux(src2IsFp, io.fromFpBlock.readFpRf(i - exuParameters.LduCnt).data, io.fromIntBlock.readIntRf(readPortIndex(i) + 1).data)
    }
>>>>>>> 2d936b39
    rsData.io.redirect <> redirect

    rsData.io.writeBackedData <> writeBackData
    for ((x, y) <- rsData.io.extraListenPorts.zip(extraListenPorts)) {
      x.valid := y.fire()
      x.bits  := y.bits
    }

    // exeUnits(i).io.redirect <> redirect
    // exeUnits(i).io.fromInt <> rsData.io.deq
    rsData.io.feedback := DontCare

    rsCtrl.suggestName(s"rsc_${cfg.name}")
    rsData.suggestName(s"rsd_${cfg.name}")

    rsData
  })

  for(rs <- reservationStations){
    rs.io.broadcastedUops <> fastWakeUpIn.zip(io.wakeUpIn.fastUops)
      .filter(x => (x._1.writeIntRf && rs.exuCfg.readIntRf) || (x._1.writeFpRf && rs.exuCfg.readFpRf))
      .map(_._2)
  }

  // TODO: make this better
  io.wakeUpIn.fast.foreach(_.ready := true.B)
  io.wakeUpIn.slow.foreach(_.ready := true.B)

  io.wakeUpFpOut.slow  <> fpExeWbReqs
  io.wakeUpIntOut.slow <> intExeWbReqs

  // load always ready
  fpExeWbReqs.foreach(_.ready := true.B)
  intExeWbReqs.foreach(_.ready := true.B)

  val dtlb    = Module(new TLB(Width = DTLBWidth, isDtlb = true))
  val lsq     = Module(new LsqWrappper)
  val sbuffer = Module(new NewSbuffer)
  // if you wants to stress test dcache store, use FakeSbuffer
  // val sbuffer = Module(new FakeSbuffer)

  // dtlb
  io.ptw         <> dtlb.io.ptw
  dtlb.io.sfence <> io.sfence
  dtlb.io.csr    <> io.tlbCsr

  // LoadUnit
  for (i <- 0 until exuParameters.LduCnt) {
    loadUnits(i).io.redirect      <> io.fromCtrlBlock.redirect
    loadUnits(i).io.tlbFeedback   <> reservationStations(i).io.feedback
    loadUnits(i).io.dtlb          <> dtlb.io.requestor(i)
    // get input form dispatch
    loadUnits(i).io.ldin          <> reservationStations(i).io.deq
    // dcache access
    loadUnits(i).io.dcache        <> dcache.io.lsu.load(i)
    // forward
    loadUnits(i).io.lsq.forward   <> lsq.io.forward(i)
    loadUnits(i).io.sbuffer       <> sbuffer.io.forward(i)

    // passdown to lsq
    lsq.io.loadIn(i)              <> loadUnits(i).io.lsq.loadIn
    lsq.io.ldout(i)               <> loadUnits(i).io.lsq.ldout
  }

  // StoreUnit
  for (i <- 0 until exuParameters.StuCnt) {
    val stu = storeUnits(i)
    val rs = reservationStations(exuParameters.LduCnt + i)
    val dtlbReq = dtlb.io.requestor(exuParameters.LduCnt + i)

    stu.io.redirect    <> io.fromCtrlBlock.redirect
    stu.io.tlbFeedback <> rs.io.feedback
    stu.io.dtlb        <> dtlbReq
    stu.io.stin        <> rs.io.deq
    stu.io.lsq         <> lsq.io.storeIn(i)

    io.toCtrlBlock.stOut(i).valid := stu.io.stout.valid
    io.toCtrlBlock.stOut(i).bits  := stu.io.stout.bits
    stu.io.stout.ready := true.B
  }

  // mmio store writeback will use store writeback port 0
  lsq.io.mmioStout.ready := false.B
  when (lsq.io.mmioStout.valid && !storeUnits(0).io.stout.valid) {
    io.toCtrlBlock.stOut(0).valid := true.B
    lsq.io.mmioStout.ready := true.B
    io.toCtrlBlock.stOut(0).bits  := lsq.io.mmioStout.bits
  }

  // Lsq
  lsq.io.commits        <> io.lsqio.commits
  lsq.io.enq            <> io.fromCtrlBlock.enqLsq
  lsq.io.brqRedirect    <> io.fromCtrlBlock.redirect
  lsq.io.roqDeqPtr      <> io.lsqio.roqDeqPtr
  io.toCtrlBlock.replay <> lsq.io.rollback
  lsq.io.dcache         <> dcache.io.lsu.lsq
  lsq.io.uncache        <> uncache.io.lsq

  // LSQ to store buffer
  lsq.io.sbuffer        <> sbuffer.io.in

  // Sbuffer
  sbuffer.io.dcache     <> dcache.io.lsu.store

  // flush sbuffer
  val fenceFlush = io.fenceToSbuffer.flushSb
  val atomicsFlush = atomicsUnit.io.flush_sbuffer.valid
  io.fenceToSbuffer.sbIsEmpty := sbuffer.io.flush.empty
  // if both of them tries to flush sbuffer at the same time
  // something must have gone wrong
  assert(!(fenceFlush && atomicsFlush))
  sbuffer.io.flush.valid := fenceFlush || atomicsFlush

  // AtomicsUnit: AtomicsUnit will override other control signials,
  // as atomics insts (LR/SC/AMO) will block the pipeline
  val s_normal :: s_atomics_0 :: s_atomics_1 :: Nil = Enum(3)
  val state = RegInit(s_normal)

  val atomic_rs0  = exuParameters.LduCnt + 0
  val atomic_rs1  = exuParameters.LduCnt + 1
  val st0_atomics = reservationStations(atomic_rs0).io.deq.valid && reservationStations(atomic_rs0).io.deq.bits.uop.ctrl.fuType === FuType.mou
  val st1_atomics = reservationStations(atomic_rs1).io.deq.valid && reservationStations(atomic_rs1).io.deq.bits.uop.ctrl.fuType === FuType.mou

  when (st0_atomics) {
    reservationStations(atomic_rs0).io.deq.ready := atomicsUnit.io.in.ready
    storeUnits(0).io.stin.valid := false.B

    state := s_atomics_0
    assert(!st1_atomics)
  }
  when (st1_atomics) {
    reservationStations(atomic_rs1).io.deq.ready := atomicsUnit.io.in.ready
    storeUnits(1).io.stin.valid := false.B

    state := s_atomics_1
    assert(!st0_atomics)
  }
  when (atomicsUnit.io.out.valid) {
    assert(state === s_atomics_0 || state === s_atomics_1)
    state := s_normal
  }

  atomicsUnit.io.in.valid := st0_atomics || st1_atomics
  atomicsUnit.io.in.bits  := Mux(st0_atomics, reservationStations(atomic_rs0).io.deq.bits, reservationStations(atomic_rs1).io.deq.bits)
  atomicsUnit.io.redirect <> io.fromCtrlBlock.redirect

  atomicsUnit.io.dtlb.resp.valid := false.B
  atomicsUnit.io.dtlb.resp.bits  := DontCare
  atomicsUnit.io.dtlb.req.ready  := dtlb.io.requestor(0).req.ready

  atomicsUnit.io.dcache <> dcache.io.lsu.atomics
  atomicsUnit.io.flush_sbuffer.empty := sbuffer.io.flush.empty

  // for atomicsUnit, it uses loadUnit(0)'s TLB port
  when (state === s_atomics_0 || state === s_atomics_1) {
    atomicsUnit.io.dtlb <> dtlb.io.requestor(0)

    loadUnits(0).io.dtlb.resp.valid := false.B
    loadUnits(0).io.ldout.ready := false.B

    // make sure there's no in-flight uops in load unit
    assert(!loadUnits(0).io.dtlb.req.valid)
    assert(!loadUnits(0).io.ldout.valid)
  }

  when (state === s_atomics_0) {
    atomicsUnit.io.tlbFeedback <> reservationStations(atomic_rs0).io.feedback

    assert(!storeUnits(0).io.tlbFeedback.valid)
  }
  when (state === s_atomics_1) {
    atomicsUnit.io.tlbFeedback <> reservationStations(atomic_rs1).io.feedback

    assert(!storeUnits(1).io.tlbFeedback.valid)
  }

  lsq.io.exceptionAddr.lsIdx  := io.lsqio.exceptionAddr.lsIdx
  lsq.io.exceptionAddr.isStore := io.lsqio.exceptionAddr.isStore
  io.lsqio.exceptionAddr.vaddr := Mux(atomicsUnit.io.exceptionAddr.valid, atomicsUnit.io.exceptionAddr.bits, lsq.io.exceptionAddr.vaddr)
}<|MERGE_RESOLUTION|>--- conflicted
+++ resolved
@@ -21,7 +21,14 @@
   val replay = ValidIO(new Redirect)
 }
 
-<<<<<<< HEAD
+class IntBlockToMemBlockIO extends XSBundle {
+  val readIntRf = Vec(NRMemReadPorts, new RfReadPort(XLEN))
+}
+
+class FpBlockToMemBlockIO extends XSBundle {
+  val readFpRf = Vec(exuParameters.StuCnt, new RfReadPort(XLEN + 1))
+}
+
 class MemBlock(
   fastWakeUpIn: Seq[ExuConfig],
   slowWakeUpIn: Seq[ExuConfig],
@@ -37,20 +44,7 @@
   lazy val module = new MemBlockImp(fastWakeUpIn, slowWakeUpIn, fastFpOut, slowFpOut, fastIntOut, slowIntOut)(this)
 }
 
-
-
 class MemBlockImp
-=======
-class IntBlockToMemBlockIO extends XSBundle {
-  val readIntRf = Vec(NRMemReadPorts, new RfReadPort(XLEN))
-}
-
-class FpBlockToMemBlockIO extends XSBundle {
-  val readFpRf = Vec(exuParameters.StuCnt, new RfReadPort(XLEN + 1))
-}
-
-class MemBlock
->>>>>>> 2d936b39
 (
   fastWakeUpIn: Seq[ExuConfig],
   slowWakeUpIn: Seq[ExuConfig],
@@ -146,11 +140,7 @@
     rsCtrl.io.data     <> rsData.io.ctrl
     rsCtrl.io.redirect <> redirect // TODO: remove it
     rsCtrl.io.numExist <> io.toCtrlBlock.numExist(i)
-<<<<<<< HEAD
     rsCtrl.io.enqCtrl  <> io.fromCtrlBlock.enqIqCtrl(i)
-    rsData.io.enqData  <> io.fromCtrlBlock.enqIqData(i)
-=======
-    rsCtrl.io.enqCtrl <> io.fromCtrlBlock.enqIqCtrl(i)
 
     val src2IsFp = RegNext(io.fromCtrlBlock.enqIqCtrl(i).bits.ctrl.src2Type === SrcType.fp)
     rsData.io.srcRegValue := DontCare
@@ -158,7 +148,6 @@
     if (i >= exuParameters.LduCnt) {
       rsData.io.srcRegValue(1) := Mux(src2IsFp, io.fromFpBlock.readFpRf(i - exuParameters.LduCnt).data, io.fromIntBlock.readIntRf(readPortIndex(i) + 1).data)
     }
->>>>>>> 2d936b39
     rsData.io.redirect <> redirect
 
     rsData.io.writeBackedData <> writeBackData
