/***************************************************************************************
* Copyright (c) 2020-2021 Institute of Computing Technology, Chinese Academy of Sciences
* Copyright (c) 2020-2021 Peng Cheng Laboratory
*
* XiangShan is licensed under Mulan PSL v2.
* You can use this software according to the terms and conditions of the Mulan PSL v2.
* You may obtain a copy of Mulan PSL v2 at:
*          http://license.coscl.org.cn/MulanPSL2
*
* THIS SOFTWARE IS PROVIDED ON AN "AS IS" BASIS, WITHOUT WARRANTIES OF ANY KIND,
* EITHER EXPRESS OR IMPLIED, INCLUDING BUT NOT LIMITED TO NON-INFRINGEMENT,
* MERCHANTABILITY OR FIT FOR A PARTICULAR PURPOSE.
*
* See the Mulan PSL v2 for more details.
***************************************************************************************/

package xiangshan.backend

import org.chipsalliance.cde.config.Parameters
import chisel3._
import chisel3.util._
import freechips.rocketchip.diplomacy._
import freechips.rocketchip.diplomacy.{BundleBridgeSource, LazyModule, LazyModuleImp}
import freechips.rocketchip.interrupts.{IntSinkNode, IntSinkPortSimple}
import freechips.rocketchip.tile.HasFPUParameters
import freechips.rocketchip.tilelink._
import coupledL2.PrefetchRecv
import utils._
import utility._
import xiangshan._
import xiangshan.backend.Bundles.{DynInst, MemExuInput, MemExuOutput}
import xiangshan.backend.ctrlblock.{DebugLSIO, LsTopdownInfo}
import xiangshan.backend.exu.MemExeUnit
import xiangshan.backend.fu._
import xiangshan.backend.fu.FuType._
import xiangshan.backend.rob.{RobDebugRollingIO, RobPtr}
import xiangshan.backend.fu.util.SdtrigExt
import xiangshan.cache._
import xiangshan.cache.mmu._
import xiangshan.mem._
import xiangshan.mem.mdp._
import xiangshan.frontend.HasInstrMMIOConst
import xiangshan.mem.prefetch.{BasePrefecher, L1Prefetcher, SMSParams, SMSPrefetcher}

trait HasMemBlockParameters extends HasXSParameter {
  // number of memory units
  val LduCnt  = backendParams.LduCnt
  val StaCnt  = backendParams.StaCnt
  val StdCnt  = backendParams.StdCnt
  val HyuCnt  = backendParams.HyuCnt
  val VlduCnt = backendParams.VlduCnt
  val VstuCnt = backendParams.VstuCnt

  val LdExuCnt  = LduCnt + HyuCnt
  val StAddrCnt = StaCnt + HyuCnt
  val StDataCnt = StdCnt
  val MemExuCnt = LduCnt + HyuCnt + StaCnt + StdCnt
  val MemAddrExtCnt = LdExuCnt + StaCnt
  val MemVExuCnt = VlduCnt + VstuCnt
}

abstract class MemBlockBundle(implicit val p: Parameters) extends Bundle with HasMemBlockParameters

class Std(cfg: FuConfig)(implicit p: Parameters) extends FuncUnit(cfg) {
  io.in.ready := io.out.ready
  io.out.valid := io.in.valid
  io.out.bits := 0.U.asTypeOf(io.out.bits)
  io.out.bits.res.data := io.in.bits.data.src(0)
  io.out.bits.ctrl.robIdx := io.in.bits.ctrl.robIdx
}

class ooo_to_mem(implicit p: Parameters) extends MemBlockBundle {
  val loadFastMatch = Vec(LdExuCnt, Input(UInt(LdExuCnt.W)))
  val loadFastFuOpType = Vec(LdExuCnt, Input(FuOpType()))
  val loadFastImm = Vec(LdExuCnt, Input(UInt(12.W)))
  val sfence = Input(new SfenceBundle)
  val tlbCsr = Input(new TlbCsrBundle)
  val lsqio = new Bundle {
    val lcommit = Input(UInt(log2Up(CommitWidth + 1).W))
    val scommit = Input(UInt(log2Up(CommitWidth + 1).W))
    val pendingld = Input(Bool())
    val pendingst = Input(Bool())
    val pendingVst = Input(Bool())
    val commit = Input(Bool())
    val pendingPtr = Input(new RobPtr)
    val pendingPtrNext = Input(new RobPtr)
  }

  val isStoreException = Input(Bool())
  val isVlsException = Input(Bool())
  val csrCtrl = Flipped(new CustomCSRCtrlIO)
  val enqLsq = new LsqEnqIO
  val flushSb = Input(Bool())

  val loadPc = Vec(LduCnt, Input(UInt(VAddrBits.W))) // for hw prefetch
  val storePc = Vec(StaCnt, Input(UInt(VAddrBits.W))) // for hw prefetch
  val hybridPc = Vec(HyuCnt, Input(UInt(VAddrBits.W))) // for hw prefetch

  val issueLda = MixedVec(Seq.fill(LduCnt)(Flipped(DecoupledIO(new MemExuInput))))
  val issueSta = MixedVec(Seq.fill(StaCnt)(Flipped(DecoupledIO(new MemExuInput))))
  val issueStd = MixedVec(Seq.fill(StdCnt)(Flipped(DecoupledIO(new MemExuInput))))
  val issueHya = MixedVec(Seq.fill(HyuCnt)(Flipped(DecoupledIO(new MemExuInput))))
  val issueVldu = MixedVec(Seq.fill(VlduCnt)(Flipped(DecoupledIO(new MemExuInput(isVector=true)))))

  def issueUops = issueLda ++ issueSta ++ issueStd ++ issueHya ++ issueVldu
}

class mem_to_ooo(implicit p: Parameters) extends MemBlockBundle {
  val otherFastWakeup = Vec(LdExuCnt, ValidIO(new DynInst))
  val csrUpdate = new DistributedCSRUpdateReq
  val lqCancelCnt = Output(UInt(log2Up(VirtualLoadQueueSize + 1).W))
  val sqCancelCnt = Output(UInt(log2Up(StoreQueueSize + 1).W))
  val sqDeq = Output(UInt(log2Ceil(EnsbufferWidth + 1).W))
  val lqDeq = Output(UInt(log2Up(CommitWidth + 1).W))
  // used by VLSU issue queue, the vector store would wait all store before it, and the vector load would wait all load
  val sqDeqPtr = Output(new SqPtr)
  val lqDeqPtr = Output(new LqPtr)
  val stIn = Vec(StAddrCnt, ValidIO(new MemExuInput))
  val stIssuePtr = Output(new SqPtr())

  val memoryViolation = ValidIO(new Redirect)
  val sbIsEmpty = Output(Bool())

  val lsTopdownInfo = Vec(LdExuCnt, Output(new LsTopdownInfo))

  val lsqio = new Bundle {
    val vaddr = Output(UInt(VAddrBits.W))
<<<<<<< HEAD
    val vstart = Output(UInt((log2Up(VLEN) + 1).W))
    val vl = Output(UInt((log2Up(VLEN) + 1).W))
=======
    val gpaddr = Output(UInt(GPAddrBits.W))
>>>>>>> 73900036
    val mmio = Output(Vec(LoadPipelineWidth, Bool()))
    val uop = Output(Vec(LoadPipelineWidth, new DynInst))
    val lqCanAccept = Output(Bool())
    val sqCanAccept = Output(Bool())
  }
  val writebackLda = Vec(LduCnt, DecoupledIO(new MemExuOutput))
  val writebackSta = Vec(StaCnt, DecoupledIO(new MemExuOutput))
  val writebackStd = Vec(StdCnt, DecoupledIO(new MemExuOutput))
  val writebackHyuLda = Vec(HyuCnt, DecoupledIO(new MemExuOutput))
  val writebackHyuSta = Vec(HyuCnt, DecoupledIO(new MemExuOutput))
  val writebackVldu = Vec(VlduCnt, DecoupledIO(new MemExuOutput(isVector = true)))
  def writeBack: Seq[DecoupledIO[MemExuOutput]] = {
    writebackSta ++
      writebackHyuLda ++ writebackHyuSta ++
      writebackLda ++
      writebackVldu ++
      writebackStd
  }

  val ldaIqFeedback = Vec(LduCnt, new MemRSFeedbackIO)
  val staIqFeedback = Vec(StaCnt, new MemRSFeedbackIO)
  val hyuIqFeedback = Vec(HyuCnt, new MemRSFeedbackIO)
  val vstuIqFeedback= Vec(VstuCnt, new MemRSFeedbackIO(isVector = true))
  val vlduIqFeedback= Vec(VlduCnt, new MemRSFeedbackIO(isVector = true))
  val ldCancel = Vec(backendParams.LdExuCnt, new LoadCancelIO)
  val wakeup = Vec(backendParams.LdExuCnt, Valid(new DynInst))

  val s3_delayed_load_error = Vec(LdExuCnt, Output(Bool()))
}

class MemCoreTopDownIO extends Bundle {
  val robHeadMissInDCache = Output(Bool())
  val robHeadTlbReplay = Output(Bool())
  val robHeadTlbMiss = Output(Bool())
  val robHeadLoadVio = Output(Bool())
  val robHeadLoadMSHR = Output(Bool())
}

class fetch_to_mem(implicit p: Parameters) extends XSBundle{
  val itlb = Flipped(new TlbPtwIO())
}

// triple buffer applied in i-mmio path (two at MemBlock, one at L2Top)
class InstrUncacheBuffer()(implicit p: Parameters) extends LazyModule with HasInstrMMIOConst {
  val node = new TLBufferNode(BufferParams.default, BufferParams.default, BufferParams.default, BufferParams.default, BufferParams.default)
  lazy val module = new InstrUncacheBufferImpl

  class InstrUncacheBufferImpl extends LazyModuleImp(this) {
    (node.in zip node.out) foreach { case ((in, edgeIn), (out, edgeOut)) =>
      out.a <> BufferParams.default(BufferParams.default(in.a))
      in.d <> BufferParams.default(BufferParams.default(out.d))

      // only a.valid, a.ready, a.address can change
      // hoping that the rest would be optimized to keep MemBlock port unchanged after adding buffer
      out.a.bits.data := 0.U
      out.a.bits.mask := Fill(mmioBusBytes, 1.U(1.W))
      out.a.bits.opcode := 4.U // Get
      out.a.bits.size := log2Ceil(mmioBusBytes).U
      out.a.bits.source := 0.U
    }
  }
}

// triple buffer applied in L1I$-L2 path (two at MemBlock, one at L2Top)
class ICacheBuffer()(implicit p: Parameters) extends LazyModule {
  val node = new TLBufferNode(BufferParams.default, BufferParams.default, BufferParams.default, BufferParams.default, BufferParams.default)
  lazy val module = new ICacheBufferImpl

  class ICacheBufferImpl extends LazyModuleImp(this) {
    (node.in zip node.out) foreach { case ((in, edgeIn), (out, edgeOut)) =>
      out.a <> BufferParams.default(BufferParams.default(in.a))
      in.d <> BufferParams.default(BufferParams.default(out.d))
    }
  }
}

// Frontend bus goes through MemBlock
class FrontendBridge()(implicit p: Parameters) extends LazyModule {
  val icache_node = LazyModule(new ICacheBuffer()).suggestName("icache").node// to keep IO port name
  val instr_uncache_node = LazyModule(new InstrUncacheBuffer()).suggestName("instr_uncache").node
  lazy val module = new LazyModuleImp(this) {
  }
}

class MemBlock()(implicit p: Parameters) extends LazyModule
  with HasXSParameter {
  override def shouldBeInlined: Boolean = false

  val dcache = LazyModule(new DCacheWrapper())
  val uncache = LazyModule(new Uncache())
  val ptw = LazyModule(new L2TLBWrapper())
  val ptw_to_l2_buffer = if (!coreParams.softPTW) LazyModule(new TLBuffer) else null
  val l1d_to_l2_buffer = if (coreParams.dcacheParametersOpt.nonEmpty) LazyModule(new TLBuffer) else null
  val dcache_port = TLNameNode("dcache_client") // to keep dcache-L2 port name
  val l2_pf_sender_opt = coreParams.prefetcher.map(_ =>
    BundleBridgeSource(() => new PrefetchRecv)
  )
  val l3_pf_sender_opt = coreParams.prefetcher.map(_ =>
    BundleBridgeSource(() => new huancun.PrefetchRecv)
  )
  val frontendBridge = LazyModule(new FrontendBridge)
  // interrupt sinks
  val clint_int_sink = IntSinkNode(IntSinkPortSimple(1, 2))
  val debug_int_sink = IntSinkNode(IntSinkPortSimple(1, 1))
  val plic_int_sink = IntSinkNode(IntSinkPortSimple(2, 1))

  if (!coreParams.softPTW) {
    ptw_to_l2_buffer.node := ptw.node
  }

  lazy val module = new MemBlockImp(this)

}

class MemBlockImp(outer: MemBlock) extends LazyModuleImp(outer)
  with HasXSParameter
  with HasFPUParameters
  with HasPerfEvents
  with HasL1PrefetchSourceParameter
  with HasCircularQueuePtrHelper
  with HasMemBlockParameters
  with SdtrigExt
{
  val io = IO(new Bundle {
    val hartId = Input(UInt(hartIdLen.W))
    val redirect = Flipped(ValidIO(new Redirect))

    val ooo_to_mem = new ooo_to_mem
    val mem_to_ooo = new mem_to_ooo
    val fetch_to_mem = new fetch_to_mem

    // misc
    val error = new L1CacheErrorInfo
    val memInfo = new Bundle {
      val sqFull = Output(Bool())
      val lqFull = Output(Bool())
      val dcacheMSHRFull = Output(Bool())
    }
    val debug_ls = new DebugLSIO
    val l2_hint = Input(Valid(new L2ToL1Hint()))
    val l2PfqBusy = Input(Bool())
    val l2_tlb_req = Flipped(new TlbRequestIO(nRespDups = 2))

    val debugTopDown = new Bundle {
      val robHeadVaddr = Flipped(Valid(UInt(VAddrBits.W)))
      val toCore = new MemCoreTopDownIO
    }
    val debugRolling = Flipped(new RobDebugRollingIO)

    // All the signals from/to frontend/backend to/from bus will go through MemBlock
    val externalInterrupt = Flipped(new ExternalInterruptIO)
    val inner_hartId = Output(UInt(hartIdLen.W))
    val inner_reset_vector = Output(UInt(PAddrBits.W))
    val outer_reset_vector = Input(UInt(PAddrBits.W))
    val inner_cpu_halt = Input(Bool())
    val outer_cpu_halt = Output(Bool())
    val inner_beu_errors_icache = Input(new L1BusErrorUnitInfo)
    val outer_beu_errors_icache = Output(new L1BusErrorUnitInfo)
    val inner_l2_pf_enable = Input(Bool())
    val outer_l2_pf_enable = Output(Bool())
    // val inner_hc_perfEvents = Output(Vec(numPCntHc * coreParams.L2NBanks, new PerfEvent))
    // val outer_hc_perfEvents = Input(Vec(numPCntHc * coreParams.L2NBanks, new PerfEvent))
  })

  // reset signals of frontend & backend are generated in memblock
  val reset_io_frontend = IO(Output(Reset()))
  val reset_io_backend = IO(Output(Reset()))

  dontTouch(io.externalInterrupt)
  dontTouch(io.inner_hartId)
  dontTouch(io.inner_reset_vector)
  dontTouch(io.outer_reset_vector)
  dontTouch(io.inner_cpu_halt)
  dontTouch(io.outer_cpu_halt)
  dontTouch(io.inner_beu_errors_icache)
  dontTouch(io.outer_beu_errors_icache)
  dontTouch(io.inner_l2_pf_enable)
  dontTouch(io.outer_l2_pf_enable)
  // dontTouch(io.inner_hc_perfEvents)
  // dontTouch(io.outer_hc_perfEvents)

  val redirect = RegNextWithEnable(io.redirect)

  private val dcache = outer.dcache.module
  val uncache = outer.uncache.module

  //val delayedDcacheRefill = RegNext(dcache.io.lsu.lsq)

  val csrCtrl = DelayN(io.ooo_to_mem.csrCtrl, 2)
  dcache.io.csr.distribute_csr <> csrCtrl.distribute_csr
  dcache.io.l2_pf_store_only := RegNext(io.ooo_to_mem.csrCtrl.l2_pf_store_only, false.B)
  io.mem_to_ooo.csrUpdate := RegNext(dcache.io.csr.update)
  io.error <> RegNext(RegNext(dcache.io.error))
  when(!csrCtrl.cache_error_enable){
    io.error.report_to_beu := false.B
    io.error.valid := false.B
  }

  val loadUnits = Seq.fill(LduCnt)(Module(new LoadUnit))
  val storeUnits = Seq.fill(StaCnt)(Module(new StoreUnit))
  val stdExeUnits = Seq.fill(StdCnt)(Module(new MemExeUnit(backendParams.memSchdParams.get.issueBlockParams.find(_.StdCnt != 0).get.exuBlockParams.head)))
  val hybridUnits = Seq.fill(HyuCnt)(Module(new HybridUnit)) // Todo: replace it with HybridUnit
  val stData = stdExeUnits.map(_.io.out)
  val exeUnits = loadUnits ++ storeUnits
  // val vlWrapper = Module(new VectorLoadWrapper)
  // val vsUopQueue = Module(new VsUopQueue)
  // val vsFlowQueue = Module(new VsFlowQueue)

  // The number of vector load/store units is decoupled with the number of load/store units
  val vlSplit = Seq.fill(VlduCnt)(Module(new VLSplitImp))
  val vsSplit = Seq.fill(VstuCnt)(Module(new VSSplitImp))
  val vlMergeBuffer = Module(new VLMergeBufferImp)
  val vsMergeBuffer = Seq.fill(VstuCnt)(Module(new VSMergeBufferImp))
  val vSegmentUnit  = Module(new VSegmentUnit)

  val l1_pf_req = Wire(Decoupled(new L1PrefetchReq()))
  dcache.io.sms_agt_evict_req.ready := false.B
  val prefetcherOpt: Option[BasePrefecher] = coreParams.prefetcher.map {
    case _: SMSParams =>
      val sms = Module(new SMSPrefetcher())
      sms.io_agt_en := RegNextN(io.ooo_to_mem.csrCtrl.l1D_pf_enable_agt, 2, Some(false.B))
      sms.io_pht_en := RegNextN(io.ooo_to_mem.csrCtrl.l1D_pf_enable_pht, 2, Some(false.B))
      sms.io_act_threshold := RegNextN(io.ooo_to_mem.csrCtrl.l1D_pf_active_threshold, 2, Some(12.U))
      sms.io_act_stride := RegNextN(io.ooo_to_mem.csrCtrl.l1D_pf_active_stride, 2, Some(30.U))
      sms.io_stride_en := false.B
      sms.io_dcache_evict <> dcache.io.sms_agt_evict_req
      sms
  }
  prefetcherOpt.foreach{ pf => pf.io.l1_req.ready := false.B }
  val l1PrefetcherOpt: Option[BasePrefecher] = coreParams.prefetcher.map {
    case _ =>
      val l1Prefetcher = Module(new L1Prefetcher())
      l1Prefetcher.io.enable := WireInit(Constantin.createRecord("enableL1StreamPrefetcher" + p(XSCoreParamsKey).HartId.toString, initValue = 1.U)) === 1.U
      l1Prefetcher.pf_ctrl <> dcache.io.pf_ctrl
      l1Prefetcher.l2PfqBusy := io.l2PfqBusy

      // stride will train on miss or prefetch hit
      for (i <- 0 until LduCnt) {
        val source = loadUnits(i).io.prefetch_train_l1
        l1Prefetcher.stride_train(i).valid := source.valid && source.bits.isFirstIssue && (
          source.bits.miss || isFromStride(source.bits.meta_prefetch)
        )
        l1Prefetcher.stride_train(i).bits := source.bits
        l1Prefetcher.stride_train(i).bits.uop.pc := Mux(
          loadUnits(i).io.s2_ptr_chasing,
          RegNext(io.ooo_to_mem.loadPc(i)),
          RegNext(RegNext(io.ooo_to_mem.loadPc(i)))
        )
      }
      for (i <- 0 until HyuCnt) {
        val source = hybridUnits(i).io.prefetch_train_l1
        l1Prefetcher.stride_train.drop(LduCnt)(i).valid := source.valid && source.bits.isFirstIssue && (
          source.bits.miss || isFromStride(source.bits.meta_prefetch)
        )
        l1Prefetcher.stride_train.drop(LduCnt)(i).bits := source.bits
        l1Prefetcher.stride_train.drop(LduCnt)(i).bits.uop.pc := Mux(
          hybridUnits(i).io.ldu_io.s2_ptr_chasing,
          RegNext(io.ooo_to_mem.hybridPc(i)),
          RegNext(RegNext(io.ooo_to_mem.hybridPc(i)))
        )
      }
      l1Prefetcher
  }
  // load prefetch to l1 Dcache
  l1PrefetcherOpt match {
    case Some(pf) => l1_pf_req <> Pipeline(in = pf.io.l1_req, depth = 1, pipe = true, name = Some("pf_queue_to_ldu_reg"))
    case None =>
      l1_pf_req.valid := false.B
      l1_pf_req.bits := DontCare
  }
  val pf_train_on_hit = RegNextN(io.ooo_to_mem.csrCtrl.l1D_pf_train_on_hit, 2, Some(true.B))

  loadUnits.zipWithIndex.map(x => x._1.suggestName("LoadUnit_"+x._2))
  storeUnits.zipWithIndex.map(x => x._1.suggestName("StoreUnit_"+x._2))
  hybridUnits.zipWithIndex.map(x => x._1.suggestName("HybridUnit_"+x._2))
  val atomicsUnit = Module(new AtomicsUnit)

  val ldaWritebackOverride  = Mux(atomicsUnit.io.out.valid, atomicsUnit.io.out.bits, loadUnits.head.io.ldout.bits)
  val ldaOut = Wire(Decoupled(new MemExuOutput))
  ldaOut.valid := atomicsUnit.io.out.valid || loadUnits.head.io.ldout.valid
  ldaOut.bits  := ldaWritebackOverride
  atomicsUnit.io.out.ready := ldaOut.ready
  loadUnits.head.io.ldout.ready := ldaOut.ready

  val ldaExeWbReqs = ldaOut +: loadUnits.tail.map(_.io.ldout)
  io.mem_to_ooo.writebackLda <> ldaExeWbReqs
  io.mem_to_ooo.writebackSta <> storeUnits.map(_.io.stout)
  io.mem_to_ooo.writebackStd <> stdExeUnits.map(_.io.out)
  io.mem_to_ooo.writebackHyuLda <> hybridUnits.map(_.io.ldout)
  io.mem_to_ooo.writebackHyuSta <> hybridUnits.map(_.io.stout)
  io.mem_to_ooo.otherFastWakeup := DontCare
  io.mem_to_ooo.otherFastWakeup.drop(HyuCnt).take(LduCnt).zip(loadUnits.map(_.io.fast_uop)).foreach{case(a,b)=> a := b}
  io.mem_to_ooo.otherFastWakeup.take(HyuCnt).zip(hybridUnits.map(_.io.ldu_io.fast_uop)).foreach{case(a,b)=> a:=b}
  val stOut = io.mem_to_ooo.writebackSta ++ io.mem_to_ooo.writebackHyuSta

  // prefetch to l1 req
  // Stream's confidence is always 1
  // (LduCnt + HyuCnt) l1_pf_reqs ?
  loadUnits.foreach(load_unit => {
    load_unit.io.prefetch_req.valid <> l1_pf_req.valid
    load_unit.io.prefetch_req.bits <> l1_pf_req.bits
  })
  hybridUnits.foreach(hybrid_unit => {
    hybrid_unit.io.ldu_io.prefetch_req.valid <> l1_pf_req.valid
    hybrid_unit.io.ldu_io.prefetch_req.bits <> l1_pf_req.bits
  })
  // NOTE: loadUnits(0) has higher bank conflict and miss queue arb priority than loadUnits(1)
  // when loadUnits(0) stage 0 is busy, hw prefetch will never use that pipeline
  val LowConfPort = 0
  loadUnits(LowConfPort).io.prefetch_req.bits.confidence := 0.U

  val canAcceptHighConfPrefetch = loadUnits.map(_.io.canAcceptHighConfPrefetch) ++
                                  hybridUnits.map(_.io.canAcceptLowConfPrefetch)
  val canAcceptLowConfPrefetch = loadUnits.map(_.io.canAcceptLowConfPrefetch) ++
                                 hybridUnits.map(_.io.canAcceptLowConfPrefetch)
  l1_pf_req.ready := (0 until LduCnt + HyuCnt).map{
    case i => {
      if(i == LowConfPort) {
        loadUnits(i).io.canAcceptLowConfPrefetch
      }else {
        Mux(l1_pf_req.bits.confidence === 1.U, canAcceptHighConfPrefetch(i), canAcceptLowConfPrefetch(i))
      }
    }
  }.reduce(_ || _)

  // l1 pf fuzzer interface
  val DebugEnableL1PFFuzzer = false
  if (DebugEnableL1PFFuzzer) {
    // l1 pf req fuzzer
    val fuzzer = Module(new L1PrefetchFuzzer())
    fuzzer.io.vaddr := DontCare
    fuzzer.io.paddr := DontCare

    // override load_unit prefetch_req
    loadUnits.foreach(load_unit => {
      load_unit.io.prefetch_req.valid <> fuzzer.io.req.valid
      load_unit.io.prefetch_req.bits <> fuzzer.io.req.bits
    })

    // override hybrid_unit prefetch_req
    hybridUnits.foreach(hybrid_unit => {
      hybrid_unit.io.ldu_io.prefetch_req.valid <> fuzzer.io.req.valid
      hybrid_unit.io.ldu_io.prefetch_req.bits <> fuzzer.io.req.bits
    })

    fuzzer.io.req.ready := l1_pf_req.ready
  }

  // TODO: fast load wakeup
  val lsq     = Module(new LsqWrapper)
  val sbuffer = Module(new Sbuffer)
  // if you wants to stress test dcache store, use FakeSbuffer
  // val sbuffer = Module(new FakeSbuffer) // out of date now
  io.mem_to_ooo.stIssuePtr := lsq.io.issuePtrExt

  dcache.io.hartId := io.hartId
  lsq.io.hartId := io.hartId
  sbuffer.io.hartId := io.hartId
  atomicsUnit.io.hartId := io.hartId

  dcache.io.lqEmpty := lsq.io.lqEmpty

  // load/store prefetch to l2 cache
  prefetcherOpt.foreach(sms_pf => {
    l1PrefetcherOpt.foreach(l1_pf => {
      val sms_pf_to_l2 = ValidIODelay(sms_pf.io.l2_req, 2)
      val l1_pf_to_l2 = ValidIODelay(l1_pf.io.l2_req, 2)

      outer.l2_pf_sender_opt.get.out.head._1.addr_valid := sms_pf_to_l2.valid || l1_pf_to_l2.valid
      outer.l2_pf_sender_opt.get.out.head._1.addr := Mux(l1_pf_to_l2.valid, l1_pf_to_l2.bits.addr, sms_pf_to_l2.bits.addr)
      outer.l2_pf_sender_opt.get.out.head._1.pf_source := Mux(l1_pf_to_l2.valid, l1_pf_to_l2.bits.source, sms_pf_to_l2.bits.source)
      outer.l2_pf_sender_opt.get.out.head._1.l2_pf_en := RegNextN(io.ooo_to_mem.csrCtrl.l2_pf_enable, 2, Some(true.B))

      sms_pf.io.enable := RegNextN(io.ooo_to_mem.csrCtrl.l1D_pf_enable, 2, Some(false.B))

      val l2_trace = Wire(new LoadPfDbBundle)
      l2_trace.paddr := outer.l2_pf_sender_opt.get.out.head._1.addr
      val table = ChiselDB.createTable("L2PrefetchTrace"+ p(XSCoreParamsKey).HartId.toString, new LoadPfDbBundle, basicDB = false)
      table.log(l2_trace, l1_pf_to_l2.valid, "StreamPrefetchTrace", clock, reset)
      table.log(l2_trace, !l1_pf_to_l2.valid && sms_pf_to_l2.valid, "L2PrefetchTrace", clock, reset)

      val l1_pf_to_l3 = ValidIODelay(l1_pf.io.l3_req, 4)
      outer.l3_pf_sender_opt.get.out.head._1.addr_valid := l1_pf_to_l3.valid
      outer.l3_pf_sender_opt.get.out.head._1.addr := l1_pf_to_l3.bits
      outer.l3_pf_sender_opt.get.out.head._1.l2_pf_en := RegNextN(io.ooo_to_mem.csrCtrl.l2_pf_enable, 4, Some(true.B))

      val l3_trace = Wire(new LoadPfDbBundle)
      l3_trace.paddr := outer.l3_pf_sender_opt.get.out.head._1.addr
      val l3_table = ChiselDB.createTable("L3PrefetchTrace"+ p(XSCoreParamsKey).HartId.toString, new LoadPfDbBundle, basicDB = false)
      l3_table.log(l3_trace, l1_pf_to_l3.valid, "StreamPrefetchTrace", clock, reset)

      XSPerfAccumulate("prefetch_fire_l2", outer.l2_pf_sender_opt.get.out.head._1.addr_valid)
      XSPerfAccumulate("prefetch_fire_l3", outer.l3_pf_sender_opt.get.out.head._1.addr_valid)
      XSPerfAccumulate("l1pf_fire_l2", l1_pf_to_l2.valid)
      XSPerfAccumulate("sms_fire_l2", !l1_pf_to_l2.valid && sms_pf_to_l2.valid)
      XSPerfAccumulate("sms_block_by_l1pf", l1_pf_to_l2.valid && sms_pf_to_l2.valid)
    })
  })

  // ptw
  val sfence = RegNext(RegNext(io.ooo_to_mem.sfence))
  val tlbcsr = RegNext(RegNext(io.ooo_to_mem.tlbCsr))
  private val ptw = outer.ptw.module
  private val ptw_to_l2_buffer = outer.ptw_to_l2_buffer.module
  ptw.io.hartId := io.hartId
  ptw.io.sfence <> sfence
  ptw.io.csr.tlb <> tlbcsr
  ptw.io.csr.distribute_csr <> csrCtrl.distribute_csr

  val perfEventsPTW = Wire(Vec(19, new PerfEvent))
  if (!coreParams.softPTW) {
    perfEventsPTW := ptw.getPerf
  } else {
    perfEventsPTW := DontCare
  }

  // dtlb
  val dtlb_ld = VecInit(Seq.fill(1){
    val tlb_ld = Module(new TLBNonBlock(LduCnt + HyuCnt + 1, 2, ldtlbParams))
    tlb_ld.io // let the module have name in waveform
  })
  val dtlb_st = VecInit(Seq.fill(1){
    val tlb_st = Module(new TLBNonBlock(StaCnt, 1, sttlbParams))
    tlb_st.io // let the module have name in waveform
  })
  val dtlb_prefetch = VecInit(Seq.fill(1){
    val tlb_prefetch = Module(new TLBNonBlock(2, 2, pftlbParams))
    tlb_prefetch.io // let the module have name in waveform
  })
  /* tlb vec && constant variable */
  val dtlb = dtlb_ld ++ dtlb_st ++ dtlb_prefetch
  val (dtlb_ld_idx, dtlb_st_idx, dtlb_pf_idx) = (0, 1, 2)
  val TlbSubSizeVec = Seq(LduCnt + HyuCnt + 1, StaCnt, 2) // (load + hyu + stream pf, store, sms+l2bop)
  val DTlbSize = TlbSubSizeVec.sum
  val TlbStartVec = TlbSubSizeVec.scanLeft(0)(_ + _).dropRight(1)
  val TlbEndVec = TlbSubSizeVec.scanLeft(0)(_ + _).drop(1)

  val ptwio = Wire(new VectorTlbPtwIO(DTlbSize))
  val dtlb_reqs = dtlb.map(_.requestor).flatten
  val dtlb_pmps = dtlb.map(_.pmp).flatten
  dtlb.map(_.hartId := io.hartId)
  dtlb.map(_.sfence := sfence)
  dtlb.map(_.csr := tlbcsr)
  dtlb.map(_.flushPipe.map(a => a := false.B)) // non-block doesn't need
  dtlb.map(_.redirect := io.redirect)
  if (refillBothTlb) {
    require(ldtlbParams.outReplace == sttlbParams.outReplace)
    require(ldtlbParams.outReplace == hytlbParams.outReplace)
    require(ldtlbParams.outReplace == pftlbParams.outReplace)
    require(ldtlbParams.outReplace)

    val replace = Module(new TlbReplace(DTlbSize, ldtlbParams))
    replace.io.apply_sep(dtlb_ld.map(_.replace) ++ dtlb_st.map(_.replace) ++ dtlb_prefetch.map(_.replace), ptwio.resp.bits.data.s1.entry.tag)
  } else {
    // TODO: there will be bugs in TlbReplace when outReplace enable, since the order of Hyu is not right.
    if (ldtlbParams.outReplace) {
      val replace_ld = Module(new TlbReplace(LduCnt + 1, ldtlbParams))
      replace_ld.io.apply_sep(dtlb_ld.map(_.replace), ptwio.resp.bits.data.s1.entry.tag)
    }
    if (hytlbParams.outReplace) {
      val replace_hy = Module(new TlbReplace(HyuCnt, hytlbParams))
      replace_hy.io.apply_sep(dtlb_ld.map(_.replace), ptwio.resp.bits.data.s1.entry.tag)
    }
    if (sttlbParams.outReplace) {
      val replace_st = Module(new TlbReplace(StaCnt, sttlbParams))
      replace_st.io.apply_sep(dtlb_st.map(_.replace), ptwio.resp.bits.data.s1.entry.tag)
    }
    if (pftlbParams.outReplace) {
      val replace_pf = Module(new TlbReplace(2, pftlbParams))
      replace_pf.io.apply_sep(dtlb_prefetch.map(_.replace), ptwio.resp.bits.data.s1.entry.tag)
    }
  }

  val ptw_resp_next = RegEnable(ptwio.resp.bits, ptwio.resp.valid)
  val ptw_resp_v = RegNext(ptwio.resp.valid && !(sfence.valid && tlbcsr.satp.changed && tlbcsr.vsatp.changed && tlbcsr.hgatp.changed), init = false.B)
  ptwio.resp.ready := true.B

  val tlbreplay = WireInit(VecInit(Seq.fill(LdExuCnt)(false.B)))
  dontTouch(tlbreplay)
  for (i <- 0 until LdExuCnt) {
    tlbreplay(i) := dtlb_ld(0).ptw.req(i).valid && ptw_resp_next.vector(0) && ptw_resp_v &&
      ptw_resp_next.data.hit(dtlb_ld(0).ptw.req(i).bits.vpn, tlbcsr.satp.asid, tlbcsr.vsatp.asid, tlbcsr.hgatp.asid, allType = true, ignoreAsid = true)
  }

  dtlb.flatMap(a => a.ptw.req)
    .zipWithIndex
    .foreach{ case (tlb, i) =>
      tlb.ready := ptwio.req(i).ready
      ptwio.req(i).bits := tlb.bits
    val vector_hit = if (refillBothTlb) Cat(ptw_resp_next.vector).orR
      else if (i < TlbEndVec(dtlb_ld_idx)) Cat(ptw_resp_next.vector.slice(TlbStartVec(dtlb_ld_idx), TlbEndVec(dtlb_ld_idx))).orR
      else if (i < TlbEndVec(dtlb_st_idx)) Cat(ptw_resp_next.vector.slice(TlbStartVec(dtlb_st_idx), TlbEndVec(dtlb_st_idx))).orR
      else                                 Cat(ptw_resp_next.vector.slice(TlbStartVec(dtlb_pf_idx), TlbEndVec(dtlb_pf_idx))).orR
    ptwio.req(i).valid := tlb.valid && !(ptw_resp_v && vector_hit && ptw_resp_next.data.hit(tlb.bits.vpn, tlbcsr.satp.asid, tlbcsr.vsatp.asid, tlbcsr.hgatp.asid, allType = true, ignoreAsid = true))
  }
  dtlb.foreach(_.ptw.resp.bits := ptw_resp_next.data)
  if (refillBothTlb) {
    dtlb.foreach(_.ptw.resp.valid := ptw_resp_v && Cat(ptw_resp_next.vector).orR)
  } else {
    dtlb_ld.foreach(_.ptw.resp.valid := ptw_resp_v && Cat(ptw_resp_next.vector.slice(TlbStartVec(dtlb_ld_idx), TlbEndVec(dtlb_ld_idx))).orR)
    dtlb_st.foreach(_.ptw.resp.valid := ptw_resp_v && Cat(ptw_resp_next.vector.slice(TlbStartVec(dtlb_st_idx), TlbEndVec(dtlb_st_idx))).orR)
    dtlb_prefetch.foreach(_.ptw.resp.valid := ptw_resp_v && Cat(ptw_resp_next.vector.slice(TlbStartVec(dtlb_pf_idx), TlbEndVec(dtlb_pf_idx))).orR)
  }
  dtlb_ld.foreach(_.ptw.resp.bits.getGpa := Cat(ptw_resp_next.getGpa.take(LduCnt + HyuCnt + 1)).orR)
  dtlb_st.foreach(_.ptw.resp.bits.getGpa := Cat(ptw_resp_next.getGpa.slice(LduCnt + HyuCnt + 1, LduCnt + HyuCnt + 1 + StaCnt)).orR)
  dtlb_prefetch.foreach(_.ptw.resp.bits.getGpa := Cat(ptw_resp_next.getGpa.drop(LduCnt + HyuCnt + 1 + StaCnt)).orR)

  val dtlbRepeater  = PTWNewFilter(ldtlbParams.fenceDelay, ptwio, ptw.io.tlb(1), sfence, tlbcsr, l2tlbParams.dfilterSize)
  val itlbRepeater3 = PTWRepeaterNB(passReady = false, itlbParams.fenceDelay, io.fetch_to_mem.itlb, ptw.io.tlb(0), sfence, tlbcsr)

  lsq.io.debugTopDown.robHeadMissInDTlb := dtlbRepeater.io.rob_head_miss_in_tlb

  // pmp
  val pmp = Module(new PMP())
  pmp.io.distribute_csr <> csrCtrl.distribute_csr

<<<<<<< HEAD
  val pmp_check = VecInit(Seq.fill(LduCnt + HyuCnt + 1 + StaCnt + 1)(Module(new PMPChecker(4)).io))
=======
  val pmp_check = VecInit(Seq.fill(DTlbSize)(Module(new PMPChecker(3)).io))
>>>>>>> 73900036
  for ((p,d) <- pmp_check zip dtlb_pmps) {
    p.apply(tlbcsr.priv.dmode, pmp.io.pmp, pmp.io.pma, d)
    require(p.req.bits.size.getWidth == d.bits.size.getWidth)
  }

  for (i <- 0 until LduCnt) {
    io.debug_ls.debugLsInfo(i) := loadUnits(i).io.debug_ls
  }
  for (i <- 0 until HyuCnt) {
    io.debug_ls.debugLsInfo.drop(LduCnt)(i) := hybridUnits(i).io.ldu_io.debug_ls
  }
  for (i <- 0 until StaCnt) {
    io.debug_ls.debugLsInfo.drop(LduCnt + HyuCnt)(i) := storeUnits(i).io.debug_ls
  }
  for (i <- 0 until HyuCnt) {
    io.debug_ls.debugLsInfo.drop(LduCnt + HyuCnt + StaCnt)(i) := hybridUnits(i).io.stu_io.debug_ls
  }

  io.mem_to_ooo.lsTopdownInfo := loadUnits.map(_.io.lsTopdownInfo) ++ hybridUnits.map(_.io.ldu_io.lsTopdownInfo)

  // trigger
  val tdata = RegInit(VecInit(Seq.fill(TriggerNum)(0.U.asTypeOf(new MatchTriggerIO))))
  val tEnable = RegInit(VecInit(Seq.fill(TriggerNum)(false.B)))
  tEnable := csrCtrl.mem_trigger.tEnableVec
  when(csrCtrl.mem_trigger.tUpdate.valid) {
    tdata(csrCtrl.mem_trigger.tUpdate.bits.addr) := csrCtrl.mem_trigger.tUpdate.bits.tdata
  }

  val backendTriggerTimingVec = VecInit(tdata.map(_.timing))
  val backendTriggerChainVec = VecInit(tdata.map(_.chain))

  XSDebug(tEnable.asUInt.orR, "Debug Mode: At least one store trigger is enabled\n")
  for (j <- 0 until TriggerNum)
    PrintTriggerInfo(tEnable(j), tdata(j))

  // LoadUnit
  val correctMissTrain = WireInit(Constantin.createRecord("CorrectMissTrain" + p(XSCoreParamsKey).HartId.toString, initValue = 0.U)) === 1.U

  for (i <- 0 until LduCnt) {
    loadUnits(i).io.redirect <> redirect

    // get input form dispatch
    loadUnits(i).io.ldin <> io.ooo_to_mem.issueLda(i)
    loadUnits(i).io.feedback_slow <> io.mem_to_ooo.ldaIqFeedback(i).feedbackSlow
    io.mem_to_ooo.ldaIqFeedback(i).feedbackFast := DontCare
    loadUnits(i).io.correctMissTrain := correctMissTrain
    io.mem_to_ooo.ldCancel.drop(HyuCnt)(i) := loadUnits(i).io.ldCancel
    io.mem_to_ooo.wakeup.drop(HyuCnt)(i) := loadUnits(i).io.wakeup

    // vector
    if (i < VlduCnt) {
      loadUnits(i).io.vecldout.ready := false.B
    } else {
      loadUnits(i).io.vecldin.valid := false.B
      loadUnits(i).io.vecldin.bits := DontCare
      loadUnits(i).io.vecldout.ready := false.B
    }

    // fast replay
    loadUnits(i).io.fast_rep_in <> loadUnits(i).io.fast_rep_out

    // dcache access
    loadUnits(i).io.dcache <> dcache.io.lsu.load(i)
    if(i == 0){
      dcache.io.lsu.load(i).req.valid := loadUnits(i).io.dcache.req.valid || vSegmentUnit.io.dcache.req.valid
    }
    // forward
    loadUnits(i).io.lsq.forward <> lsq.io.forward(i)
    loadUnits(i).io.sbuffer <> sbuffer.io.forward(i)
    loadUnits(i).io.tl_d_channel := dcache.io.lsu.forward_D(i)
    loadUnits(i).io.forward_mshr <> dcache.io.lsu.forward_mshr(i)
    // ld-ld violation check
    loadUnits(i).io.lsq.ldld_nuke_query <> lsq.io.ldu.ldld_nuke_query(i)
    loadUnits(i).io.lsq.stld_nuke_query <> lsq.io.ldu.stld_nuke_query(i)
    loadUnits(i).io.csrCtrl       <> csrCtrl
    // dcache refill req
  // loadUnits(i).io.refill           <> delayedDcacheRefill
    // dtlb
    loadUnits(i).io.tlb <> dtlb_reqs.take(LduCnt)(i)
    if(i == 0 ){ // port 0 assign to vsegmentUnit
      dtlb_reqs.take(LduCnt)(i).req.valid := loadUnits(i).io.tlb.req.valid || vSegmentUnit.io.dtlb.req.valid
      vSegmentUnit.io.dtlb.req.ready      := dtlb_reqs.take(LduCnt)(i).req.ready
      dtlb_reqs.take(LduCnt)(i).req.bits  := Mux1H(Seq(
        vSegmentUnit.io.dtlb.req.valid -> vSegmentUnit.io.dtlb.req.bits,
        loadUnits(i).io.tlb.req.valid -> loadUnits(i).io.tlb.req.bits
      ))
    }
    // pmp
    loadUnits(i).io.pmp <> pmp_check(i).resp
    // st-ld violation query
    val stld_nuke_query = storeUnits.map(_.io.stld_nuke_query) ++ hybridUnits.map(_.io.stu_io.stld_nuke_query)
    for (s <- 0 until StorePipelineWidth) {
      loadUnits(i).io.stld_nuke_query(s) := stld_nuke_query(s)
    }
    loadUnits(i).io.lq_rep_full <> lsq.io.lq_rep_full
    // load prefetch train
    prefetcherOpt.foreach(pf => {
      // sms will train on all miss load sources
      val source = loadUnits(i).io.prefetch_train
      pf.io.ld_in(i).valid := Mux(pf_train_on_hit,
        source.valid,
        source.valid && source.bits.isFirstIssue && source.bits.miss
      )
      pf.io.ld_in(i).bits := source.bits
      pf.io.ld_in(i).bits.uop.pc := Mux(
        loadUnits(i).io.s2_ptr_chasing,
        RegNext(io.ooo_to_mem.loadPc(i)),
        RegNext(RegNext(io.ooo_to_mem.loadPc(i)))
      )
    })
    l1PrefetcherOpt.foreach(pf => {
      // stream will train on all load sources
      val source = loadUnits(i).io.prefetch_train_l1
      pf.io.ld_in(i).valid := source.valid && source.bits.isFirstIssue
      pf.io.ld_in(i).bits := source.bits
    })

    // load to load fast forward: load(i) prefers data(i)
    val l2l_fwd_out = loadUnits.map(_.io.l2l_fwd_out) ++ hybridUnits.map(_.io.ldu_io.l2l_fwd_out)
    val fastPriority = (i until LduCnt + HyuCnt) ++ (0 until i)
    val fastValidVec = fastPriority.map(j => l2l_fwd_out(j).valid)
    val fastDataVec = fastPriority.map(j => l2l_fwd_out(j).data)
    val fastErrorVec = fastPriority.map(j => l2l_fwd_out(j).dly_ld_err)
    val fastMatchVec = fastPriority.map(j => io.ooo_to_mem.loadFastMatch(i)(j))
    loadUnits(i).io.l2l_fwd_in.valid := VecInit(fastValidVec).asUInt.orR
    loadUnits(i).io.l2l_fwd_in.data := ParallelPriorityMux(fastValidVec, fastDataVec)
    loadUnits(i).io.l2l_fwd_in.dly_ld_err := ParallelPriorityMux(fastValidVec, fastErrorVec)
    val fastMatch = ParallelPriorityMux(fastValidVec, fastMatchVec)
    loadUnits(i).io.ld_fast_match := fastMatch
    loadUnits(i).io.ld_fast_imm := io.ooo_to_mem.loadFastImm(i)
    loadUnits(i).io.ld_fast_fuOpType := io.ooo_to_mem.loadFastFuOpType(i)
    loadUnits(i).io.replay <> lsq.io.replay(i)

    val l2_hint = RegNext(io.l2_hint)

    // L2 Hint for DCache
    dcache.io.l2_hint <> l2_hint

    loadUnits(i).io.l2_hint <> l2_hint
    loadUnits(i).io.tlb_hint.id := dtlbRepeater.io.hint.get.req(i).id
    loadUnits(i).io.tlb_hint.full := dtlbRepeater.io.hint.get.req(i).full ||
      RegNext(tlbreplay(i)) || RegNext(dtlb_ld(0).tlbreplay(i))

    // passdown to lsq (load s2)
    lsq.io.ldu.ldin(i) <> loadUnits(i).io.lsq.ldin
    lsq.io.ldout(i) <> loadUnits(i).io.lsq.uncache
    lsq.io.ld_raw_data(i) <> loadUnits(i).io.lsq.ld_raw_data
    lsq.io.l2_hint.valid := l2_hint.valid
    lsq.io.l2_hint.bits.sourceId := l2_hint.bits.sourceId
    lsq.io.l2_hint.bits.isKeyword := l2_hint.bits.isKeyword

    lsq.io.tlb_hint <> dtlbRepeater.io.hint.get

    // alter writeback exception info
    io.mem_to_ooo.s3_delayed_load_error(i) := loadUnits(i).io.s3_dly_ld_err

    // update mem dependency predictor
    // io.memPredUpdate(i) := DontCare

    // --------------------------------
    // Load Triggers
    // --------------------------------
    val loadTriggerHitVec = Wire(Vec(TriggerNum, Bool()))
    val loadTriggerCanFireVec = Wire(Vec(TriggerNum, Bool()))

    for (j <- 0 until TriggerNum) {
      loadUnits(i).io.trigger(j).tdata2 := tdata(j).tdata2
      loadUnits(i).io.trigger(j).matchType := tdata(j).matchType
      loadUnits(i).io.trigger(j).tEnable := tEnable(j) && tdata(j).load
      // Just let load triggers that match data unavailable
      loadTriggerHitVec(j) := loadUnits(i).io.trigger(j).addrHit && !tdata(j).select
    }
    TriggerCheckCanFire(TriggerNum, loadTriggerCanFireVec, loadTriggerHitVec, backendTriggerTimingVec, backendTriggerChainVec)
    lsq.io.trigger(i) <> loadUnits(i).io.lsq.trigger

    io.mem_to_ooo.writebackLda(i).bits.uop.trigger.backendHit := loadTriggerHitVec
    io.mem_to_ooo.writebackLda(i).bits.uop.trigger.backendCanFire := loadTriggerCanFireVec
    XSDebug(io.mem_to_ooo.writebackLda(i).bits.uop.trigger.getBackendCanFire && io.mem_to_ooo.writebackLda(i).valid, p"Debug Mode: Load Inst No.${i}" +
      p"has trigger fire vec ${io.mem_to_ooo.writebackLda(i).bits.uop.trigger.backendCanFire}\n")
  }

  for (i <- 0 until HyuCnt) {
    hybridUnits(i).io.redirect <> redirect

    // get input from dispatch
    hybridUnits(i).io.lsin <> io.ooo_to_mem.issueHya(i)
    hybridUnits(i).io.feedback_slow <> io.mem_to_ooo.hyuIqFeedback(i).feedbackSlow
    hybridUnits(i).io.feedback_fast <> io.mem_to_ooo.hyuIqFeedback(i).feedbackFast
    hybridUnits(i).io.correctMissTrain := correctMissTrain
    io.mem_to_ooo.ldCancel.take(HyuCnt)(i) := hybridUnits(i).io.ldu_io.ldCancel
    io.mem_to_ooo.wakeup.take(HyuCnt)(i) := hybridUnits(i).io.ldu_io.wakeup

    // ------------------------------------
    //  Load Port
    // ------------------------------------
    // fast replay
    hybridUnits(i).io.ldu_io.fast_rep_in <> hybridUnits(i).io.ldu_io.fast_rep_out

    // get input from dispatch
    hybridUnits(i).io.ldu_io.dcache <> dcache.io.lsu.load(LduCnt + i)
    hybridUnits(i).io.stu_io.dcache <> dcache.io.lsu.sta(StaCnt + i)

    // dcache access
    hybridUnits(i).io.ldu_io.lsq.forward <> lsq.io.forward(LduCnt + i)
    // forward
    hybridUnits(i).io.ldu_io.sbuffer <> sbuffer.io.forward(LduCnt + i)
    // hybridUnits(i).io.ldu_io.vec_forward <> vsFlowQueue.io.forward(LduCnt + i)
    hybridUnits(i).io.ldu_io.vec_forward := DontCare
    hybridUnits(i).io.ldu_io.tl_d_channel := dcache.io.lsu.forward_D(LduCnt + i)
    hybridUnits(i).io.ldu_io.forward_mshr <> dcache.io.lsu.forward_mshr(LduCnt + i)
    // ld-ld violation check
    hybridUnits(i).io.ldu_io.lsq.ldld_nuke_query <> lsq.io.ldu.ldld_nuke_query(LduCnt + i)
    hybridUnits(i).io.ldu_io.lsq.stld_nuke_query <> lsq.io.ldu.stld_nuke_query(LduCnt + i)
    hybridUnits(i).io.csrCtrl <> csrCtrl
    // dcache refill req
    hybridUnits(i).io.ldu_io.tlb_hint.id := dtlbRepeater.io.hint.get.req(LduCnt + i).id
    hybridUnits(i).io.ldu_io.tlb_hint.full := dtlbRepeater.io.hint.get.req(LduCnt + i).full ||
      RegNext(tlbreplay(LduCnt + i)) || RegNext(dtlb_ld(0).tlbreplay(LduCnt + i))

    // dtlb
    hybridUnits(i).io.tlb <> dtlb_ld.head.requestor(LduCnt + i)
    // pmp
    hybridUnits(i).io.pmp <> pmp_check.drop(LduCnt)(i).resp
    // st-ld violation query
    val stld_nuke_query = VecInit(storeUnits.map(_.io.stld_nuke_query) ++ hybridUnits.map(_.io.stu_io.stld_nuke_query))
    hybridUnits(i).io.ldu_io.stld_nuke_query := stld_nuke_query
    hybridUnits(i).io.ldu_io.lq_rep_full <> lsq.io.lq_rep_full
    // load prefetch train
    prefetcherOpt.foreach(pf => {
      val source = hybridUnits(i).io.prefetch_train
      pf.io.ld_in(LduCnt + i).valid := Mux(pf_train_on_hit,
        source.valid,
        source.valid && source.bits.isFirstIssue && source.bits.miss
      )
      pf.io.ld_in(LduCnt + i).bits := source.bits
      pf.io.ld_in(LduCnt + i).bits.uop.pc := Mux(hybridUnits(i).io.ldu_io.s2_ptr_chasing, io.ooo_to_mem.hybridPc(i), RegNext(io.ooo_to_mem.hybridPc(i)))
    })
    l1PrefetcherOpt.foreach(pf => {
      // stream will train on all load sources
      val source = hybridUnits(i).io.prefetch_train_l1
      pf.io.ld_in(LduCnt + i).valid := source.valid && source.bits.isFirstIssue &&
                                       FuType.isLoad(source.bits.uop.fuType)
      pf.io.ld_in(LduCnt + i).bits := source.bits
      pf.io.st_in(StaCnt + i).valid := false.B
      pf.io.st_in(StaCnt + i).bits := DontCare
    })
    prefetcherOpt.foreach(pf => {
      val source = hybridUnits(i).io.prefetch_train
      pf.io.st_in(StaCnt + i).valid := Mux(pf_train_on_hit,
        source.valid,
        source.valid && source.bits.isFirstIssue && source.bits.miss
      ) && FuType.isStore(source.bits.uop.fuType)
      pf.io.st_in(StaCnt + i).bits := source.bits
      pf.io.st_in(StaCnt + i).bits.uop.pc := RegNext(io.ooo_to_mem.hybridPc(i))
    })

    // load to load fast forward: load(i) prefers data(i)
    val l2l_fwd_out = loadUnits.map(_.io.l2l_fwd_out) ++ hybridUnits.map(_.io.ldu_io.l2l_fwd_out)
    val fastPriority = (LduCnt + i until LduCnt + HyuCnt) ++ (0 until LduCnt + i)
    val fastValidVec = fastPriority.map(j => l2l_fwd_out(j).valid)
    val fastDataVec = fastPriority.map(j => l2l_fwd_out(j).data)
    val fastErrorVec = fastPriority.map(j => l2l_fwd_out(j).dly_ld_err)
    val fastMatchVec = fastPriority.map(j => io.ooo_to_mem.loadFastMatch(LduCnt + i)(j))
    hybridUnits(i).io.ldu_io.l2l_fwd_in.valid := VecInit(fastValidVec).asUInt.orR
    hybridUnits(i).io.ldu_io.l2l_fwd_in.data := ParallelPriorityMux(fastValidVec, fastDataVec)
    hybridUnits(i).io.ldu_io.l2l_fwd_in.dly_ld_err := ParallelPriorityMux(fastValidVec, fastErrorVec)
    val fastMatch = ParallelPriorityMux(fastValidVec, fastMatchVec)
    hybridUnits(i).io.ldu_io.ld_fast_match := fastMatch
    hybridUnits(i).io.ldu_io.ld_fast_imm := io.ooo_to_mem.loadFastImm(LduCnt + i)
    hybridUnits(i).io.ldu_io.ld_fast_fuOpType := io.ooo_to_mem.loadFastFuOpType(LduCnt + i)
    hybridUnits(i).io.ldu_io.replay <> lsq.io.replay(LduCnt + i)
    hybridUnits(i).io.ldu_io.l2_hint <> io.l2_hint

    // uncache
    lsq.io.ldout.drop(LduCnt)(i) <> hybridUnits(i).io.ldu_io.lsq.uncache
    lsq.io.ld_raw_data.drop(LduCnt)(i) <> hybridUnits(i).io.ldu_io.lsq.ld_raw_data


    // passdown to lsq (load s2)
    lsq.io.ldu.ldin(LduCnt + i) <> hybridUnits(i).io.ldu_io.lsq.ldin
    lsq.io.trigger(LduCnt + i) <> hybridUnits(i).io.ldu_io.lsq.trigger
    // Lsq to sta unit
    lsq.io.sta.storeMaskIn(StaCnt + i) <> hybridUnits(i).io.stu_io.st_mask_out

    // Lsq to std unit's rs
    lsq.io.std.storeDataIn(StaCnt + i) := stData(StaCnt + i)
    // prefetch
    hybridUnits(i).io.stu_io.prefetch_req <> sbuffer.io.store_prefetch(StaCnt + i)

    io.mem_to_ooo.s3_delayed_load_error(LduCnt + i) := hybridUnits(i).io.ldu_io.s3_dly_ld_err

    // --------------------------------
    // Load Triggers
    // --------------------------------
    val loadTriggerHitVec = Wire(Vec(TriggerNum, Bool()))
    val loadTriggerCanFireVec = Wire(Vec(TriggerNum, Bool()))

    for (j <- 0 until TriggerNum) {
      hybridUnits(i).io.ldu_io.trigger(j).tdata2 := tdata(j).tdata2
      hybridUnits(i).io.ldu_io.trigger(j).matchType := tdata(j).matchType
      hybridUnits(i).io.ldu_io.trigger(j).tEnable := tEnable(j) && tdata(j).load
      // Just let load triggers that match data unavailable
      loadTriggerHitVec(j) := hybridUnits(i).io.ldu_io.trigger(j).addrHit && !tdata(j).select
    }
    TriggerCheckCanFire(TriggerNum, loadTriggerCanFireVec, loadTriggerHitVec, backendTriggerTimingVec, backendTriggerChainVec)

    io.mem_to_ooo.writebackHyuLda(i).bits.uop.trigger.backendHit := loadTriggerHitVec
    io.mem_to_ooo.writebackHyuLda(i).bits.uop.trigger.backendCanFire := loadTriggerCanFireVec
    XSDebug(io.mem_to_ooo.writebackHyuLda(i).bits.uop.trigger.getBackendCanFire && io.mem_to_ooo.writebackHyuLda(i).valid, p"Debug Mode: Hybrid Inst No.${i}" +
      p"has trigger fire vec ${io.mem_to_ooo.writebackHyuLda(i).bits.uop.trigger.backendCanFire}\n")

    // ------------------------------------
    //  Store Port
    // ------------------------------------
    hybridUnits(i).io.stu_io.lsq <> lsq.io.sta.storeAddrIn.takeRight(HyuCnt)(i)
    hybridUnits(i).io.stu_io.lsq_replenish <> lsq.io.sta.storeAddrInRe.takeRight(HyuCnt)(i)

    lsq.io.sta.storeMaskIn.takeRight(HyuCnt)(i) <> hybridUnits(i).io.stu_io.st_mask_out
    io.mem_to_ooo.stIn.takeRight(HyuCnt)(i).valid := hybridUnits(i).io.stu_io.issue.valid
    io.mem_to_ooo.stIn.takeRight(HyuCnt)(i).bits := hybridUnits(i).io.stu_io.issue.bits

    // ------------------------------------
    //  Vector Store Port
    // ------------------------------------
    hybridUnits(i).io.vec_stu_io.isFirstIssue := true.B

    // -------------------------
    // Store Triggers
    // -------------------------
    val hyuOut = io.mem_to_ooo.writebackHyuSta(i)
    val storeTriggerHitVec = WireInit(VecInit(Seq.fill(TriggerNum)(false.B)))
    val storeTriggerCanFireVec = WireInit(VecInit(Seq.fill(TriggerNum)(false.B)))

    when(hybridUnits(i).io.stout.fire &&
      FuType.isStore(hybridUnits(i).io.stout.bits.uop.fuType)) {
      for (j <- 0 until TriggerNum) {
        storeTriggerHitVec(j) := !tdata(j).select && TriggerCmp(
          hyuOut.bits.debug.vaddr,
          tdata(j).tdata2,
          tdata(j).matchType,
          tEnable(j) && tdata(j).store
        )
      }
      TriggerCheckCanFire(TriggerNum, storeTriggerCanFireVec, storeTriggerHitVec, backendTriggerTimingVec, backendTriggerChainVec)

      hyuOut.bits.uop.trigger.backendHit := storeTriggerHitVec
      hyuOut.bits.uop.trigger.backendCanFire := storeTriggerCanFireVec
    }

  }

  // Prefetcher
  val StreamDTLBPortIndex = TlbStartVec(dtlb_ld_idx) + LduCnt + HyuCnt
  val PrefetcherDTLBPortIndex = TlbStartVec(dtlb_pf_idx)
  val L2toL1DLBPortIndex = TlbStartVec(dtlb_pf_idx) + 1
  prefetcherOpt match {
  case Some(pf) => dtlb_reqs(PrefetcherDTLBPortIndex) <> pf.io.tlb_req
  case None =>
    dtlb_reqs(PrefetcherDTLBPortIndex) := DontCare
    dtlb_reqs(PrefetcherDTLBPortIndex).req.valid := false.B
    dtlb_reqs(PrefetcherDTLBPortIndex).resp.ready := true.B
  }
  l1PrefetcherOpt match {
    case Some(pf) => dtlb_reqs(StreamDTLBPortIndex) <> pf.io.tlb_req
    case None =>
        dtlb_reqs(StreamDTLBPortIndex) := DontCare
        dtlb_reqs(StreamDTLBPortIndex).req.valid := false.B
        dtlb_reqs(StreamDTLBPortIndex).resp.ready := true.B
  }
  dtlb_reqs(L2toL1DLBPortIndex) <> io.l2_tlb_req
  dtlb_reqs(L2toL1DLBPortIndex).resp.ready := true.B

  // StoreUnit
  for (i <- 0 until StdCnt) {
    stdExeUnits(i).io.flush <> redirect
    stdExeUnits(i).io.in.valid := io.ooo_to_mem.issueStd(i).valid
    io.ooo_to_mem.issueStd(i).ready := stdExeUnits(i).io.in.ready
    stdExeUnits(i).io.in.bits := io.ooo_to_mem.issueStd(i).bits
  }

  for (i <- 0 until StaCnt) {
    val stu = storeUnits(i)

    stu.io.redirect      <> redirect
    stu.io.dcache        <> dcache.io.lsu.sta(i)
    stu.io.feedback_slow <> io.mem_to_ooo.staIqFeedback(i).feedbackSlow
    stu.io.stin         <> io.ooo_to_mem.issueSta(i)
    stu.io.lsq          <> lsq.io.sta.storeAddrIn(i)
    stu.io.lsq_replenish <> lsq.io.sta.storeAddrInRe(i)
    // dtlb
    stu.io.tlb          <> dtlb_st.head.requestor(i)
    stu.io.pmp          <> pmp_check(LduCnt + HyuCnt + 1 + i).resp

    // prefetch
    stu.io.prefetch_req <> sbuffer.io.store_prefetch(i)

    // store unit does not need fast feedback
    io.mem_to_ooo.staIqFeedback(i).feedbackFast := DontCare

    // Lsq to sta unit
    lsq.io.sta.storeMaskIn(i) <> stu.io.st_mask_out

    // Lsq to std unit's rs
    if(i < VstuCnt){
      when (vsSplit(i).io.vstd.get.valid) {
        lsq.io.std.storeDataIn(i).valid := true.B
        lsq.io.std.storeDataIn(i).bits := vsSplit(i).io.vstd.get.bits
        stData(i).ready := false.B
      } .otherwise {
        lsq.io.std.storeDataIn(i).valid := stData(i).valid
        lsq.io.std.storeDataIn(i).bits.uop := stData(i).bits.uop
        lsq.io.std.storeDataIn(i).bits.data := stData(i).bits.data
        lsq.io.std.storeDataIn(i).bits.mask.map(_ := 0.U)
        lsq.io.std.storeDataIn(i).bits.vdIdx.map(_ := 0.U)
        lsq.io.std.storeDataIn(i).bits.vdIdxInField.map(_ := 0.U)
        stData(i).ready := true.B
      }
    }
    else{
        lsq.io.std.storeDataIn(i).valid := stData(i).valid
        lsq.io.std.storeDataIn(i).bits.uop := stData(i).bits.uop
        lsq.io.std.storeDataIn(i).bits.data := stData(i).bits.data
        lsq.io.std.storeDataIn(i).bits.mask.map(_ := 0.U)
        lsq.io.std.storeDataIn(i).bits.vdIdx.map(_ := 0.U)
        lsq.io.std.storeDataIn(i).bits.vdIdxInField.map(_ := 0.U)
        stData(i).ready := true.B
    }
    lsq.io.std.storeDataIn.map(_.bits.debug := 0.U.asTypeOf(new DebugBundle))



    // store prefetch train
    l1PrefetcherOpt.foreach(pf => {
      // stream will train on all load sources
      pf.io.st_in(i).valid := false.B
      pf.io.st_in(i).bits := DontCare
    })

    prefetcherOpt.foreach(pf => {
      pf.io.st_in(i).valid := Mux(pf_train_on_hit,
        stu.io.prefetch_train.valid,
        stu.io.prefetch_train.valid && stu.io.prefetch_train.bits.isFirstIssue && (
          stu.io.prefetch_train.bits.miss
          )
      )
      pf.io.st_in(i).bits := stu.io.prefetch_train.bits
      pf.io.st_in(i).bits.uop.pc := RegNext(RegNext(io.ooo_to_mem.storePc(i)))
    })

    // 1. sync issue info to store set LFST
    // 2. when store issue, broadcast issued sqPtr to wake up the following insts
    // io.stIn(i).valid := io.issue(exuParameters.LduCnt + i).valid
    // io.stIn(i).bits := io.issue(exuParameters.LduCnt + i).bits
    io.mem_to_ooo.stIn(i).valid := stu.io.issue.valid
    io.mem_to_ooo.stIn(i).bits := stu.io.issue.bits

    stu.io.stout.ready := true.B

    // vector
    if (i < VstuCnt) {
      stu.io.vecstin <> vsSplit(i).io.out
      // vsFlowQueue.io.pipeFeedback(i) <> stu.io.vec_feedback_slow // need connect
    } else {
      stu.io.vecstin.valid := false.B
      stu.io.vecstin.bits := DontCare
      stu.io.vecstout.ready := false.B
    }
    stu.io.vec_isFirstIssue := true.B // TODO
    // -------------------------
    // Store Triggers
    // -------------------------
    val storeTriggerHitVec = WireInit(VecInit(Seq.fill(TriggerNum)(false.B)))
    val storeTriggerCanFireVec = WireInit(VecInit(Seq.fill(TriggerNum)(false.B)))

    when(stOut(i).fire) {
      for (j <- 0 until TriggerNum) {
        storeTriggerHitVec(j) := !tdata(j).select && TriggerCmp(
          stOut(i).bits.debug.vaddr,
          tdata(j).tdata2,
          tdata(j).matchType,
          tEnable(j) && tdata(j).store
        )
      }
      TriggerCheckCanFire(TriggerNum, storeTriggerCanFireVec, storeTriggerHitVec, backendTriggerTimingVec, backendTriggerChainVec)

      stOut(i).bits.uop.trigger.backendHit := storeTriggerHitVec
      stOut(i).bits.uop.trigger.backendCanFire := storeTriggerCanFireVec
    }
  }

  // mmio store writeback will use store writeback port 0
  lsq.io.mmioStout.ready := false.B
  when (lsq.io.mmioStout.valid && !storeUnits(0).io.stout.valid) {
    stOut(0).valid := true.B
    stOut(0).bits  := lsq.io.mmioStout.bits
    lsq.io.mmioStout.ready := true.B
  }
  // vec mmio writeback
  lsq.io.vecmmioStout.ready := false.B
  when (lsq.io.vecmmioStout.valid && !storeUnits(0).io.vecstout.valid) {
    stOut(0).valid := true.B
    stOut(0).bits  := lsq.io.vecmmioStout.bits
    lsq.io.vecmmioStout.ready := true.B
  }

  when (atomicsUnit.io.out.valid) {
    // when atom inst writeback, surpress normal load trigger
    (0 until LduCnt).map(i => {
      io.mem_to_ooo.writebackLda(i).bits.uop.trigger.backendHit := VecInit(Seq.fill(TriggerNum)(false.B))
    })
    (0 until HyuCnt).map(i => {
      io.mem_to_ooo.writebackHyuLda(i).bits.uop.trigger.backendHit := VecInit(Seq.fill(TriggerNum)(false.B))
    })
  }

  // Uncahce
  uncache.io.enableOutstanding := io.ooo_to_mem.csrCtrl.uncache_write_outstanding_enable
  uncache.io.hartId := io.hartId
  lsq.io.uncacheOutstanding := io.ooo_to_mem.csrCtrl.uncache_write_outstanding_enable

  // Lsq
  io.mem_to_ooo.lsqio.mmio       := lsq.io.rob.mmio
  io.mem_to_ooo.lsqio.uop        := lsq.io.rob.uop
  lsq.io.rob.lcommit             := io.ooo_to_mem.lsqio.lcommit
  lsq.io.rob.scommit             := io.ooo_to_mem.lsqio.scommit
  lsq.io.rob.pendingld           := io.ooo_to_mem.lsqio.pendingld
  lsq.io.rob.pendingst           := io.ooo_to_mem.lsqio.pendingst
  lsq.io.rob.pendingVst          := io.ooo_to_mem.lsqio.pendingVst
  lsq.io.rob.commit              := io.ooo_to_mem.lsqio.commit
  lsq.io.rob.pendingPtr          := io.ooo_to_mem.lsqio.pendingPtr
  lsq.io.rob.pendingPtrNext      := io.ooo_to_mem.lsqio.pendingPtrNext

  //  lsq.io.rob            <> io.lsqio.rob
  lsq.io.enq            <> io.ooo_to_mem.enqLsq
  lsq.io.brqRedirect    <> redirect

  //  violation rollback
  def selectOldestRedirect(xs: Seq[Valid[Redirect]]): Vec[Bool] = {
    val compareVec = (0 until xs.length).map(i => (0 until i).map(j => isAfter(xs(j).bits.robIdx, xs(i).bits.robIdx)))
    val resultOnehot = VecInit((0 until xs.length).map(i => Cat((0 until xs.length).map(j =>
      (if (j < i) !xs(j).valid || compareVec(i)(j)
      else if (j == i) xs(i).valid
      else !xs(j).valid || !compareVec(j)(i))
    )).andR))
    resultOnehot
  }
  val allRedirect = Seq(lsq.io.nuke_rollback, lsq.io.nack_rollback) ++ loadUnits.map(_.io.rollback) ++ hybridUnits.map(_.io.ldu_io.rollback)
  val oldestOneHot = selectOldestRedirect(allRedirect)
  val oldestRedirect = Mux1H(oldestOneHot, allRedirect)
  io.mem_to_ooo.memoryViolation := oldestRedirect
  io.mem_to_ooo.lsqio.lqCanAccept  := lsq.io.lqCanAccept
  io.mem_to_ooo.lsqio.sqCanAccept  := lsq.io.sqCanAccept

  // lsq.io.uncache        <> uncache.io.lsq
  val s_idle :: s_scalar_uncache :: s_vector_uncache :: Nil = Enum(3)
  val uncacheState = RegInit(s_idle)
  val uncacheReq = Wire(Decoupled(new UncacheWordReq))
  val uncacheResp = Wire(Decoupled(new UncacheWordResp))

  uncacheReq.bits := DontCare
  uncacheReq.valid := false.B
  uncacheReq.ready := false.B
  uncacheResp.bits := DontCare
  uncacheResp.valid := false.B
  uncacheResp.ready := false.B
  lsq.io.uncache.req.ready := false.B
  lsq.io.uncache.resp.valid := false.B
  lsq.io.uncache.resp.bits := DontCare

  switch (uncacheState) {
    is (s_idle) {
      when (uncacheReq.fire) {
        when (lsq.io.uncache.req.valid) {
          val isStore = lsq.io.uncache.req.bits.cmd === MemoryOpConstants.M_XWR
          when (!isStore || !io.ooo_to_mem.csrCtrl.uncache_write_outstanding_enable) {
            uncacheState := s_scalar_uncache
          }
        }.otherwise {
          // val isStore = vsFlowQueue.io.uncache.req.bits.cmd === MemoryOpConstants.M_XWR
          when (!io.ooo_to_mem.csrCtrl.uncache_write_outstanding_enable) {
            uncacheState := s_vector_uncache
          }
        }
      }
    }

    is (s_scalar_uncache) {
      when (uncacheResp.fire) {
        uncacheState := s_idle
      }
    }

    is (s_vector_uncache) {
      when (uncacheResp.fire) {
        uncacheState := s_idle
      }
    }
  }

  when (lsq.io.uncache.req.valid) {
    uncacheReq <> lsq.io.uncache.req
  }
  when (io.ooo_to_mem.csrCtrl.uncache_write_outstanding_enable) {
    uncacheResp <> lsq.io.uncache.resp
  }.otherwise {
    when (uncacheState === s_scalar_uncache) {
      uncacheResp <> lsq.io.uncache.resp
    }
  }
  // delay dcache refill for 1 cycle for better timing
  AddPipelineReg(uncacheReq, uncache.io.lsq.req, false.B)
  AddPipelineReg(uncache.io.lsq.resp, uncacheResp, false.B)

  //lsq.io.refill         := delayedDcacheRefill
  lsq.io.release        := dcache.io.lsu.release
  lsq.io.lqCancelCnt <> io.mem_to_ooo.lqCancelCnt
  lsq.io.sqCancelCnt <> io.mem_to_ooo.sqCancelCnt
  lsq.io.lqDeq <> io.mem_to_ooo.lqDeq
  lsq.io.sqDeq <> io.mem_to_ooo.sqDeq
  // Todo: assign these
  io.mem_to_ooo.sqDeqPtr := lsq.io.sqDeqPtr
  io.mem_to_ooo.lqDeqPtr := lsq.io.lqDeqPtr
  lsq.io.tl_d_channel <> dcache.io.lsu.tl_d_channel

  // LSQ to store buffer
  lsq.io.sbuffer        <> sbuffer.io.in
  lsq.io.sbufferVecDifftestInfo <> sbuffer.io.vecDifftestInfo
  lsq.io.sqEmpty        <> sbuffer.io.sqempty
  dcache.io.force_write := lsq.io.force_write
  // lsq.io.vecStoreRetire <> vsFlowQueue.io.sqRelease
  // lsq.io.vecWriteback.valid := vlWrapper.io.uopWriteback.fire &&
  //   vlWrapper.io.uopWriteback.bits.uop.vpu.lastUop
  // lsq.io.vecWriteback.bits := vlWrapper.io.uopWriteback.bits

  // vector
  val vLsuCanaccept = (0 until VlduCnt).map(
    i => vsSplit(i).io.in.ready && vlSplit(i).io.in.ready
  )
  val isSegment     = (io.ooo_to_mem.issueVldu.head.bits.uop.vpu.nf =/= 0.U) &&
                    !(io.ooo_to_mem.issueVldu.head.bits.uop.fuOpType === VlduType.vlr || io.ooo_to_mem.issueVldu.head.bits.uop.fuOpType === VstuType.vsr)

  // init port
  /**
   * TODO: splited vsMergebuffer maybe remove, if one RS can accept two feedback, or don't need RS replay uop
   * for now:
   *  RS0 -> VsSplit0 -> stu0 -> vsMergebuffer0 -> feedback -> RS0
   *  RS1 -> VsSplit1 -> stu1 -> vsMergebuffer1 -> feedback -> RS1
   *
   * vector load don't need feedback
   *
   *  RS0 -> VlSplit0  -> ldu0 -> |
   *  RS1 -> VlSplit1  -> ldu1 -> |  -> vlMergebuffer
   *        replayIO   -> ldu3 -> |
   * */
  (0 until VstuCnt).foreach{i =>
    vsMergeBuffer(i).io.fromPipeline := DontCare
    vsMergeBuffer(i).io.fromSplit := DontCare
  }

  (0 until VstuCnt).foreach{i =>
    vsSplit(i).io.redirect <> redirect
    vsSplit(i).io.in <> io.ooo_to_mem.issueVldu(i)
    vsSplit(i).io.in.valid := io.ooo_to_mem.issueVldu(i).valid && LSUOpType.isVecSt(io.ooo_to_mem.issueVldu(i).bits.uop.fuOpType) &&
                              vLsuCanaccept(i) && !isSegment
    vsSplit(i).io.toMergeBuffer <> vsMergeBuffer(i).io.fromSplit.head
    vsSplit(i).io.out <> storeUnits(i).io.vecstin // Todo: May be some balance mechanism is needed
    vsSplit(i).io.vstd.get := DontCare // Todo: Discuss how to pass vector store data

  }
  (0 until VlduCnt).foreach{i =>
    vlSplit(i).io.redirect <> redirect
    vlSplit(i).io.in <> io.ooo_to_mem.issueVldu(i)
    vlSplit(i).io.in.valid := io.ooo_to_mem.issueVldu(i).valid && LSUOpType.isVecLd(io.ooo_to_mem.issueVldu(i).bits.uop.fuOpType) &&
                              vLsuCanaccept(i) && !isSegment
    vlSplit(i).io.toMergeBuffer <> vlMergeBuffer.io.fromSplit(i)
    vlSplit(i).io.out <> loadUnits(i).io.vecldin // Todo: May be some balance mechanism is needed

  }
  (0 until LduCnt).foreach{i=>
    vlMergeBuffer.io.fromPipeline(i) <> loadUnits(i).io.vecldout
  }
  (0 until VstuCnt).foreach{i=>
    vsMergeBuffer(i).io.fromPipeline.head <> storeUnits(i).io.vecstout
  }

  (0 until VlduCnt).foreach{i=>
    io.ooo_to_mem.issueVldu(i).ready := vLsuCanaccept(i) || isSegment // segment uop always enqueue
  }

  vlMergeBuffer.io.redirect <> redirect
  vsMergeBuffer.map(_.io.redirect <> redirect)
  (0 until VlduCnt).foreach{i=>
    vlMergeBuffer.io.toLsq(i) <> lsq.io.ldvecFeedback(i)
  }
  (0 until VstuCnt).foreach{i=>
    vsMergeBuffer(i).io.toLsq.head <> lsq.io.stvecFeedback(i)
  }

  (0 until VlduCnt).foreach{i=>
    // send to RS
    vlMergeBuffer.io.feedback(i) <> io.mem_to_ooo.vlduIqFeedback(i).feedbackSlow
    io.mem_to_ooo.vlduIqFeedback(i).feedbackFast := DontCare
  }
  (0 until VstuCnt).foreach{i =>
    // send to RS
    if(i == 0){
      io.mem_to_ooo.vstuIqFeedback(i).feedbackSlow.valid := vsMergeBuffer(i).io.feedback.head.valid || vSegmentUnit.io.feedback.valid
      io.mem_to_ooo.vstuIqFeedback(i).feedbackSlow.bits := Mux1H(Seq(
        vSegmentUnit.io.feedback.valid -> vSegmentUnit.io.feedback.bits,
        vsMergeBuffer(i).io.feedback.head.valid ->  vsMergeBuffer(i).io.feedback.head.bits
      ))
      io.mem_to_ooo.vstuIqFeedback(i).feedbackFast := DontCare
    }
    else {
      vsMergeBuffer(i).io.feedback.head <> io.mem_to_ooo.vstuIqFeedback(i).feedbackSlow
      io.mem_to_ooo.vstuIqFeedback(i).feedbackFast := DontCare
    }
  }

  (0 until VlduCnt).foreach{i=>
    if(i == 0){ // for segmentUnit, segmentUnit use port0 writeback
      io.mem_to_ooo.writebackVldu(i).valid := vlMergeBuffer.io.uopWriteback(i).valid || vsMergeBuffer(i).io.uopWriteback.head.valid || vSegmentUnit.io.uopwriteback.valid
      io.mem_to_ooo.writebackVldu(i).bits := Mux1H(Seq(
        vSegmentUnit.io.uopwriteback.valid          -> vSegmentUnit.io.uopwriteback.bits,
        vlMergeBuffer.io.uopWriteback(i).valid      -> vlMergeBuffer.io.uopWriteback(i).bits,
        vsMergeBuffer(i).io.uopWriteback.head.valid -> vsMergeBuffer(i).io.uopWriteback.head.bits,
      ))
      vlMergeBuffer.io.uopWriteback(i).ready := io.mem_to_ooo.writebackVldu(i).ready && !vSegmentUnit.io.uopwriteback.valid
      vsMergeBuffer(i).io.uopWriteback.head.ready := io.mem_to_ooo.writebackVldu(i).ready && !vlMergeBuffer.io.uopWriteback(i).valid && !vSegmentUnit.io.uopwriteback.valid
      vSegmentUnit.io.uopwriteback.ready := io.mem_to_ooo.writebackVldu(i).ready
    }
    else {
      io.mem_to_ooo.writebackVldu(i).valid := vlMergeBuffer.io.uopWriteback(i).valid || vsMergeBuffer(i).io.uopWriteback.head.valid
      io.mem_to_ooo.writebackVldu(i).bits := Mux1H(Seq(
        vlMergeBuffer.io.uopWriteback(i).valid -> vlMergeBuffer.io.uopWriteback(i).bits,
        vsMergeBuffer(i).io.uopWriteback.head.valid -> vsMergeBuffer(i).io.uopWriteback.head.bits,
      ))
      vlMergeBuffer.io.uopWriteback(i).ready := io.mem_to_ooo.writebackVldu(i).ready
      vsMergeBuffer(i).io.uopWriteback.head.ready := io.mem_to_ooo.writebackVldu(i).ready && !vlMergeBuffer.io.uopWriteback(i).valid
    }
  }

  // Sbuffer
  sbuffer.io.csrCtrl    <> csrCtrl
  sbuffer.io.dcache     <> dcache.io.lsu.store
  sbuffer.io.memSetPattenDetected := dcache.io.memSetPattenDetected
  sbuffer.io.force_write <> lsq.io.force_write
  // flush sbuffer
  val fenceFlush = io.ooo_to_mem.flushSb
  val atomicsFlush = atomicsUnit.io.flush_sbuffer.valid || vSegmentUnit.io.flush_sbuffer.valid
  val stIsEmpty = sbuffer.io.flush.empty && uncache.io.flush.empty
  io.mem_to_ooo.sbIsEmpty := RegNext(stIsEmpty)

  // if both of them tries to flush sbuffer at the same time
  // something must have gone wrong
  assert(!(fenceFlush && atomicsFlush))
  sbuffer.io.flush.valid := RegNext(fenceFlush || atomicsFlush)
  uncache.io.flush.valid := sbuffer.io.flush.valid

  // AtomicsUnit: AtomicsUnit will override other control signials,
  // as atomics insts (LR/SC/AMO) will block the pipeline
  val s_normal +: s_atomics = Enum(StaCnt + HyuCnt + 1)
  val state = RegInit(s_normal)

  val st_atomics = Seq.tabulate(StaCnt)(i =>
    io.ooo_to_mem.issueSta(i).valid && FuType.storeIsAMO((io.ooo_to_mem.issueSta(i).bits.uop.fuType))
  ) ++ Seq.tabulate(HyuCnt)(i =>
    io.ooo_to_mem.issueHya(i).valid && FuType.storeIsAMO((io.ooo_to_mem.issueHya(i).bits.uop.fuType))
  )

  val st_data_atomics = Seq.tabulate(StdCnt)(i =>
    stData(i).valid && FuType.storeIsAMO(stData(i).bits.uop.fuType)
  )

  for (i <- 0 until StaCnt) when(st_atomics(i)) {
    io.ooo_to_mem.issueSta(i).ready := atomicsUnit.io.in.ready
    storeUnits(i).io.stin.valid := false.B

    state := s_atomics(i)
    assert(!st_atomics.zipWithIndex.filterNot(_._2 == i).unzip._1.reduce(_ || _))
  }
  for (i <- 0 until HyuCnt) when(st_atomics(StaCnt + i)) {
    io.ooo_to_mem.issueHya(i).ready := atomicsUnit.io.in.ready
    hybridUnits(i).io.lsin.valid := false.B

    state := s_atomics(StaCnt + i)
    assert(!st_atomics.zipWithIndex.filterNot(_._2 == StaCnt + i).unzip._1.reduce(_ || _))
  }
  when (atomicsUnit.io.out.valid) {
    assert((0 until StaCnt + HyuCnt).map(state === s_atomics(_)).reduce(_ || _))
    state := s_normal
  }

  atomicsUnit.io.in.valid := st_atomics.reduce(_ || _)
  atomicsUnit.io.in.bits  := Mux1H(Seq.tabulate(StaCnt)(i =>
    st_atomics(i) -> io.ooo_to_mem.issueSta(i).bits) ++
    Seq.tabulate(HyuCnt)(i => st_atomics(StaCnt+i) -> io.ooo_to_mem.issueHya(i).bits))
  atomicsUnit.io.storeDataIn.valid := st_data_atomics.reduce(_ || _)
  atomicsUnit.io.storeDataIn.bits  := Mux1H(Seq.tabulate(StdCnt)(i =>
    st_data_atomics(i) -> stData(i).bits))
  atomicsUnit.io.redirect <> redirect

  // TODO: complete amo's pmp support
  val amoTlb = dtlb_ld(0).requestor(0)
  atomicsUnit.io.dtlb.resp.valid := false.B
  atomicsUnit.io.dtlb.resp.bits  := DontCare
  atomicsUnit.io.dtlb.req.ready  := amoTlb.req.ready
  atomicsUnit.io.pmpResp := pmp_check(0).resp

  atomicsUnit.io.dcache <> dcache.io.lsu.atomics
  dcache.io.lsu.atomics.req.valid := atomicsUnit.io.dcache.req.valid || vSegmentUnit.io.dcache.req.valid
  dcache.io.lsu.atomics.req.bits := Mux1H(Seq(
    vSegmentUnit.io.dcache.req.valid -> vSegmentUnit.io.dcache.req.bits,
    atomicsUnit.io.dcache.req.valid  -> atomicsUnit.io.dcache.req.bits
  ))
  vSegmentUnit.io.dcache.block_lr := false.B
  vSegmentUnit.io.dcache.req.ready := dcache.io.lsu.atomics.req.ready
  atomicsUnit.io.flush_sbuffer.empty := stIsEmpty

  atomicsUnit.io.csrCtrl := csrCtrl

  // for atomicsUnit, it uses loadUnit(0)'s TLB port

  when (state =/= s_normal) {
    // use store wb port instead of load
    loadUnits(0).io.ldout.ready := false.B
    // use load_0's TLB
    atomicsUnit.io.dtlb <> amoTlb

    // hw prefetch should be disabled while executing atomic insts
    loadUnits.map(i => i.io.prefetch_req.valid := false.B)

    // make sure there's no in-flight uops in load unit
    assert(!loadUnits(0).io.ldout.valid)
  }

  for (i <- 0 until StaCnt) {
    when (state === s_atomics(i)) {
      io.mem_to_ooo.staIqFeedback(i).feedbackSlow := atomicsUnit.io.feedbackSlow
      assert(!storeUnits(i).io.feedback_slow.valid)
    }
  }
  for (i <- 0 until HyuCnt) {
    when (state === s_atomics(StaCnt + i)) {
      io.mem_to_ooo.hyuIqFeedback(i).feedbackSlow := atomicsUnit.io.feedbackSlow
      assert(!hybridUnits(i).io.feedback_slow.valid)
    }
  }

  lsq.io.exceptionAddr.isStore := io.ooo_to_mem.isStoreException
  // Exception address is used several cycles after flush.
  // We delay it by 10 cycles to ensure its flush safety.
  val atomicsException = RegInit(false.B)
  when (DelayN(redirect.valid, 10) && atomicsException) {
    atomicsException := false.B
  }.elsewhen (atomicsUnit.io.exceptionAddr.valid) {
    atomicsException := true.B
  }
  val atomicsExceptionAddress = RegEnable(atomicsUnit.io.exceptionAddr.bits.vaddr, atomicsUnit.io.exceptionAddr.valid)
  val atomicsExceptionGPAddress = RegEnable(atomicsUnit.io.exceptionAddr.bits.gpaddr, atomicsUnit.io.exceptionAddr.valid)
  io.mem_to_ooo.lsqio.vaddr := RegNext(Mux(
    atomicsException,
    atomicsExceptionAddress,
    lsq.io.exceptionAddr.vaddr
    // Mux(
    //   io.ooo_to_mem.isVlsException && io.ooo_to_mem.isStoreException,
    //   vsFlowQueue.io.exceptionAddr.vaddr,
    //   lsq.io.exceptionAddr.vaddr
    // )
  ))
<<<<<<< HEAD
  io.mem_to_ooo.lsqio.vstart := RegNext(lsq.io.exceptionAddr.vstart)
  io.mem_to_ooo.lsqio.vl     := RegNext(lsq.io.exceptionAddr.vl)

  io.mem_to_ooo.writeBack.map(wb => {
    wb.bits.uop.trigger.frontendChain := 0.U(TriggerNum.W).asBools
    wb.bits.uop.trigger.frontendTiming := 0.U(TriggerNum.W).asBools
=======

  io.mem_to_ooo.writeBack.map(wb => {
>>>>>>> 73900036
    wb.bits.uop.trigger.frontendHit := 0.U(TriggerNum.W).asBools
    wb.bits.uop.trigger.frontendCanFire := 0.U(TriggerNum.W).asBools
  })

  XSError(atomicsException && atomicsUnit.io.in.valid, "new instruction before exception triggers\n")
  io.mem_to_ooo.lsqio.gpaddr := RegNext(Mux(atomicsException, atomicsExceptionGPAddress, lsq.io.exceptionAddr.gpaddr))

  io.memInfo.sqFull := RegNext(lsq.io.sqFull)
  io.memInfo.lqFull := RegNext(lsq.io.lqFull)
  io.memInfo.dcacheMSHRFull := RegNext(dcache.io.mshrFull)

  io.externalInterrupt.msip := outer.clint_int_sink.in.head._1(0)
  io.externalInterrupt.mtip := outer.clint_int_sink.in.head._1(1)
  io.externalInterrupt.meip := outer.plic_int_sink.in.head._1(0)
  io.externalInterrupt.seip := outer.plic_int_sink.in.last._1(0)
  io.externalInterrupt.debug := outer.debug_int_sink.in.head._1(0)
  io.inner_hartId := io.hartId
  io.inner_reset_vector := RegNext(io.outer_reset_vector)
  io.outer_cpu_halt := io.inner_cpu_halt
  io.outer_beu_errors_icache := RegNext(io.inner_beu_errors_icache)
  io.outer_l2_pf_enable := io.inner_l2_pf_enable
  // io.inner_hc_perfEvents <> io.outer_hc_perfEvents

  if (p(DebugOptionsKey).FPGAPlatform) {
    val resetTree = ResetGenNode(
      Seq(
        CellNode(reset_io_frontend),
        CellNode(reset_io_backend),
        ModuleNode(itlbRepeater3),
        ModuleNode(dtlbRepeater),
        ModuleNode(ptw),
        ModuleNode(ptw_to_l2_buffer)
      )
    )
    ResetGen(resetTree, reset, !p(DebugOptionsKey).FPGAPlatform)
  } else {
    reset_io_frontend := DontCare
    reset_io_backend := DontCare
  }
  // vector segmentUnit
  vSegmentUnit.io.in.bits <> io.ooo_to_mem.issueVldu.head.bits
  vSegmentUnit.io.in.valid := isSegment && io.ooo_to_mem.issueVldu.head.valid// is segment instruction
  vSegmentUnit.io.dtlb.resp.bits <> dtlb_reqs.take(LduCnt).head.resp.bits
  vSegmentUnit.io.dtlb.resp.valid <> dtlb_reqs.take(LduCnt).head.resp.valid
  vSegmentUnit.io.pmpResp <> pmp_check.head.resp
  vSegmentUnit.io.flush_sbuffer.empty := stIsEmpty
  vSegmentUnit.io.redirect <> io.redirect
  vSegmentUnit.io.dcache.resp <> dcache.io.lsu.atomics.resp

  // top-down info
  dcache.io.debugTopDown.robHeadVaddr := io.debugTopDown.robHeadVaddr
  dtlbRepeater.io.debugTopDown.robHeadVaddr := io.debugTopDown.robHeadVaddr
  lsq.io.debugTopDown.robHeadVaddr := io.debugTopDown.robHeadVaddr
  io.debugTopDown.toCore.robHeadMissInDCache := dcache.io.debugTopDown.robHeadMissInDCache
  io.debugTopDown.toCore.robHeadTlbReplay := lsq.io.debugTopDown.robHeadTlbReplay
  io.debugTopDown.toCore.robHeadTlbMiss := lsq.io.debugTopDown.robHeadTlbMiss
  io.debugTopDown.toCore.robHeadLoadVio := lsq.io.debugTopDown.robHeadLoadVio
  io.debugTopDown.toCore.robHeadLoadMSHR := lsq.io.debugTopDown.robHeadLoadMSHR
  dcache.io.debugTopDown.robHeadOtherReplay := lsq.io.debugTopDown.robHeadOtherReplay
  dcache.io.debugRolling := io.debugRolling

  val hyLdDeqCount = PopCount(io.ooo_to_mem.issueHya.map(x => x.valid && FuType.isLoad(x.bits.uop.fuType)))
  val hyStDeqCount = PopCount(io.ooo_to_mem.issueHya.map(x => x.valid && FuType.isStore(x.bits.uop.fuType)))
  val ldDeqCount = PopCount(io.ooo_to_mem.issueLda.map(_.valid)) +& hyLdDeqCount
  val stDeqCount = PopCount(io.ooo_to_mem.issueSta.take(StaCnt).map(_.valid)) +& hyStDeqCount
  val iqDeqCount = ldDeqCount +& stDeqCount
  XSPerfAccumulate("load_iq_deq_count", ldDeqCount)
  XSPerfHistogram("load_iq_deq_count", ldDeqCount, true.B, 0, LdExuCnt + 1)
  XSPerfAccumulate("store_iq_deq_count", stDeqCount)
  XSPerfHistogram("store_iq_deq_count", stDeqCount, true.B, 0, StAddrCnt + 1)
  XSPerfAccumulate("ls_iq_deq_count", iqDeqCount)

  val pfevent = Module(new PFEvent)
  pfevent.io.distribute_csr := csrCtrl.distribute_csr
  val csrevents = pfevent.io.hpmevent.slice(16,24)

  val memBlockPerfEvents = Seq(
    ("ldDeqCount", ldDeqCount),
    ("stDeqCount", stDeqCount),
  )

  val perfFromUnits = (loadUnits ++ Seq(sbuffer, lsq, dcache)).flatMap(_.getPerfEvents)
  val perfFromPTW    = perfEventsPTW.map(x => ("perfEventsPTW", x.value))
  val perfBlock     = Seq(("ldDeqCount", ldDeqCount),
                          ("stDeqCount", stDeqCount))
  // let index = 0 be no event
  val allPerfEvents = Seq(("noEvent", 0.U)) ++ perfFromUnits ++ perfFromPTW ++ perfBlock

  if (printEventCoding) {
    for (((name, inc), i) <- allPerfEvents.zipWithIndex) {
      println("MemBlock perfEvents Set", name, inc, i)
    }
  }

  val allPerfInc = allPerfEvents.map(_._2.asTypeOf(new PerfEvent))
  val perfEvents = HPerfMonitor(csrevents, allPerfInc).getPerfEvents
  generatePerfEvent()
}<|MERGE_RESOLUTION|>--- conflicted
+++ resolved
@@ -125,12 +125,9 @@
 
   val lsqio = new Bundle {
     val vaddr = Output(UInt(VAddrBits.W))
-<<<<<<< HEAD
     val vstart = Output(UInt((log2Up(VLEN) + 1).W))
     val vl = Output(UInt((log2Up(VLEN) + 1).W))
-=======
     val gpaddr = Output(UInt(GPAddrBits.W))
->>>>>>> 73900036
     val mmio = Output(Vec(LoadPipelineWidth, Bool()))
     val uop = Output(Vec(LoadPipelineWidth, new DynInst))
     val lqCanAccept = Output(Bool())
@@ -647,11 +644,7 @@
   val pmp = Module(new PMP())
   pmp.io.distribute_csr <> csrCtrl.distribute_csr
 
-<<<<<<< HEAD
-  val pmp_check = VecInit(Seq.fill(LduCnt + HyuCnt + 1 + StaCnt + 1)(Module(new PMPChecker(4)).io))
-=======
-  val pmp_check = VecInit(Seq.fill(DTlbSize)(Module(new PMPChecker(3)).io))
->>>>>>> 73900036
+  val pmp_check = VecInit(Seq.fill(DTlbSize)(Module(new PMPChecker(4)).io))
   for ((p,d) <- pmp_check zip dtlb_pmps) {
     p.apply(tlbcsr.priv.dmode, pmp.io.pmp, pmp.io.pma, d)
     require(p.req.bits.size.getWidth == d.bits.size.getWidth)
@@ -1522,17 +1515,10 @@
     //   lsq.io.exceptionAddr.vaddr
     // )
   ))
-<<<<<<< HEAD
   io.mem_to_ooo.lsqio.vstart := RegNext(lsq.io.exceptionAddr.vstart)
   io.mem_to_ooo.lsqio.vl     := RegNext(lsq.io.exceptionAddr.vl)
 
   io.mem_to_ooo.writeBack.map(wb => {
-    wb.bits.uop.trigger.frontendChain := 0.U(TriggerNum.W).asBools
-    wb.bits.uop.trigger.frontendTiming := 0.U(TriggerNum.W).asBools
-=======
-
-  io.mem_to_ooo.writeBack.map(wb => {
->>>>>>> 73900036
     wb.bits.uop.trigger.frontendHit := 0.U(TriggerNum.W).asBools
     wb.bits.uop.trigger.frontendCanFire := 0.U(TriggerNum.W).asBools
   })
