package xiangshan.backend.dispatch

import chisel3._
import chisel3.util._
import xiangshan._
import utils._
import xiangshan.backend.regfile.RfReadPort
import chisel3.ExcitingUtils._
import xiangshan.backend.roq.RoqPtr

case class DispatchParameters
(
  DqEnqWidth: Int,
  IntDqSize: Int,
  FpDqSize: Int,
  LsDqSize: Int,
  IntDqDeqWidth: Int,
  FpDqDeqWidth: Int,
  LsDqDeqWidth: Int,
  IntDqReplayWidth: Int,
  FpDqReplayWidth: Int,
  LsDqReplayWidth: Int
)

class Dispatch extends XSModule {
  val io = IO(new Bundle() {
    // flush or replay
    val redirect = Flipped(ValidIO(new Redirect))
    // from rename
    val fromRename = Vec(RenameWidth, Flipped(DecoupledIO(new MicroOp)))
    // enq Roq
    val toRoq =  Vec(RenameWidth, DecoupledIO(new MicroOp))
    // get RoqIdx
    val roqIdxs = Input(Vec(RenameWidth, new RoqPtr))
    // enq Lsroq
    val toLsroq =  Vec(RenameWidth, DecoupledIO(new MicroOp))
<<<<<<< HEAD
    // get LsroqIdx
    val lsroqIdxs = Input(Vec(RenameWidth, UInt(LsroqIdxWidth.W)))
    val dequeueRoqIndex = Input(Valid(UInt(RoqIdxWidth.W)))
=======
    // get LsIdx
    val lsIdxs = Input(Vec(RenameWidth, new LSIdx))
    val commits = Input(Vec(CommitWidth, Valid(new RoqCommit)))
>>>>>>> 790d0bfd
    // read regfile
    val readIntRf = Vec(NRIntReadPorts, Flipped(new RfReadPort))
    val readFpRf = Vec(NRFpReadPorts - exuParameters.StuCnt, Flipped(new RfReadPort))
    // read reg status (busy/ready)
    val intPregRdy = Vec(NRIntReadPorts, Input(Bool()))
    val fpPregRdy = Vec(NRFpReadPorts - exuParameters.StuCnt, Input(Bool()))
    // load + store reg status (busy/ready)
    val intMemRegAddr = Vec(NRMemReadPorts, Output(UInt(PhyRegIdxWidth.W)))
    val fpMemRegAddr = Vec(exuParameters.StuCnt, Output(UInt(PhyRegIdxWidth.W)))
    val intMemRegRdy = Vec(NRMemReadPorts, Input(Bool()))
    val fpMemRegRdy = Vec(exuParameters.StuCnt, Input(Bool()))
    // replay: set preg status to not ready
    val replayPregReq = Output(Vec(ReplayWidth, new ReplayPregReq))
    // to reservation stations
    val numExist = Input(Vec(exuParameters.ExuCnt, UInt(log2Ceil(IssQueSize).W)))
    val enqIQCtrl = Vec(exuParameters.ExuCnt, DecoupledIO(new MicroOp))
    val enqIQData = Vec(exuParameters.ExuCnt - exuParameters.LsExuCnt, Output(new ExuInput))
  })

  val dispatch1 = Module(new Dispatch1)
  val intDq = Module(new DispatchQueue(dpParams.IntDqSize, dpParams.DqEnqWidth, dpParams.IntDqDeqWidth, dpParams.IntDqReplayWidth))
  val fpDq = Module(new DispatchQueue(dpParams.FpDqSize, dpParams.DqEnqWidth, dpParams.FpDqDeqWidth, dpParams.FpDqReplayWidth))
  val lsDq = Module(new DispatchQueue(dpParams.LsDqSize, dpParams.DqEnqWidth, dpParams.LsDqDeqWidth, dpParams.LsDqReplayWidth))

  // pipeline between rename and dispatch
  // accepts all at once
  for (i <- 0 until RenameWidth) {
    PipelineConnect(io.fromRename(i), dispatch1.io.fromRename(i), dispatch1.io.recv(i), false.B)
  }

  // dispatch 1: accept uops from rename and dispatch them to the three dispatch queues
  dispatch1.io.redirect <> io.redirect
  dispatch1.io.toRoq <> io.toRoq
  dispatch1.io.roqIdxs <> io.roqIdxs
  dispatch1.io.toLsroq <> io.toLsroq
  dispatch1.io.lsIdx <> io.lsIdxs
  dispatch1.io.toIntDq <> intDq.io.enq
  dispatch1.io.toFpDq <> fpDq.io.enq
  dispatch1.io.toLsDq <> lsDq.io.enq

  // dispatch queue: queue uops and dispatch them to different reservation stations or issue queues
  // it may cancel the uops
  intDq.io.redirect <> io.redirect
  intDq.io.dequeueRoqIndex <> io.dequeueRoqIndex
  intDq.io.replayPregReq.zipWithIndex.map { case(replay, i) =>
    io.replayPregReq(i) <> replay
  }
  intDq.io.otherWalkDone := !fpDq.io.inReplayWalk && !lsDq.io.inReplayWalk

  fpDq.io.redirect <> io.redirect
  fpDq.io.dequeueRoqIndex <> io.dequeueRoqIndex
  fpDq.io.replayPregReq.zipWithIndex.map { case(replay, i) =>
    io.replayPregReq(i + dpParams.IntDqReplayWidth) <> replay
  }
  fpDq.io.otherWalkDone := !intDq.io.inReplayWalk && !lsDq.io.inReplayWalk

  lsDq.io.redirect <> io.redirect
  lsDq.io.dequeueRoqIndex <> io.dequeueRoqIndex
  lsDq.io.replayPregReq.zipWithIndex.map { case(replay, i) =>
    io.replayPregReq(i + dpParams.IntDqReplayWidth + dpParams.FpDqReplayWidth) <> replay
  }
  lsDq.io.otherWalkDone := !intDq.io.inReplayWalk && !fpDq.io.inReplayWalk

  if (!env.FPGAPlatform) {
    val inWalk = intDq.io.inReplayWalk || fpDq.io.inReplayWalk || lsDq.io.inReplayWalk
    ExcitingUtils.addSource(inWalk, "perfCntCondDpqReplay", Perf)
  }

  // Int dispatch queue to Int reservation stations
  val intDispatch = Module(new Dispatch2Int)
  intDispatch.io.fromDq <> intDq.io.deq
  intDispatch.io.readRf <> io.readIntRf
  intDispatch.io.regRdy := io.intPregRdy
  intDispatch.io.numExist.zipWithIndex.map({case (num, i) => num := io.numExist(i)})
  intDispatch.io.enqIQCtrl.zipWithIndex.map({case (enq, i) => enq <> io.enqIQCtrl(i)})
  intDispatch.io.enqIQData.zipWithIndex.map({case (enq, i) => enq <> io.enqIQData(i)})

  // TODO: Fp dispatch queue to Fp reservation stations
  if (exuParameters.FpExuCnt > 0) {
    val fpDispatch = Module(new Dispatch2Fp)
    fpDispatch.io.fromDq <> fpDq.io.deq
    fpDispatch.io.readRf <> io.readFpRf
    fpDispatch.io.regRdy <> io.fpPregRdy
    fpDispatch.io.numExist.zipWithIndex.map({case (num, i) => num := io.numExist(i + exuParameters.IntExuCnt)})
    fpDispatch.io.enqIQCtrl.zipWithIndex.map({case (enq, i) => enq <> io.enqIQCtrl(i + exuParameters.IntExuCnt)})
    fpDispatch.io.enqIQData.zipWithIndex.map({case (enq, i) => enq <> io.enqIQData(i + exuParameters.IntExuCnt)})
  }
  else {
    fpDq.io.deq <> DontCare
    io.readFpRf <> DontCare
  }

  // Load/store dispatch queue to load/store issue queues
  val lsDispatch = Module(new Dispatch2Ls)
  lsDispatch.io.fromDq <> lsDq.io.deq
  lsDispatch.io.intRegAddr <> io.intMemRegAddr
  lsDispatch.io.fpRegAddr <> io.fpMemRegAddr
  lsDispatch.io.intRegRdy <> io.intMemRegRdy
  lsDispatch.io.fpRegRdy <> io.fpMemRegRdy
  lsDispatch.io.numExist.zipWithIndex.map({case (num, i) => num := io.numExist(exuParameters.IntExuCnt + exuParameters.FpExuCnt + i)})
  lsDispatch.io.enqIQCtrl.zipWithIndex.map({case (enq, i) => enq <> io.enqIQCtrl(exuParameters.IntExuCnt + exuParameters.FpExuCnt + i)})
}<|MERGE_RESOLUTION|>--- conflicted
+++ resolved
@@ -34,15 +34,9 @@
     val roqIdxs = Input(Vec(RenameWidth, new RoqPtr))
     // enq Lsroq
     val toLsroq =  Vec(RenameWidth, DecoupledIO(new MicroOp))
-<<<<<<< HEAD
-    // get LsroqIdx
-    val lsroqIdxs = Input(Vec(RenameWidth, UInt(LsroqIdxWidth.W)))
-    val dequeueRoqIndex = Input(Valid(UInt(RoqIdxWidth.W)))
-=======
     // get LsIdx
     val lsIdxs = Input(Vec(RenameWidth, new LSIdx))
-    val commits = Input(Vec(CommitWidth, Valid(new RoqCommit)))
->>>>>>> 790d0bfd
+    val dequeueRoqIndex = Input(Valid(UInt(RoqIdxWidth.W)))
     // read regfile
     val readIntRf = Vec(NRIntReadPorts, Flipped(new RfReadPort))
     val readFpRf = Vec(NRFpReadPorts - exuParameters.StuCnt, Flipped(new RfReadPort))
