--- conflicted
+++ resolved
@@ -61,20 +61,6 @@
 {
   private val src0 = inData.src(0)
   private val src1 = WireInit(inData.src(1)) // vs2 only
-<<<<<<< HEAD
-  if(cfg == FuConfig.VfaluCfg){
-    val vs2Fold = Wire(UInt(VLEN.W))
-    vs2Fold := Mux1H(
-      Seq(
-        vecCtrl.fpu.isFoldTo1_2 -> inData.src(1)(VLEN/1-1, VLEN/2),
-        vecCtrl.fpu.isFoldTo1_4 -> inData.src(1)(VLEN/2-1, VLEN/4),
-        vecCtrl.fpu.isFoldTo1_8 -> inData.src(1)(VLEN/4-1, VLEN/8),
-      )
-    )
-    src1 := Mux(vecCtrl.fpu.isFoldTo1_2 || vecCtrl.fpu.isFoldTo1_4 || vecCtrl.fpu.isFoldTo1_8, vs2Fold, inData.src(1))
-  }
-=======
->>>>>>> 73900036
   protected val vs2 = src1
   protected val vs1 = src0
   protected val oldVd = inData.src(2)
