--- conflicted
+++ resolved
@@ -159,47 +159,6 @@
     val u = Output(Bool())
   }
 
-<<<<<<< HEAD
-=======
-  val csrNotImplemented = RegInit(UInt(XLEN.W), 0.U)
-
-  class DcsrStruct extends Bundle {
-    val debugver  = Output(UInt(4.W)) // 28
-    val pad1      = Output(UInt(10.W))// 18
-    val ebreakvs  = Output(Bool())    // 17 reserved for Hypervisor debug
-    val ebreakvu  = Output(Bool())    // 16 reserved for Hypervisor debug
-    val ebreakm   = Output(Bool())    // 15
-    val pad0      = Output(Bool())    // 14 ebreakh has been removed
-    val ebreaks   = Output(Bool())    // 13
-    val ebreaku   = Output(Bool())    // 12
-    val stepie    = Output(Bool())    // 11
-    val stopcount = Output(Bool())    // 10
-    val stoptime  = Output(Bool())    // 9
-    val cause     = Output(UInt(3.W)) // 6
-    val v         = Output(Bool())    // 5
-    val mprven    = Output(Bool())    // 4
-    val nmip      = Output(Bool())    // 3
-    val step      = Output(Bool())    // 2
-    val prv       = Output(UInt(2.W)) // 0
-  }
-
-  object DcsrStruct extends DcsrStruct {
-    private def debugver_offset   = 28
-    private def stopcount_offset  = 10
-    private def stoptime_offset   = 9
-    private def mprven_offset     = 5
-    private def prv_offset        = 0
-    def init: UInt = (
-      (4L << debugver_offset) |   /* Debug implementation as it described in 0.13 draft */
-      (0L << stopcount_offset) |  /* Stop count updating has not been supported */
-      (0L << stoptime_offset) |   /* Stop time updating has not been supported */
-      (0L << mprven_offset) |     /* Whether use mstatus.perven mprven */
-      (3L << prv_offset)          /* Hart was operating in Privilege M when Debug Mode was entered */
-    ).U
-  }
-  require(new DcsrStruct().getWidth == 32)
-
->>>>>>> f541b46c
   class MstatusStruct extends Bundle {
     val sd = Output(UInt(1.W))
 
@@ -611,7 +570,6 @@
     MaskedRegMap(Fcsr, fcsr, wfn = fcsr_wfn)
   )
 
-<<<<<<< HEAD
   // Vector extension CSRs
   val vstart = RegInit(0.U(XLEN.W))
   val vcsr = RegInit(0.U(XLEN.W))
@@ -669,12 +627,8 @@
     MaskedRegMap(Vlenb, vlenb),
   )
 
-  // Hart Priviledge Mode
-  val priviledgeMode = RegInit(UInt(2.W), ModeM)
-=======
   // Hart Privilege Mode
   val privilegeMode = RegInit(UInt(2.W), ModeM)
->>>>>>> f541b46c
 
   //val perfEventscounten = List.fill(nrPerfCnts)(RegInit(false(Bool())))
   // Perf Counter
@@ -955,22 +909,15 @@
   csrio.vpu.vlmul := vtype.asTypeOf(new VtypeStruct).vlmul
 
   // Trigger Ctrl
-<<<<<<< HEAD
   val triggerEnableVec = tdata1RegVec.map { tdata1 =>
     val mcontrolData = tdata1.asTypeOf(new Tdata1Bundle).data.asTypeOf(new MControlData)
     tdata1.asTypeOf(new Tdata1Bundle).type_.asUInt === TrigTypeEnum.MCONTROL && (
-      mcontrolData.m && priviledgeMode === ModeM ||
-        mcontrolData.s && priviledgeMode === ModeS ||
-        mcontrolData.u && priviledgeMode === ModeU)
+      mcontrolData.m && privilegeMode === ModeM ||
+        mcontrolData.s && privilegeMode === ModeS ||
+        mcontrolData.u && privilegeMode === ModeU)
   }
   val fetchTriggerEnableVec = triggerEnableVec.zip(tdata1WireVec).map {
     case (tEnable, tdata1) => tEnable && tdata1.asTypeOf(new Tdata1Bundle).data.asTypeOf(new MControlData).isFetchTrigger
-=======
-  csrio.customCtrl.trigger_enable := tdata1Phy.map{t =>
-    def tdata1 = t.asTypeOf(new TdataBundle)
-    tdata1.m && privilegeMode === ModeM ||
-    tdata1.s && privilegeMode === ModeS || tdata1.u && privilegeMode === ModeU
->>>>>>> f541b46c
   }
   val memAccTriggerEnableVec = triggerEnableVec.zip(tdata1WireVec).map {
     case (tEnable, tdata1) => tEnable && tdata1.asTypeOf(new Tdata1Bundle).data.asTypeOf(new MControlData).isMemAccTrigger
@@ -1004,20 +951,10 @@
   val isDret   = addr === privDret   && func === CSROpType.jmp
   val isWFI    = func === CSROpType.wfi
 
-<<<<<<< HEAD
-  // Illegal priviledged operation list
-  val illegalMret = valid && isMret && priviledgeMode < ModeM
-  val illegalSret = valid && isSret && priviledgeMode < ModeS
-  val illegalSModeSret = valid && isSret && priviledgeMode === ModeS && mstatusStruct.tsr.asBool
-=======
-  XSDebug(wen, "csr write: pc %x addr %x rdata %x wdata %x func %x\n", cfIn.pc, addr, rdata, wdata, func)
-  XSDebug(wen, "pc %x mstatus %x mideleg %x medeleg %x mode %x\n", cfIn.pc, mstatus, mideleg , medeleg, privilegeMode)
-
   // Illegal privileged operation list
   val illegalMret = valid && isMret && privilegeMode < ModeM
   val illegalSret = valid && isSret && privilegeMode < ModeS
   val illegalSModeSret = valid && isSret && privilegeMode === ModeS && mstatusStruct.tsr.asBool
->>>>>>> f541b46c
   // When TW=1, then if WFI is executed in any less-privileged mode,
   // and it does not complete within an implementation-specific, bounded time limit,
   // the WFI instruction causes an illegal instruction exception.
@@ -1033,92 +970,18 @@
   // expose several csr bits for tlb
   tlbBundle.priv.mxr   := mstatusStruct.mxr.asBool
   tlbBundle.priv.sum   := mstatusStruct.sum.asBool
-<<<<<<< HEAD
-  tlbBundle.priv.imode := priviledgeMode
-  tlbBundle.priv.dmode := Mux((debugMode && dcsr.asTypeOf(new DcsrStruct).mprven || !debugMode) && mstatusStruct.mprv.asBool, mstatusStruct.mpp, priviledgeMode)
-=======
   tlbBundle.priv.imode := privilegeMode
-  tlbBundle.priv.dmode := Mux(debugMode && dcsr.asTypeOf(new DcsrStruct).mprven, ModeM, Mux(mstatusStruct.mprv.asBool, mstatusStruct.mpp, privilegeMode))
->>>>>>> f541b46c
+  tlbBundle.priv.dmode := Mux((debugMode && dcsr.asTypeOf(new DcsrStruct).mprven || !debugMode) && mstatusStruct.mprv.asBool, mstatusStruct.mpp, privilegeMode)
 
   // Branch control
   val retTarget = WireInit(0.U)
   val resetSatp = addr === Satp.U && wen // write to satp will cause the pipeline be flushed
-<<<<<<< HEAD
 
   val w_fcsr_change_rm = wen && addr === Fcsr.U && wdata(7, 5) =/= fcsr(7, 5)
   val w_frm_change_rm = wen && addr === Frm.U && wdata(2, 0) =/= fcsr(7, 5)
   val frm_change = w_fcsr_change_rm || w_frm_change_rm
   val isXRet = valid && func === CSROpType.jmp && !isEcall && !isEbreak
   flushPipe := resetSatp || frm_change || isXRet || frontendTriggerUpdate
-
-
-  private val illegalRetTarget = WireInit(false.B)
-
-  // Mux tree for wires
-  when(valid) {
-    when(isDret) {
-      retTarget := dpc(VAddrBits - 1, 0)
-    }.elsewhen(isMret && !illegalMret) {
-      retTarget := mepc(VAddrBits - 1, 0)
-    }.elsewhen(isSret && !illegalSret && !illegalSModeSret) {
-      retTarget := sepc(VAddrBits - 1, 0)
-    }.elsewhen(isUret) {
-      retTarget := uepc(VAddrBits - 1, 0)
-    }.otherwise {
-      illegalRetTarget := true.B
-    }
-  }.otherwise {
-    illegalRetTarget := true.B // when illegalRetTarget setted, retTarget should never be used
-  }
-
-  // Mux tree for regs
-  when(valid) {
-    when(isDret) {
-      val mstatusNew = WireInit(mstatus.asTypeOf(new MstatusStruct))
-      val debugModeNew = WireInit(debugMode)
-      when(dcsr.asTypeOf(new DcsrStruct).prv =/= ModeM) {
-        mstatusNew.mprv := 0.U
-      } //If the new privilege mode is less privileged than M-mode, MPRV in mstatus is cleared.
-      mstatus := mstatusNew.asUInt
-      priviledgeMode := dcsr.asTypeOf(new DcsrStruct).prv
-      debugModeNew := false.B
-      debugIntrEnable := true.B
-      debugMode := debugModeNew
-      XSDebug("Debug Mode: Dret executed, returning to %x.", retTarget)
-    }.elsewhen(isMret && !illegalMret) {
-      val mstatusOld = WireInit(mstatus.asTypeOf(new MstatusStruct))
-      val mstatusNew = WireInit(mstatus.asTypeOf(new MstatusStruct))
-      mstatusNew.ie.m := mstatusOld.pie.m
-      priviledgeMode := mstatusOld.mpp
-      mstatusNew.pie.m := true.B
-      mstatusNew.mpp := ModeU
-      when(mstatusOld.mpp =/= ModeM) {
-        mstatusNew.mprv := 0.U
-      }
-      mstatus := mstatusNew.asUInt
-    }.elsewhen(isSret && !illegalSret && !illegalSModeSret) {
-      val mstatusOld = WireInit(mstatus.asTypeOf(new MstatusStruct))
-      val mstatusNew = WireInit(mstatus.asTypeOf(new MstatusStruct))
-      mstatusNew.ie.s := mstatusOld.pie.s
-      priviledgeMode := Cat(0.U(1.W), mstatusOld.spp)
-      mstatusNew.pie.s := true.B
-      mstatusNew.spp := ModeU
-      mstatus := mstatusNew.asUInt
-      when(mstatusOld.spp =/= ModeM) {
-        mstatusNew.mprv := 0.U
-      }
-    }.elsewhen(isUret) {
-      val mstatusOld = WireInit(mstatus.asTypeOf(new MstatusStruct))
-      val mstatusNew = WireInit(mstatus.asTypeOf(new MstatusStruct))
-      // mstatusNew.mpp.m := ModeU //TODO: add mode U
-      mstatusNew.ie.u := mstatusOld.pie.u
-      priviledgeMode := ModeU
-      mstatusNew.pie.u := true.B
-      mstatus := mstatusNew.asUInt
-    }
-=======
-  flushPipe := resetSatp || (valid && func === CSROpType.jmp && !isEcall && !isEbreak)
 
   private val illegalRetTarget = WireInit(false.B)
   when(valid) {
@@ -1137,57 +1000,51 @@
     illegalRetTarget := true.B // when illegalRetTarget setted, retTarget should never be used
   }
 
-  when (valid && isDret) {
-    val mstatusOld = WireInit(mstatus.asTypeOf(new MstatusStruct))
-    val mstatusNew = WireInit(mstatus.asTypeOf(new MstatusStruct))
-    val dcsrNew = WireInit(dcsr.asTypeOf(new DcsrStruct))
-    val debugModeNew = WireInit(debugMode)
-    when (dcsr.asTypeOf(new DcsrStruct).prv =/= ModeM) {mstatusNew.mprv := 0.U} //If the new privilege mode is less privileged than M-mode, MPRV in mstatus is cleared.
-    mstatus := mstatusNew.asUInt
-    privilegeMode := dcsrNew.prv
-    retTarget := dpc(VAddrBits-1, 0)
-    debugModeNew := false.B
-    debugIntrEnable := true.B
-    debugMode := debugModeNew
-    XSDebug("Debug Mode: Dret executed, returning to %x.", retTarget)
-  }
-
-  when (valid && isMret && !illegalMret) {
-    val mstatusOld = WireInit(mstatus.asTypeOf(new MstatusStruct))
-    val mstatusNew = WireInit(mstatus.asTypeOf(new MstatusStruct))
-    mstatusNew.ie.m := mstatusOld.pie.m
-    privilegeMode := mstatusOld.mpp
-    mstatusNew.pie.m := true.B
-    mstatusNew.mpp := ModeU
-    when (mstatusOld.mpp =/= ModeM) { mstatusNew.mprv := 0.U }
-    mstatus := mstatusNew.asUInt
-    // lr := false.B
-    retTarget := mepc(VAddrBits-1, 0)
-  }
-
-  when (valid && isSret && !illegalSret && !illegalSModeSret) {
-    val mstatusOld = WireInit(mstatus.asTypeOf(new MstatusStruct))
-    val mstatusNew = WireInit(mstatus.asTypeOf(new MstatusStruct))
-    mstatusNew.ie.s := mstatusOld.pie.s
-    privilegeMode := Cat(0.U(1.W), mstatusOld.spp)
-    mstatusNew.pie.s := true.B
-    mstatusNew.spp := ModeU
-    mstatus := mstatusNew.asUInt
-    when (mstatusOld.spp =/= ModeM) { mstatusNew.mprv := 0.U }
-    // lr := false.B
-    retTarget := sepc(VAddrBits-1, 0)
-  }
-
-  when (valid && isUret) {
-    val mstatusOld = WireInit(mstatus.asTypeOf(new MstatusStruct))
-    val mstatusNew = WireInit(mstatus.asTypeOf(new MstatusStruct))
-    // mstatusNew.mpp.m := ModeU //TODO: add mode U
-    mstatusNew.ie.u := mstatusOld.pie.u
-    privilegeMode := ModeU
-    mstatusNew.pie.u := true.B
-    mstatus := mstatusNew.asUInt
-    retTarget := uepc(VAddrBits-1, 0)
->>>>>>> f541b46c
+  // Mux tree for regs
+  when(valid) {
+    when(isDret) {
+      val mstatusNew = WireInit(mstatus.asTypeOf(new MstatusStruct))
+      val debugModeNew = WireInit(debugMode)
+      when(dcsr.asTypeOf(new DcsrStruct).prv =/= ModeM) {
+        mstatusNew.mprv := 0.U
+      } //If the new privilege mode is less privileged than M-mode, MPRV in mstatus is cleared.
+      mstatus := mstatusNew.asUInt
+      privilegeMode := dcsr.asTypeOf(new DcsrStruct).prv
+      debugModeNew := false.B
+      debugIntrEnable := true.B
+      debugMode := debugModeNew
+      XSDebug("Debug Mode: Dret executed, returning to %x.", retTarget)
+    }.elsewhen(isMret && !illegalMret) {
+      val mstatusOld = WireInit(mstatus.asTypeOf(new MstatusStruct))
+      val mstatusNew = WireInit(mstatus.asTypeOf(new MstatusStruct))
+      mstatusNew.ie.m := mstatusOld.pie.m
+      privilegeMode := mstatusOld.mpp
+      mstatusNew.pie.m := true.B
+      mstatusNew.mpp := ModeU
+      when(mstatusOld.mpp =/= ModeM) {
+        mstatusNew.mprv := 0.U
+      }
+      mstatus := mstatusNew.asUInt
+    }.elsewhen(isSret && !illegalSret && !illegalSModeSret) {
+      val mstatusOld = WireInit(mstatus.asTypeOf(new MstatusStruct))
+      val mstatusNew = WireInit(mstatus.asTypeOf(new MstatusStruct))
+      mstatusNew.ie.s := mstatusOld.pie.s
+      privilegeMode := Cat(0.U(1.W), mstatusOld.spp)
+      mstatusNew.pie.s := true.B
+      mstatusNew.spp := ModeU
+      mstatus := mstatusNew.asUInt
+      when(mstatusOld.spp =/= ModeM) {
+        mstatusNew.mprv := 0.U
+      }
+    }.elsewhen(isUret) {
+      val mstatusOld = WireInit(mstatus.asTypeOf(new MstatusStruct))
+      val mstatusNew = WireInit(mstatus.asTypeOf(new MstatusStruct))
+      // mstatusNew.mpp.m := ModeU //TODO: add mode U
+      mstatusNew.ie.u := mstatusOld.pie.u
+      privilegeMode := ModeU
+      mstatusNew.pie.u := true.B
+      mstatus := mstatusNew.asUInt
+    }
   }
 
   io.in.ready := true.B
@@ -1197,20 +1054,6 @@
   // Ebreak block instructions backwards, so it's ok to not keep extra info to distinguish between breakpoint
   // exception and enter-debug-mode exception.
   val ebreakEnterDebugMode =
-<<<<<<< HEAD
-    (priviledgeMode === ModeM && dcsrData.ebreakm) ||
-    (priviledgeMode === ModeS && dcsrData.ebreaks) ||
-    (priviledgeMode === ModeU && dcsrData.ebreaku)
-
-  // raise a debug exception waiting to enter debug mode, instead of a breakpoint exception
-  val raiseDebugException = !debugMode && isEbreak && ebreakEnterDebugMode
-
-  val csrExceptionVec = WireInit(0.U.asTypeOf(ExceptionVec()))
-  csrExceptionVec(breakPoint) := io.in.valid && isEbreak
-  csrExceptionVec(ecallM) := priviledgeMode === ModeM && io.in.valid && isEcall
-  csrExceptionVec(ecallS) := priviledgeMode === ModeS && io.in.valid && isEcall
-  csrExceptionVec(ecallU) := priviledgeMode === ModeU && io.in.valid && isEcall
-=======
     (privilegeMode === ModeM && dcsrData.ebreakm) ||
     (privilegeMode === ModeS && dcsrData.ebreaks) ||
     (privilegeMode === ModeU && dcsrData.ebreaku)
@@ -1218,12 +1061,11 @@
   // raise a debug exception waiting to enter debug mode, instead of a breakpoint exception
   val raiseDebugException = !debugMode && isEbreak && ebreakEnterDebugMode
 
-  val csrExceptionVec = WireInit(cfIn.exceptionVec)
+  val csrExceptionVec = WireInit(0.U.asTypeOf(ExceptionVec()))
   csrExceptionVec(breakPoint) := io.in.valid && isEbreak
   csrExceptionVec(ecallM) := privilegeMode === ModeM && io.in.valid && isEcall
   csrExceptionVec(ecallS) := privilegeMode === ModeS && io.in.valid && isEcall
   csrExceptionVec(ecallU) := privilegeMode === ModeU && io.in.valid && isEcall
->>>>>>> f541b46c
   // Trigger an illegal instr exception when:
   // * unimplemented csr is being read/written
   // * csr access is illegal
@@ -1264,40 +1106,12 @@
   val ivmEnable = tlbBundle.priv.imode < ModeM && satp.asTypeOf(new SatpStruct).mode === 8.U
   val iexceptionPC = Mux(ivmEnable, SignExt(csrio.exception.bits.pc, XLEN), csrio.exception.bits.pc)
   val dvmEnable = tlbBundle.priv.dmode < ModeM && satp.asTypeOf(new SatpStruct).mode === 8.U
-<<<<<<< HEAD
   val dexceptionPC = Mux(dvmEnable, SignExt(csrio.exception.bits.pc, XLEN), csrio.exception.bits.pc)
-=======
-  val dexceptionPC = Mux(dvmEnable, SignExt(csrio.exception.bits.uop.cf.pc, XLEN), csrio.exception.bits.uop.cf.pc)
->>>>>>> f541b46c
   XSDebug(hasIntr, "interrupt: pc=0x%x, %d\n", dexceptionPC, intrNO)
   val hasDebugIntr = intrNO === IRQ_DEBUG.U && hasIntr
 
   // exceptions from rob need to handle
-<<<<<<< HEAD
-  val exceptionVecFromRob = csrio.exception.bits.exceptionVec
-  val hasException = csrio.exception.valid && !csrio.exception.bits.isInterrupt
-  val hasInstrPageFault = hasException && exceptionVecFromRob(instrPageFault)
-  val hasLoadPageFault = hasException && exceptionVecFromRob(loadPageFault)
-  val hasStorePageFault = hasException && exceptionVecFromRob(storePageFault)
-  val hasStoreAddrMisalign = hasException && exceptionVecFromRob(storeAddrMisaligned)
-  val hasLoadAddrMisalign = hasException && exceptionVecFromRob(loadAddrMisaligned)
-  val hasInstrAccessFault = hasException && exceptionVecFromRob(instrAccessFault)
-  val hasLoadAccessFault = hasException && exceptionVecFromRob(loadAccessFault)
-  val hasStoreAccessFault = hasException && exceptionVecFromRob(storeAccessFault)
-  val hasBreakPoint = hasException && exceptionVecFromRob(breakPoint)
-  val hasSingleStep = hasException && csrio.exception.bits.singleStep
-  val hasTriggerFire = hasException && csrio.exception.bits.trigger.canFire
-  val triggerFrontendHitVec = csrio.exception.bits.trigger.frontendHit
-  val triggerMemHitVec = csrio.exception.bits.trigger.backendHit
-  val triggerHitVec = triggerFrontendHitVec | triggerMemHitVec // Todo: update mcontrol.hit
-  val triggerCanFireVec = csrio.exception.bits.trigger.frontendCanFire | csrio.exception.bits.trigger.backendCanFire
-  // More than one triggers can hit at the same time, but only fire one
-  // We select the first hit trigger to fire
-  val triggerFireOH = PriorityEncoderOH(triggerCanFireVec)
-  val triggerFireAction = PriorityMux(triggerFireOH, tdata1WireVec.map(_.getTriggerAction)).asUInt
-
-=======
-  val exceptionVecFromRob    = csrio.exception.bits.uop.cf.exceptionVec
+  val exceptionVecFromRob    = csrio.exception.bits.exceptionVec
   val hasException           = csrio.exception.valid && !csrio.exception.bits.isInterrupt
   val hasInstrPageFault      = hasException && exceptionVecFromRob(instrPageFault)
   val hasLoadPageFault       = hasException && exceptionVecFromRob(loadPageFault)
@@ -1308,9 +1122,17 @@
   val hasLoadAccessFault     = hasException && exceptionVecFromRob(loadAccessFault)
   val hasStoreAccessFault    = hasException && exceptionVecFromRob(storeAccessFault)
   val hasBreakPoint          = hasException && exceptionVecFromRob(breakPoint)
-  val hasSingleStep          = hasException && csrio.exception.bits.uop.ctrl.singleStep
-  val hasTriggerHit          = hasException && csrio.exception.bits.uop.cf.trigger.hit
->>>>>>> f541b46c
+  val hasSingleStep          = hasException && csrio.exception.bits.singleStep
+  val hasTriggerFire         = hasException && csrio.exception.bits.trigger.canFire
+  val triggerFrontendHitVec = csrio.exception.bits.trigger.frontendHit
+  val triggerMemHitVec = csrio.exception.bits.trigger.backendHit
+  val triggerHitVec = triggerFrontendHitVec | triggerMemHitVec // Todo: update mcontrol.hit
+  val triggerCanFireVec = csrio.exception.bits.trigger.frontendCanFire | csrio.exception.bits.trigger.backendCanFire
+  // More than one triggers can hit at the same time, but only fire one
+  // We select the first hit trigger to fire
+  val triggerFireOH = PriorityEncoderOH(triggerCanFireVec)
+  val triggerFireAction = PriorityMux(triggerFireOH, tdata1WireVec.map(_.getTriggerAction)).asUInt
+
 
   XSDebug(hasSingleStep, "Debug Mode: single step exception\n")
   XSDebug(hasTriggerFire, p"Debug Mode: trigger fire, frontend hit vec ${Binary(csrio.exception.bits.trigger.frontendHit.asUInt)} " +
@@ -1321,7 +1143,6 @@
   val exceptionNO = Mux(hasSingleStep || hasTriggerFire, 3.U, regularExceptionNO)
   val causeNO = (hasIntr << (XLEN - 1)).asUInt | Mux(hasIntr, intrNO, exceptionNO)
 
-<<<<<<< HEAD
 
   val hasExceptionIntr = csrio.exception.valid
 
@@ -1329,17 +1150,6 @@
   val hasDebugTriggerException = hasTriggerFire && triggerFireAction === TrigActionEnum.DEBUG_MODE
   val hasDebugException = hasDebugEbreakException || hasDebugTriggerException || hasSingleStep
   val hasDebugTrap = hasDebugException || hasDebugIntr
-=======
-  val hasExceptionVec = csrio.exception.bits.uop.cf.exceptionVec
-  val regularExceptionNO = ExceptionNO.priorities.foldRight(0.U)((i: Int, sum: UInt) => Mux(hasExceptionVec(i), i.U, sum))
-  val exceptionNO = Mux(hasSingleStep || hasTriggerHit, 3.U, regularExceptionNO)
-  val causeNO = (hasIntr << (XLEN-1)).asUInt | Mux(hasIntr, intrNO, exceptionNO)
-
-  val hasExceptionIntr = csrio.exception.valid
-
-  val hasDebugException = hasBreakPoint && !debugMode && ebreakEnterDebugMode
-  val hasDebugExceptionIntr = !debugMode && (hasDebugException || hasDebugIntr || hasSingleStep || hasTriggerHit && triggerAction) // TODO
->>>>>>> f541b46c
   val ebreakEnterParkLoop = debugMode && hasExceptionIntr
 
   XSDebug(hasExceptionIntr, "int/exc: pc %x int (%d):%x exc: (%d):%x\n",
@@ -1365,11 +1175,7 @@
     hasLoadAccessFault,
     hasStoreAccessFault,
     hasLoadAddrMisalign,
-<<<<<<< HEAD
-    hasStoreAddrMisalign
-=======
     hasStoreAddrMisalign,
->>>>>>> f541b46c
   )).asUInt.orR
   when (RegNext(RegNext(updateTval))) {
       val tval = Mux(
@@ -1389,18 +1195,10 @@
   }
 
   val debugTrapTarget = Mux(!isEbreak && debugMode, 0x38020808.U, 0x38020800.U) // 0x808 is when an exception occurs in debug mode prog buf exec
-<<<<<<< HEAD
-  val deleg = Mux(hasIntr, mideleg , medeleg)
-  // val delegS = ((deleg & (1 << (causeNO & 0xf))) != 0) && (priviledgeMode < ModeM);
-  val delegS = deleg(causeNO(3,0)) && (priviledgeMode < ModeM)
-  val clearTval = !updateTval || hasIntr
-=======
   val deleg = Mux(hasIntr, mideleg, medeleg)
   // val delegS = ((deleg & (1 << (causeNO & 0xf))) != 0) && (privilegeMode < ModeM);
   val delegS = deleg(causeNO(7,0)) && (privilegeMode < ModeM)
   val clearTval = !updateTval || hasIntr
-  val isXRet = io.in.valid && func === CSROpType.jmp && !isEcall && !isEbreak
->>>>>>> f541b46c
 
   // ctrl block will use theses later for flush
   val isXRetFlag = RegInit(false.B)
@@ -1412,52 +1210,35 @@
   csrio.isXRet := isXRetFlag
   private val retTargetReg = RegEnable(retTarget, isXRet && !illegalRetTarget)
   private val illegalXret = RegEnable(illegalMret || illegalSret || illegalSModeSret, isXRet)
-<<<<<<< HEAD
 
   private val xtvec = Mux(delegS, stvec, mtvec)
   private val xtvecBase = xtvec(VAddrBits - 1, 2)
-=======
-  val xtvec = Mux(delegS, stvec, mtvec)
-  val xtvecBase = xtvec(VAddrBits - 1, 2)
->>>>>>> f541b46c
   // When MODE=Vectored, all synchronous exceptions into M/S mode
   // cause the pc to be set to the address in the BASE field, whereas
   // interrupts cause the pc to be set to the address in the BASE field
   // plus four times the interrupt cause number.
   private val pcFromXtvec = Cat(xtvecBase + Mux(xtvec(0) && hasIntr, causeNO(3, 0), 0.U), 0.U(2.W))
-<<<<<<< HEAD
-
-=======
->>>>>>> f541b46c
+
   // XRet sends redirect instead of Flush and isXRetFlag is true.B before redirect.valid.
   // ROB sends exception at T0 while CSR receives at T2.
   // We add a RegNext here and trapTarget is valid at T3.
   csrio.trapTarget := RegEnable(
     MuxCase(pcFromXtvec, Seq(
       (isXRetFlag && !illegalXret) -> retTargetReg,
-<<<<<<< HEAD
       ((hasDebugTrap && !debugMode) || ebreakEnterParkLoop) -> debugTrapTarget
     )),
     isXRetFlag || csrio.exception.valid)
 
   when(hasExceptionIntr) {
-=======
-      (hasDebugExceptionIntr || ebreakEnterParkLoop) -> debugTrapTarget
-    )),
-    isXRetFlag || csrio.exception.valid)
-
-  when (hasExceptionIntr) {
->>>>>>> f541b46c
     val mstatusOld = WireInit(mstatus.asTypeOf(new MstatusStruct))
     val mstatusNew = WireInit(mstatus.asTypeOf(new MstatusStruct))
     val dcsrNew = WireInit(dcsr.asTypeOf(new DcsrStruct))
     val debugModeNew = WireInit(debugMode)
-<<<<<<< HEAD
     when(hasDebugTrap && !debugMode) {
       import DcsrStruct._
       debugModeNew := true.B
-      dcsrNew.prv := priviledgeMode
-      priviledgeMode := ModeM
+      dcsrNew.prv := privilegeMode
+      privilegeMode := ModeM
       when(hasDebugIntr) {
         dpc := iexceptionPC
         dcsrNew.cause := CAUSE_HALTREQ
@@ -1469,24 +1250,6 @@
           hasBreakPoint -> CAUSE_HALTREQ,
           hasSingleStep -> CAUSE_STEP
         ))
-=======
-
-    when (hasDebugExceptionIntr) {
-      when (hasDebugIntr) {
-        debugModeNew := true.B
-        dpc := iexceptionPC
-        dcsrNew.cause := 3.U
-        dcsrNew.prv := privilegeMode
-        privilegeMode := ModeM
-        XSDebug(hasDebugIntr, "Debug Mode: Trap to %x at pc %x\n", debugTrapTarget, dpc)
-      }.elsewhen ((hasBreakPoint || hasSingleStep || hasTriggerHit && triggerAction) && !debugMode) {
-        // ebreak or ss in running hart
-        debugModeNew := true.B
-        dpc := iexceptionPC // TODO: check it when hasSingleStep
-        dcsrNew.cause := Mux(hasTriggerHit, 2.U, Mux(hasBreakPoint, 1.U, 4.U))
-        dcsrNew.prv := privilegeMode
-        privilegeMode := ModeM
->>>>>>> f541b46c
       }
       dcsr := dcsrNew.asUInt
       debugIntrEnable := false.B
@@ -1513,11 +1276,6 @@
     debugMode := debugModeNew
   }
 
-<<<<<<< HEAD
-=======
-  XSDebug(hasExceptionIntr && delegS, "sepc is written!!! pc:%x\n", cfIn.pc)
-
->>>>>>> f541b46c
   // Distributed CSR update req
   //
   // For now we use it to implement customized cache op
