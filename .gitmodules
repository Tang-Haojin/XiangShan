[submodule "rocket-chip"]
	path = rocket-chip
	url = https://github.com/OpenXiangShan/rocket-chip.git
[submodule "difftest"]
	path = difftest
	url = https://github.com/OpenXiangShan/difftest.git
[submodule "ready-to-run"]
	path = ready-to-run
	url = https://github.com/OpenXiangShan/ready-to-run
[submodule "huancun"]
	path = huancun
	url = https://github.com/OpenXiangshan/huancun.git
[submodule "fudian"]
	path = fudian
	url = https://github.com/OpenXiangShan/fudian.git
[submodule "utility"]
	path = utility
	url = https://github.com/OpenXiangShan/utility
<<<<<<< HEAD
[submodule "yunsuan"]
	path = yunsuan
	url = https://github.com/OpenXiangShan/YunSuan.git
=======
[submodule "coupledL2"]
	path = coupledL2
	url = https://github.com/OpenXiangShan/coupledL2
>>>>>>> 15ee59e4
<|MERGE_RESOLUTION|>--- conflicted
+++ resolved
@@ -16,12 +16,9 @@
 [submodule "utility"]
 	path = utility
 	url = https://github.com/OpenXiangShan/utility
-<<<<<<< HEAD
 [submodule "yunsuan"]
 	path = yunsuan
 	url = https://github.com/OpenXiangShan/YunSuan.git
-=======
 [submodule "coupledL2"]
 	path = coupledL2
-	url = https://github.com/OpenXiangShan/coupledL2
->>>>>>> 15ee59e4
+	url = https://github.com/OpenXiangShan/coupledL2